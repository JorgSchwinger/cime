--- conflicted
+++ resolved
@@ -2257,709 +2257,6 @@
 
   <entry id="DESC">
     <type>char</type>
-<<<<<<< HEAD
-    <default_value>concurrent</default_value>
-    <group>mach_pes_rof</group>
-    <file>env_mach_pes.xml</file>
-    <desc>Layout of river runoff instances</desc>
-  </entry>
-
-  <entry id="NTASKS_WAV">
-    <type>integer</type>
-    <default_value>0</default_value>
-    <group>mach_pes_wav</group>
-    <file>env_mach_pes.xml</file>
-    <desc>number of wav mpi tasks</desc>
-  </entry>
-
-  <entry id="NTHRDS_WAV">
-    <type>integer</type>
-    <default_value>0</default_value>
-    <group>mach_pes_wav</group>
-    <file>env_mach_pes.xml</file>
-    <desc>number of wav mpi threads</desc>
-  </entry>
-
-  <entry id="ROOTPE_WAV">
-    <type>integer</type>
-    <default_value>0</default_value>
-    <group>mach_pes_wav</group>
-    <file>env_mach_pes.xml</file>
-    <desc>root wav mpi task</desc>
-  </entry>
-
-  <entry id="NINST_WAV">
-    <type>integer</type>
-    <default_value>1</default_value>
-    <group>mach_pes_wav</group>
-    <file>env_mach_pes.xml</file>
-    <desc>Number of wave instances</desc>
-  </entry>
-
-  <entry id="NINST_WAV_LAYOUT">
-    <type>char</type>
-    <valid_values>sequential,concurrent</valid_values>
-    <default_value>concurrent</default_value>
-    <group>mach_pes_wav</group>
-    <file>env_mach_pes.xml</file>
-    <desc>Layout of wave instances</desc>
-  </entry>
-
-  <entry id="NTASKS_ESP">
-    <type>integer</type>
-    <default_value>0</default_value>
-    <group>mach_pes_esp</group>
-    <file>env_mach_pes.xml</file>
-    <desc>number of external processing tool mpi tasks</desc>
-  </entry>
-
-  <entry id="NTHRDS_ESP">
-    <type>integer</type>
-    <default_value>0</default_value>
-    <group>mach_pes_esp</group>
-    <file>env_mach_pes.xml</file>
-    <desc>number of external processing tool mpi threads</desc>
-  </entry>
-
-  <entry id="ROOTPE_ESP">
-    <type>integer</type>
-    <default_value>0</default_value>
-    <group>mach_pes_esp</group>
-    <file>env_mach_pes.xml</file>
-    <desc>root ocn mpi task</desc>
-  </entry>
-
-  <entry id="NINST_ESP">
-    <type>integer</type>
-    <default_value>1</default_value>
-    <group>mach_pes_esp</group>
-    <file>env_mach_pes.xml</file>
-    <desc>Number of external processing tool instances</desc>
-  </entry>
-
-  <entry id="NINST_ESP_LAYOUT">
-    <type>char</type>
-    <valid_values>sequential,concurrent</valid_values>
-    <default_value>concurrent</default_value>
-    <group>mach_pes_esp</group>
-    <file>env_mach_pes.xml</file>
-    <desc>Layout of external processing tool instances</desc>
-  </entry>
-
-  <entry id="PSTRID_ATM">
-    <type>integer</type>
-    <default_value>1</default_value>
-    <group>mach_pes_stride</group>
-    <file>env_mach_pes.xml</file>
-    <desc>stride of mpi tasks for atm comp - currently should always be set to 1</desc>
-  </entry>
-
-  <entry id="PSTRID_LND">
-    <type>integer</type>
-    <valid_values>1</valid_values>
-    <default_value>1</default_value>
-    <group>mach_pes_stride</group>
-    <file>env_mach_pes.xml</file>
-    <desc>stride of mpi tasks for lnd comp - currently should always be set to 1</desc>
-  </entry>
-
-  <entry id="PSTRID_ICE">
-    <type>integer</type>
-    <default_value>1</default_value>
-    <group>mach_pes_stride</group>
-    <file>env_mach_pes.xml</file>
-    <desc>stride of mpi tasks for ice comp - currently should always be set to 1</desc>
-  </entry>
-
-  <entry id="PSTRID_OCN">
-    <type>integer</type>
-    <valid_values>1</valid_values>
-    <default_value>1</default_value>
-    <group>mach_pes_stride</group>
-    <file>env_mach_pes.xml</file>
-    <desc>stride of mpi tasks for ocn comp - currently should always be set to 1</desc>
-  </entry>
-
-  <entry id="PSTRID_CPL">
-    <type>integer</type>
-    <default_value>1</default_value>
-    <group>mach_pes_stride</group>
-    <file>env_mach_pes.xml</file>
-    <desc>stride of mpi tasks for cpl comp - currently should always be set to 1</desc>
-  </entry>
-
-  <entry id="PSTRID_GLC">
-    <type>integer</type>
-    <valid_values>1</valid_values>
-    <default_value>1</default_value>
-    <group>mach_pes_stride</group>
-    <file>env_mach_pes.xml</file>
-    <desc>stride of mpi tasks for glc comp - currently should always be set to 1</desc>
-  </entry>
-
-  <entry id="PSTRID_ROF">
-    <type>integer</type>
-    <default_value>1</default_value>
-    <group>mach_pes_stride</group>
-    <file>env_mach_pes.xml</file>
-    <desc>stride of mpi tasks for rof comp - currently should always be set to 1</desc>
-  </entry>
-
-  <entry id="PSTRID_WAV">
-    <type>integer</type>
-    <valid_values>1</valid_values>
-    <default_value>1</default_value>
-    <group>mach_pes_stride</group>
-    <file>env_mach_pes.xml</file>
-    <desc>stride of mpi tasks for wav comp - currently should always be set to 1</desc>
-  </entry>
-
-  <entry id="PSTRID_ESP">
-    <type>integer</type>
-    <valid_values>1</valid_values>
-    <default_value>1</default_value>
-    <group>mach_pes_stride</group>
-    <file>env_mach_pes.xml</file>
-    <desc>stride of mpi tasks for esp comp - currently should always be set to 1</desc>
-  </entry>
-
-  <entry id="TOTALPES">
-    <type>integer</type>
-    <default_value>0</default_value>
-    <group>mach_pes_last</group>
-    <file>env_mach_pes.xml</file>
-    <desc>total number of tasks and threads (setup automatically - DO NOT EDIT)</desc>
-  </entry>
-
-  <entry id="MAX_TASKS_PER_NODE">
-    <type>integer</type>
-    <default_value>0</default_value>
-    <group>mach_pes_last</group>
-    <file>env_mach_pes.xml</file>
-    <desc>maximum number of tasks/ threads allowed per node </desc>
-  </entry>
-
-  <entry id="PES_PER_NODE">
-    <type>integer</type>
-    <default_value>0</default_value>
-    <group>mach_pes_last</group>
-    <file>env_mach_pes.xml</file>
-    <desc>pes or cores per node for accounting purposes </desc>
-  </entry>
-
-  <!-- ===================================================================== -->
-  <!-- definitions pio -->
-  <!-- ===================================================================== -->
-
-  <entry id="PIO_VERSION">
-    <type>integer</type>
-    <default_value>1</default_value>
-    <valid_values>1,2</valid_values>
-    <group>build_macros</group>
-    <file>env_build.xml</file>
-    <desc>PIO library version</desc>
-  </entry>
-
-  <entry id="PIO_CONFIG_OPTS">
-    <type>char</type>
-    <default_value></default_value>
-    <group>build_macros</group>
-    <file>env_build.xml</file>
-    <desc>PIO configure options, see PIO configure utility for details</desc>
-  </entry>
-
-  <entry id="PIO_ASYNC_INTERFACE">
-    <type>logical</type>
-    <valid_values>TRUE,FALSE</valid_values>
-    <default_value>FALSE</default_value>
-    <group>run_pio</group>
-    <file>env_run.xml</file>
-    <desc>TRUE implies perform asynchronous i/o</desc>
-  </entry>
-
-  <entry id="PIO_STRIDE">
-    <type>integer</type>
-    <default_value>-1</default_value>
-    <group>run_pio</group>
-    <file>env_run.xml</file>
-    <desc>mpi task stride between io tasks</desc>
-  </entry>
-
-  <entry id="PIO_ROOT">
-    <type>integer</type>
-    <default_value>-1</default_value>
-    <group>run_pio</group>
-    <file>env_run.xml</file>
-    <desc>pio root processor</desc>
-  </entry>
-
-  <entry id="PIO_NUMTASKS">
-    <type>integer</type>
-    <default_value>-1</default_value>
-    <group>run_pio</group>
-    <file>env_run.xml</file>
-    <desc>pio number of io tasks</desc>
-  </entry>
-
-  <entry id="PIO_REARRANGER">
-    <type>integer</type>
-    <default_value>2</default_value>
-    <group>run_pio</group>
-    <file>env_run.xml</file>
-    <desc>pio rearranger choice box=1, subset=2 </desc>
-  </entry>
-
-  <entry id="PIO_REARR_COMM_TYPE">
-    <type>char</type>
-    <valid_values>p2p,coll,default</valid_values>
-    <default_value>p2p</default_value>
-    <group>run_pio</group>
-    <file>env_run.xml</file>
-    <desc>pio rearranger communication type</desc>
-  </entry>
-
-  <entry id="PIO_REARR_COMM_FCD">
-    <type>char</type>
-    <valid_values>2denable,io2comp,comp2io,disable,default</valid_values>
-    <default_value>2denable</default_value>
-    <group>run_pio</group>
-    <file>env_run.xml</file>
-    <desc>pio rearranger communication flow control direction</desc>
-  </entry>
-
-  <entry id="PIO_REARR_COMM_MAX_PEND_REQ_COMP2IO">
-    <type>integer</type>
-    <valid_values></valid_values>
-    <default_value>0</default_value>
-    <group>run_pio</group>
-    <file>env_run.xml</file>
-    <desc>pio rearranger communication max pending requests (comp2io) : 0 implies that CIME internally calculates the value ( = max(64, 2 * PIO_NUMTASKS) ), -1 implies no bound on max pending requests </desc>
-  </entry>
-
-  <entry id="PIO_REARR_COMM_ENABLE_HS_COMP2IO">
-    <type>logical</type>
-    <valid_values>TRUE,FALSE</valid_values>
-    <default_value>TRUE</default_value>
-    <group>run_pio</group>
-    <file>env_run.xml</file>
-    <desc>pio rearranger communiation options (comp2io) : TRUE implies enable handshake </desc>
-  </entry>
-
-  <entry id="PIO_REARR_COMM_ENABLE_ISEND_COMP2IO">
-    <type>logical</type>
-    <valid_values>TRUE,FALSE</valid_values>
-    <default_value>FALSE</default_value>
-    <group>run_pio</group>
-    <file>env_run.xml</file>
-    <desc>pio rearranger communiation options (comp2io) : TRUE implies enable isend</desc>
-  </entry>
-
-  <entry id="PIO_REARR_COMM_MAX_PEND_REQ_IO2COMP">
-    <type>integer</type>
-    <valid_values></valid_values>
-    <default_value>64</default_value>
-    <group>run_pio</group>
-    <file>env_run.xml</file>
-    <desc>pio rearranger communication max pending requests (io2comp) : -1 implies no bound on max pending requests </desc>
-  </entry>
-
-  <!-- Handshaking is a very bad idea for large process counts and for -->
-  <!-- io2comp (but important for comp2io -->
-  <entry id="PIO_REARR_COMM_ENABLE_HS_IO2COMP">
-    <type>logical</type>
-    <valid_values>TRUE,FALSE</valid_values>
-    <default_value>FALSE</default_value>
-    <group>run_pio</group>
-    <file>env_run.xml</file>
-    <desc>pio rearranger communiation options (io2comp) : TRUE implies enable handshake</desc>
-  </entry>
-
-  <entry id="PIO_REARR_COMM_ENABLE_ISEND_IO2COMP">
-    <type>logical</type>
-    <valid_values>TRUE,FALSE</valid_values>
-    <default_value>TRUE</default_value>
-    <group>run_pio</group>
-    <file>env_run.xml</file>
-    <desc>pio rearranger communiation options (io2comp) : TRUE implies enable isend</desc>
-  </entry>
-
-  <entry id="PIO_TYPENAME">
-    <type>char</type>
-    <valid_values>netcdf,pnetcdf,netcdf4p,netcdf4c,default</valid_values>
-    <default_value>pnetcdf</default_value>
-    <group>run_pio</group>
-    <file>env_run.xml</file>
-    <desc>pio io type</desc>
-  </entry>
-
-  <entry id="PIO_DEBUG_LEVEL">
-    <type>integer</type>
-    <default_value>0</default_value>
-    <group>run_pio</group>
-    <file>env_run.xml</file>
-    <desc>pio debug level</desc>
-  </entry>
-
-  <entry id="PIO_BLOCKSIZE">
-    <type>integer</type>
-    <default_value>-1</default_value>
-    <group>run_pio</group>
-    <file>env_run.xml</file>
-    <desc>pio blocksize for box decompositions</desc>
-  </entry>
-
-  <entry id="PIO_BUFFER_SIZE_LIMIT">
-    <type>integer</type>
-    <default_value>-1</default_value>
-    <group>run_pio</group>
-    <file>env_run.xml</file>
-    <desc>pio buffer size limit for pnetcdf output</desc>
-  </entry>
-
-  <entry id="OCN_PIO_STRIDE">
-    <type>integer</type>
-    <default_value>-99</default_value>
-    <group>run_pio</group>
-    <file>env_run.xml</file>
-    <desc>pio stride</desc>
-  </entry>
-
-  <entry id="OCN_PIO_REARRANGER">
-    <type>integer</type>
-    <default_value>-99</default_value>
-    <group>run_pio</group>
-    <file>env_run.xml</file>
-    <desc>pio rearranger choice box=1, subset=2 </desc>
-  </entry>
-
-  <entry id="OCN_PIO_ROOT">
-    <type>integer</type>
-    <default_value>0</default_value>
-    <group>run_pio</group>
-    <file>env_run.xml</file>
-    <desc>pio root processor</desc>
-  </entry>
-
-  <entry id="OCN_PIO_NUMTASKS">
-    <type>integer</type>
-    <default_value>-99</default_value>
-    <group>run_pio</group>
-    <file>env_run.xml</file>
-    <desc>pio number of io tasks</desc>
-  </entry>
-
-  <entry id="OCN_PIO_TYPENAME">
-    <type>char</type>
-    <valid_values>nothing,netcdf,pnetcdf,netcdf4p,netcdf4c</valid_values>
-    <default_value>pnetcdf</default_value>
-    <group>run_pio</group>
-    <file>env_run.xml</file>
-    <desc>pio io type</desc>
-  </entry>
-
-  <entry id="LND_PIO_STRIDE">
-    <type>integer</type>
-    <default_value>-99</default_value>
-    <group>run_pio</group>
-    <file>env_run.xml</file>
-    <desc>pio stride</desc>
-  </entry>
-
-  <entry id="LND_PIO_REARRANGER">
-    <type>integer</type>
-    <default_value>-99</default_value>
-    <group>run_pio</group>
-    <file>env_run.xml</file>
-    <desc>pio rearranger choice box=1, subset=2 </desc>
-  </entry>
-
-  <entry id="LND_PIO_ROOT">
-    <type>integer</type>
-    <default_value>-99</default_value>
-    <group>run_pio</group>
-    <file>env_run.xml</file>
-    <desc>pio root processor</desc>
-  </entry>
-
-  <entry id="LND_PIO_NUMTASKS">
-    <type>integer</type>
-    <default_value>-99</default_value>
-    <group>run_pio</group>
-    <file>env_run.xml</file>
-    <desc>pio number of io tasks</desc>
-  </entry>
-
-  <entry id="LND_PIO_TYPENAME">
-    <type>char</type>
-    <valid_values>nothing,netcdf,pnetcdf,netcdf4p,netcdf4c</valid_values>
-    <default_value>pnetcdf</default_value>
-    <group>run_pio</group>
-    <file>env_run.xml</file>
-    <desc>pio io type</desc>
-  </entry>
-
-  <entry id="ROF_PIO_STRIDE">
-    <type>integer</type>
-    <default_value>-99</default_value>
-    <group>run_pio</group>
-    <file>env_run.xml</file>
-    <desc>pio stride</desc>
-  </entry>
-
-  <entry id="ROF_PIO_REARRANGER">
-    <type>integer</type>
-    <default_value>-99</default_value>
-    <group>run_pio</group>
-    <file>env_run.xml</file>
-    <desc>pio rearranger choice box=1, subset=2 </desc>
-  </entry>
-
-  <entry id="ROF_PIO_ROOT">
-    <type>integer</type>
-    <default_value>-99</default_value>
-    <group>run_pio</group>
-    <file>env_run.xml</file>
-    <desc>pio root processor</desc>
-  </entry>
-
-  <entry id="ROF_PIO_NUMTASKS">
-    <type>integer</type>
-    <default_value>-99</default_value>
-    <group>run_pio</group>
-    <file>env_run.xml</file>
-    <desc>pio number of io tasks</desc>
-  </entry>
-
-  <entry id="ROF_PIO_TYPENAME">
-    <type>char</type>
-    <valid_values>nothing,netcdf,pnetcdf,netcdf4p,netcdf4c</valid_values>
-    <default_value>pnetcdf</default_value>
-    <group>run_pio</group>
-    <file>env_run.xml</file>
-    <desc>pio io type</desc>
-  </entry>
-
-  <entry id="ICE_PIO_STRIDE">
-    <type>integer</type>
-    <default_value>-99</default_value>
-    <group>run_pio</group>
-    <file>env_run.xml</file>
-    <desc>pio stride</desc>
-  </entry>
-
-  <entry id="ICE_PIO_REARRANGER">
-    <type>integer</type>
-    <default_value>-99</default_value>
-    <group>run_pio</group>
-    <file>env_run.xml</file>
-    <desc>pio rearranger choice box=1, subset=2 </desc>
-  </entry>
-
-  <entry id="ICE_PIO_ROOT">
-    <type>integer</type>
-    <default_value>-99</default_value>
-    <group>run_pio</group>
-    <file>env_run.xml</file>
-    <desc>pio root processor</desc>
-  </entry>
-
-  <entry id="ICE_PIO_NUMTASKS">
-    <type>integer</type>
-    <default_value>-99</default_value>
-    <group>run_pio</group>
-    <file>env_run.xml</file>
-    <desc>pio number of io tasks</desc>
-  </entry>
-
-  <entry id="ICE_PIO_TYPENAME">
-    <type>char</type>
-    <valid_values>nothing,netcdf,pnetcdf,netcdf4p,netcdf4c</valid_values>
-    <default_value>pnetcdf</default_value>
-    <group>run_pio</group>
-    <file>env_run.xml</file>
-    <desc>pio io type</desc>
-  </entry>
-
-  <entry id="ATM_PIO_STRIDE">
-    <type>integer</type>
-    <default_value>-99</default_value>
-    <group>run_pio</group>
-    <file>env_run.xml</file>
-    <desc>pio stride</desc>
-  </entry>
-
-  <entry id="ATM_PIO_REARRANGER">
-    <type>integer</type>
-    <default_value>-99</default_value>
-    <group>run_pio</group>
-    <file>env_run.xml</file>
-    <desc>pio rearranger choice box=1, subset=2 </desc>
-  </entry>
-
-  <entry id="ATM_PIO_ROOT">
-    <type>integer</type>
-    <default_value>-99</default_value>
-    <group>run_pio</group>
-    <file>env_run.xml</file>
-    <desc>pio root processor</desc>
-  </entry>
-
-  <entry id="ATM_PIO_NUMTASKS">
-    <type>integer</type>
-    <default_value>-99</default_value>
-    <group>run_pio</group>
-    <file>env_run.xml</file>
-    <desc>pio number of io tasks, -99 value means inherit whatever the driver uses</desc>
-  </entry>
-
-  <entry id="ATM_PIO_TYPENAME">
-    <type>char</type>
-    <valid_values>nothing,netcdf,pnetcdf,netcdf4p,netcdf4c</valid_values>
-    <default_value>pnetcdf</default_value>
-    <group>run_pio</group>
-    <file>env_run.xml</file>
-    <desc>pio io type</desc>
-  </entry>
-
-  <entry id="CPL_PIO_STRIDE">
-    <type>integer</type>
-    <default_value>-99</default_value>
-    <group>run_pio</group>
-    <file>env_run.xml</file>
-    <desc>pio stride</desc>
-  </entry>
-
-  <entry id="CPL_PIO_REARRANGER">
-    <type>integer</type>
-    <default_value>-99</default_value>
-    <group>run_pio</group>
-    <file>env_run.xml</file>
-    <desc>pio rearranger choice box=1, subset=2 </desc>
-  </entry>
-
-  <entry id="CPL_PIO_ROOT">
-    <type>integer</type>
-    <default_value>-99</default_value>
-    <group>run_pio</group>
-    <file>env_run.xml</file>
-    <desc>pio root processor</desc>
-  </entry>
-
-  <entry id="CPL_PIO_NUMTASKS">
-    <type>integer</type>
-    <default_value>-99</default_value>
-    <group>run_pio</group>
-    <file>env_run.xml</file>
-    <desc>pio number of io tasks</desc>
-  </entry>
-
-  <entry id="CPL_PIO_TYPENAME">
-    <type>char</type>
-    <valid_values>nothing,netcdf,pnetcdf,netcdf4p,netcdf4c</valid_values>
-    <default_value>pnetcdf</default_value>
-    <group>run_pio</group>
-    <file>env_run.xml</file>
-    <desc>pio io type</desc>
-  </entry>
-
-  <entry id="GLC_PIO_STRIDE">
-    <type>integer</type>
-    <default_value>-99</default_value>
-    <group>run_pio</group>
-    <file>env_run.xml</file>
-    <desc>pio stride</desc>
-  </entry>
-
-  <entry id="GLC_PIO_REARRANGER">
-    <type>integer</type>
-    <default_value>-99</default_value>
-    <group>run_pio</group>
-    <file>env_run.xml</file>
-    <desc>pio rearranger choice box=1, subset=2 </desc>
-  </entry>
-
-  <entry id="GLC_PIO_ROOT">
-    <type>integer</type>
-    <default_value>-99</default_value>
-    <group>run_pio</group>
-    <file>env_run.xml</file>
-    <desc>pio root processor</desc>
-  </entry>
-
-  <entry id="GLC_PIO_NUMTASKS">
-    <type>integer</type>
-    <default_value>-99</default_value>
-    <group>run_pio</group>
-    <file>env_run.xml</file>
-    <desc>pio number of io tasks</desc>
-  </entry>
-
-  <entry id="GLC_PIO_TYPENAME">
-    <type>char</type>
-    <valid_values>nothing,netcdf,pnetcdf,netcdf4p,netcdf4c</valid_values>
-    <default_value>pnetcdf</default_value>
-    <group>run_pio</group>
-    <file>env_run.xml</file>
-    <desc>pio io type</desc>
-  </entry>
-
-  <entry id="WAV_PIO_STRIDE">
-    <type>integer</type>
-    <default_value>-99</default_value>
-    <group>run_pio</group>
-    <file>env_run.xml</file>
-    <desc>pio stride</desc>
-  </entry>
-
-  <entry id="WAV_PIO_REARRANGER">
-    <type>integer</type>
-    <default_value>-99</default_value>
-    <group>run_pio</group>
-    <file>env_run.xml</file>
-    <desc>pio rearranger choice box=1, subset=2 </desc>
-  </entry>
-
-  <entry id="WAV_PIO_ROOT">
-    <type>integer</type>
-    <default_value>-99</default_value>
-    <group>run_pio</group>
-    <file>env_run.xml</file>
-    <desc>pio root processor</desc>
-  </entry>
-
-  <entry id="WAV_PIO_NUMTASKS">
-    <type>integer</type>
-    <default_value>-99</default_value>
-    <group>run_pio</group>
-    <file>env_run.xml</file>
-    <desc>pio number of io tasks</desc>
-  </entry>
-
-  <entry id="WAV_PIO_TYPENAME">
-    <type>char</type>
-    <valid_values>nothing,netcdf,pnetcdf,netcdf4p,netcdf4c</valid_values>
-    <default_value>pnetcdf</default_value>
-    <group>run_pio</group>
-    <file>env_run.xml</file>
-    <desc>pio io type</desc>
-  </entry>
-
-  <!-- ===================================================================== -->
-  <!-- definitions testing -->
-  <!-- ===================================================================== -->
-
-  <entry id="NAME">
-    <type>char</type>
-    <default_value>UNSET</default_value>
-    <group>test</group>
-    <file>env_test.xml</file>
-    <desc>Test type name</desc>
-  </entry>
-
-  <entry id="DESC">
-    <type>char</type>
-=======
->>>>>>> 33d5cd30
     <default_value>UNSET</default_value>
     <group>test</group>
     <file>env_test.xml</file>
@@ -3111,12 +2408,8 @@
     <values>
       <value compset="_DATM.*_DOCN%SOM"          >CESM1_MOD</value>
       <value compset="_POP2"                     >CESM1_MOD</value>
-<<<<<<< HEAD
       <value compset="_MICOM"                     >CESM1_MOD</value>
-      <value compset="_DATM.*_DLND.*_DICE.*_DOCN">CESM1_MOD</value>
-=======
       <value compset="_DATM%NYF.*_SLND.*_DICE.*_DOCN">CESM1_MOD</value>
->>>>>>> 33d5cd30
       <value compset="_XATM.*_XLND.*_XICE.*_XOCN">CESM1_MOD</value>
       <value compset="_SOCN"                     >CESM1_MOD</value>
       <value compset="_MPAS"                     >CESM1_MOD</value>
@@ -3326,15 +2619,10 @@
     <valid_values>TRUE,FALSE</valid_values>
     <default_value>FALSE</default_value>
     <values>
-<<<<<<< HEAD
-      <value compset="DATM.+POP\d">true</value>
-      <value compset="DATM.+MICOM">true</value>
-      <value compset="DATM.+DOCN%IAF">true</value>
-=======
       <value compset="DATM.+POP\d">TRUE</value>
       <value compset="DATM.+DOCN%IAF">TRUE</value>
       <value compset="DATM%S1850.+POP\d">FALSE</value>
->>>>>>> 33d5cd30
+      <value compset="DATM.+MICOM">TRUE</value>
     </values>
     <group>run_component_cpl</group>
     <file>env_run.xml</file>
@@ -3360,11 +2648,8 @@
     <default_value>off</default_value>
     <values>
       <value compset="DATM.+POP\d">ocn</value>
-<<<<<<< HEAD
       <value compset="DATM.+MICOM">ocn</value>
-=======
       <value compset="DATM%S1850.+POP\d">off</value>
->>>>>>> 33d5cd30
     </values>
     <group>run_component_cpl</group>
     <file>env_run.xml</file>
@@ -3449,15 +2734,10 @@
     <valid_values>TRUE,FALSE</valid_values>
     <default_value>FALSE</default_value>
     <values>
-<<<<<<< HEAD
-      <value compset="DATM.*_POP\d"    >TRUE</value>
-      <value compset="CAM.*_POP\d"     >TRUE</value>
+      <value compset="DATM.*_POP\d">TRUE</value>
+      <value compset="CAM.*_POP\d">TRUE</value>
       <value compset="DATM.*_MICOM"    >TRUE</value>
       <value compset="CAM.*_MICOM"     >TRUE</value>
-=======
-      <value compset="DATM.*_POP\d">TRUE</value>
-      <value compset="CAM.*_POP\d">TRUE</value>
->>>>>>> 33d5cd30
       <value compset="CAM.*_DOCN%SOM">TRUE</value>
     </values>
     <group>run_budgets</group>
@@ -3502,17 +2782,6 @@
       <value compset="CAM[456]0%SVBS"            >0.000001</value>
       <value compset="CAM[456]0%TMOZ"            >0.000001</value>
       <!-- Mariana's fix to allow isotopes to get the proper CO2 value -->
-<<<<<<< HEAD
-      <value compset="CAM[45]%WISOall"				>284.7</value>
-      <value compset="^2000.+CAM[45]%WCSC"			>368.9</value>
-      <value compset="^2000.+CAM[45]%MOZM"			>0.000001</value>
-      <value compset="^2000.+CAM[45]%MMOS"			>0.000001</value>
-      <value compset="^2000.+CAM[45]%TMOZ"			>0.000001</value>
-      <value compset="^2000.+CAM[45]%SMA3"			>0.000001</value>
-      <value compset="^2000.+CAM[45]%SMA7"			>0.000001</value>
-      <value compset="^2000.+CAM[45]%SSOA"			>0.000001</value>
-      <value compset="^1850.+DATM%NYF.*_MICOM%ECO"              >284.7</value>
-=======
       <value compset="CAM..%WISOall"             >284.7</value>
       <value compset="^2000.+CAM[45]%WCSC"       >368.9</value>
       <value compset="^2000.+CAM[45]%MOZM"       >0.000001</value>
@@ -3521,7 +2790,7 @@
       <value compset="^2000.+CAM[45]%SMA3"       >0.000001</value>
       <value compset="^2000.+CAM[45]%SMA7"       >0.000001</value>
       <value compset="^2000.+CAM[45]%SSOA"       >0.000001</value>
->>>>>>> 33d5cd30
+      <value compset="^1850.+DATM%NYF.*_MICOM%ECO"  >284.7</value>
     </values>
     <group>run_co2</group>
     <file>env_run.xml</file>
