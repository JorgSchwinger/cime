--- conflicted
+++ resolved
@@ -247,8 +247,6 @@
     @assertEqual('12', trim(str))
   end subroutine test_glc_elevclass_as_string_2digits
 
-<<<<<<< HEAD
-=======
   ! ------------------------------------------------------------------------
   ! Tests of glc_all_elevclass_strings
   ! ------------------------------------------------------------------------
@@ -267,5 +265,4 @@
     @assertEqual('03', elevclass_strings(3))
   end subroutine test_glc_all_elevclass_strings
   
->>>>>>> 0155047c
 end module test_glc_elevclass