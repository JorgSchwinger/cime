
# String representation of pound since it is a cmake comment char.
STRING(ASCII 35 POUND)

# Macro to create the individual tests
macro(createTestExec execName execType execSources macroNP macroNC 
                     macroPLEV macroNTRAC macroUSE_PIO macroWITH_ENERGY)

  # Backup the cmake variables
  SET(tempNP ${NUM_POINTS})
  SET(tempNC ${NUM_CELLS})
  SET(tempPLEV ${NUM_PLEV})
  SET(tempNTRAC ${NUM_TRACERS})
  SET(tempUSE_PIO ${PIO})
  SET(tempWITH_ENERGY ${ENERGY_DIAGNOSTICS})

  # Set the variable to the macro variables
  SET(NUM_POINTS ${macroNP})
  SET(NUM_CELLS ${macroNC})
  SET(NUM_PLEV ${macroPLEV})
  SET(NUM_TRACERS ${macroNTRAC})

  IF (${macroUSE_PIO})
    SET(PIO TRUE)
    SET(PIO_INTERP)
  ELSE ()
    SET(PIO)
    SET(PIO_INTERP TRUE)
  ENDIF ()

  SET(ENERGY_DIAGNOSTICS ${macroWITH_ENERGY})

  # This is needed to compile the test executables with the correct options
  SET(THIS_CONFIG_H ${CMAKE_CURRENT_BINARY_DIR}/config.h)
  CONFIGURE_FILE(${HOMME_SOURCE_DIR}/src/${execType}/config.h.cmake.in ${THIS_CONFIG_H})

  ADD_DEFINITIONS(-DHAVE_CONFIG_H)

  ADD_EXECUTABLE(${execName} ${${execSources}})

  # More thought needs to go into this option
  #IF (macroWITH_ENERGY)
  #ENDIF ()

  TARGET_LINK_LIBRARIES(${execName} pio timing ${BLAS_LIBRARIES} ${LAPACK_LIBRARIES})

  # Move the module files out of the way so the parallel build 
  # doesn't have a race condition
  SET_TARGET_PROPERTIES(${execName} 
                        PROPERTIES Fortran_MODULE_DIRECTORY "${CMAKE_CURRENT_BINARY_DIR}/${execName}_modules")

  IF (NOT HOMME_FIND_BLASLAPACK)
    TARGET_LINK_LIBRARIES(${execName} lapack blas)
    ADD_DEPENDENCIES(${execName} blas lapack)
  ENDIF()

  INSTALL(TARGETS ${execName} RUNTIME DESTINATION tests)

  # Restore the original the cmake variables
  SET(NUM_POINTS ${tempNP})
  SET(NUM_CELLS ${tempNC})
  SET(NUM_PLEV ${tempPLEV})
  SET(NUM_TRACERS ${tempNTRAC})
  SET(PIO ${tempUSE_PIO})
  SET(ENERGY_DIAGNOSTICS ${tempWITH_ENERGY})

endmacro(createTestExec)

macro(getValue thisLine thisVar)

  # Turn the line into a list
  STRING(REPLACE "=" ";" LINE_LIST ${thisLine})

  # Get the 0th and 1th items of the list
  #LIST(GET LINE_LIST 0 thisKey) # Don't actually care about the key
  LIST(GET LINE_LIST 1 thisVal)

  # Remove whitespace  and set to the variable defined by thisVar
  STRING(STRIP ${thisVal} ${thisVar})
  STRING(REPLACE " " ";" ${thisVar} ${${thisVar}})

endmacro(getValue)

macro(parseTestFile fileName testName execName namelistFiles vcoordFiles
                    nclFiles refsolnFiles ncOutputFiles numCpus ompNamelistFiles ompNumThreads)

  # Reset the variables
  SET(${testName})
  SET(${execName})
  SET(${namelistFiles})
  SET(${vcoordFiles})
  SET(${nclFiles})
  SET(${refsolnFiles})
  SET(${ncOutputFiles})

  # Need to do something with this
  SET(namelist_dir namelists/little_endian)
  SET(HOMME_ROOT ${HOMME_SOURCE_DIR})

  FILE(STRINGS ${fileName}
       Homme_Raw_Paths
       LIMIT_COUNT 100)

  # Go through each 
  FOREACH(LINE ${Homme_Raw_Paths})

    # Needed to propely concatenate text across multiple lines
    STRING(REPLACE "\"" "" LINE ${LINE})

    IF (NOT ${LINE} MATCHES "^${POUND}")
      STRING(REPLACE "\;" "" REP_LINE ${LINE})
      IF (${REP_LINE} MATCHES "^test_name")
        getValue(${REP_LINE} ${testName})
        SET(test_name ${${testName}})
      ENDIF ()
      IF (${REP_LINE} MATCHES "^exec_name")
        getValue(${REP_LINE} ${execName})
      ENDIF ()
      IF (${REP_LINE} MATCHES "^namelist_files")
        getValue(${REP_LINE} ${namelistFiles})
        FILE(GLOB ${namelistFiles} ${${namelistFiles}})
      ENDIF ()
      IF (${REP_LINE} MATCHES "^vcoord_files")
        getValue(${REP_LINE} ${vcoordFiles})
        FILE(GLOB ${vcoordFiles} ${${vcoordFiles}})
      ENDIF ()
      IF (${REP_LINE} MATCHES "^ncl_files")
        getValue(${REP_LINE} ${nclFiles})
        FILE(GLOB ${nclFiles} ${${nclFiles}})
      ENDIF ()
      IF (${REP_LINE} MATCHES "^refsoln_files")
        getValue(${REP_LINE} ${refsolnFiles})
        FILE(GLOB ${refsolnFiles} ${${refsolnFiles}})
      ENDIF ()
      IF (${REP_LINE} MATCHES "^nc_output_files")
        getValue(${REP_LINE} ${ncOutputFiles})
      ENDIF ()
      IF (${REP_LINE} MATCHES "^NUM_CPUS")
        getValue(${REP_LINE} ${numCpus})
      ENDIF ()
      IF (${REP_LINE} MATCHES "^OMP_NUM_THREADS")
        getValue(${REP_LINE} ${ompNumThreads})
      ENDIF ()
      IF (${REP_LINE} MATCHES "^omp_namelist_files")
        getValue(${REP_LINE} ${ompNamelistFiles})
        FILE(GLOB ${ompNamelistFiles} ${${ompNamelistFiles}})
      ENDIF ()
    ENDIF()
  ENDFOREACH()

endmacro(parseTestFile)

# Macro to create the individual tests
macro(createTest testName)

  SET (THIS_TEST_INPUT ${HOMME_SOURCE_DIR}/test/reg_test/run_tests/${testName}.in)

  # Weird this isn't getting reset for somre reason
  SET (OMP_NAMELIST_FILES "")

  parseTestFile(${THIS_TEST_INPUT}
                TEST_NAME EXEC_NAME NAMELIST_FILES VCOORD_FILES NCL_FILES
                REFSOLN_FILES NC_OUTPUT_FILES NUM_CPUS OMP_NAMELIST_FILES OMP_NUM_THREADS)

  # Copy the file
  #FILE(COPY ${THIS_TEST_INPUT} DESTINATION ${CMAKE_BINARY_DIR}/tests/${TEST_NAME}/)

  MESSAGE(STATUS "Adding test: ${TEST_NAME}, using exec ${EXEC_NAME}")

  IF (TEST_SUMMARY) 
    IF (NOT "${NAMELIST_FILES}" STREQUAL "")
      MESSAGE(STATUS "  namelist_files=")
      FOREACH (singleFile ${NAMELIST_FILES}) 
        MESSAGE(STATUS "    ${singleFile}")
      ENDFOREACH () 
    ENDIF ()
    IF (NOT "${VCOORD_FILES}" STREQUAL "")
      MESSAGE(STATUS "  vcoord_files=")
      FOREACH (singleFile ${VCOORD_FILES}) 
        MESSAGE(STATUS "    ${singleFile}")
      ENDFOREACH () 
    ENDIF ()
    IF (NOT "${NCL_FILES}" STREQUAL "")
      MESSAGE(STATUS "  ncl_files=")
      FOREACH (singleFile ${NCL_FILES}) 
        MESSAGE(STATUS "    ${singleFile}")
      ENDFOREACH () 
    ENDIF ()
    IF (NOT "${REFSOLN_FILES}" STREQUAL "")
      MESSAGE(STATUS "  refsoln_files=")
      FOREACH (singleFile ${REFSOLN_FILES}) 
        MESSAGE(STATUS "    ${singleFile}")
      ENDFOREACH () 
    ENDIF ()
    IF (NOT "${NC_OUTPUT_FILES}" STREQUAL "")
      MESSAGE(STATUS "  nc_output_files=")
      FOREACH (singleFile ${NC_OUTPUT_FILES}) 
        MESSAGE(STATUS "    ${singleFile}")
      ENDFOREACH () 
    ENDIF ()
    IF (NOT "${OMP_NAMELIST_FILES}" STREQUAL "")
      MESSAGE(STATUS "  omp_namelist_files=")
      FOREACH (singleFile ${OMP_NAMELIST_FILES}) 
        MESSAGE(STATUS "    ${singleFile}")
      ENDFOREACH () 
    ENDIF ()
  ENDIF()

  # Set up the directory
  SET(THIS_TEST_DIR ${CMAKE_BINARY_DIR}/tests/${TEST_NAME})

  # Copy all of the files into the binary dir
  FOREACH (singleFile ${NAMELIST_FILES}) 
    FILE(COPY ${singleFile} DESTINATION ${THIS_TEST_DIR})
  ENDFOREACH () 
  FOREACH (singleFile ${VCOORD_FILES}) 
    FILE(COPY ${singleFile} DESTINATION ${THIS_TEST_DIR}/vcoord)
  ENDFOREACH () 
  FOREACH (singleFile ${NCL_FILES}) 
    FILE(COPY ${singleFile} DESTINATION ${THIS_TEST_DIR})
  ENDFOREACH () 
  FOREACH (singleFile ${REFSOLN_FILES}) 
    FILE(COPY ${singleFile} DESTINATION ${THIS_TEST_DIR})
  ENDFOREACH () 

  # Create a run script
  SET(THIS_TEST_SCRIPT ${THIS_TEST_DIR}/${TEST_NAME}.sh)

  FILE(WRITE  ${THIS_TEST_SCRIPT} "${POUND}!/bin/bash\n")
  FILE(APPEND ${THIS_TEST_SCRIPT} "${POUND}===============================\n")
  FILE(APPEND ${THIS_TEST_SCRIPT} "${POUND} Test script generated by CMake\n")
  FILE(APPEND ${THIS_TEST_SCRIPT} "${POUND}===============================\n")
  FILE(APPEND ${THIS_TEST_SCRIPT} "${POUND} Used for running ${TEST_NAME}\n")
  FILE(APPEND ${THIS_TEST_SCRIPT} "${POUND}===============================\n")

  FILE(APPEND ${THIS_TEST_SCRIPT} "\n") # new line
  IF (NOT ${NUM_CPUS} STREQUAL "")
    IF (NOT ${HOMME_QUEUING})
      IF (${NUM_CPUS} GREATER ${MAX_NUM_PROCS}) 
        #MESSAGE(STATUS "For ${TEST_NAME} the requested number of CPU processes is larger than the number available")
        #MESSAGE(STATUS "  Changing NUM_CPU from ${NUM_CPUS} to ${MAX_NUM_PROCS}")
        #SET(NUM_CPUS ${MAX_NUM_PROCS})
        FILE(APPEND ${THIS_TEST_SCRIPT} "num_cpus=${MAX_NUM_PROCS}\n") # new line
      ELSE ()
        FILE(APPEND ${THIS_TEST_SCRIPT} "num_cpus=${NUM_CPUS}\n") # new line
      ENDIF ()
    ELSE ()
      FILE(APPEND ${THIS_TEST_SCRIPT} "num_cpus=${NUM_CPUS}\n") # new line
    ENDIF ()
  ELSE ()
    MESSAGE(FATAL_ERROR "In test ${testName} NUM_CPUS not defined. Quitting")
  ENDIF ()
  FILE(APPEND ${THIS_TEST_SCRIPT} "\n") # new line
  SET (TEST_INDEX 1)
  FOREACH (singleFile ${NAMELIST_FILES}) 
    FILE(APPEND ${THIS_TEST_SCRIPT} "test${TEST_INDEX}=\"${CMAKE_CURRENT_BINARY_DIR}/${EXEC_NAME}/${EXEC_NAME} < ${singleFile}\"\n")
    FILE(APPEND ${THIS_TEST_SCRIPT} "\n") # new line
    MATH(EXPR TEST_INDEX "${TEST_INDEX} + 1")
  ENDFOREACH ()
  MATH(EXPR TEST_INDEX "${TEST_INDEX} - 1")
  FILE(APPEND ${THIS_TEST_SCRIPT} "num_tests=${TEST_INDEX}\n") # new line
  FILE(APPEND ${THIS_TEST_SCRIPT} "\n") # new line

  # openMP runs
  IF (NOT "${OMP_NAMELIST_FILES}" STREQUAL "")
    IF (${HOMME_ENABLE_OPENMP})
      FILE(APPEND ${THIS_TEST_SCRIPT} "${POUND}===============================\n")
      FILE(APPEND ${THIS_TEST_SCRIPT} "${POUND} OpenMP Tests\n")
      FILE(APPEND ${THIS_TEST_SCRIPT} "${POUND}===============================\n")
      FILE(APPEND ${THIS_TEST_SCRIPT} "\n") # new line
      MATH(EXPR OMP_MOD "${NUM_CPUS} % ${OMP_NUM_THREADS}")
      IF (NOT ${OMP_MOD} EQUAL 0)
        MESSAGE(FATAL_ERROR "In test ${testName} NUM_CPUS not divisible by OMP_NUM_THREADS. Quitting.")
      ENDIF ()
      MATH(EXPR OMP_NUM_MPI "${NUM_CPUS} / ${OMP_NUM_THREADS}")
      FILE(APPEND ${THIS_TEST_SCRIPT} "omp_num_mpi=${OMP_NUM_MPI}\n") # new line
      FILE(APPEND ${THIS_TEST_SCRIPT} "omp_number_threads=${OMP_NUM_THREADS}\n") # new line
      FILE(APPEND ${THIS_TEST_SCRIPT} "\n") # new line
      SET (TEST_INDEX 1)
      FOREACH (singleFile ${OMP_NAMELIST_FILES}) 
        FILE(APPEND ${THIS_TEST_SCRIPT} "omp_test${TEST_INDEX}=\"${CMAKE_CURRENT_BINARY_DIR}/${EXEC_NAME}/${EXEC_NAME} < ${singleFile}\"\n")
        FILE(APPEND ${THIS_TEST_SCRIPT} "\n") # new line
        MATH(EXPR TEST_INDEX "${TEST_INDEX} + 1")
      ENDFOREACH () 
      MATH(EXPR TEST_INDEX "${TEST_INDEX} - 1")
      FILE(APPEND ${THIS_TEST_SCRIPT} "omp_num_tests=${TEST_INDEX}\n") # new line
    ELSE ()
      MESSAGE(STATUS "  Not including OpenMP tests")
    ENDIF()
  ENDIF ()

  # Need to create the movie directory for output
  EXECUTE_PROCESS(COMMAND mkdir -p ${THIS_TEST_DIR}/movies
    RESULT_VARIABLE Homme_result
    OUTPUT_VARIABLE Homme_output
    ERROR_VARIABLE Homme_error
    OUTPUT_STRIP_TRAILING_WHITESPACE
  )

  # Need to create the restart directory for restart files
  EXECUTE_PROCESS(COMMAND mkdir -p ${THIS_TEST_DIR}/restart
    RESULT_VARIABLE Homme_result
    OUTPUT_VARIABLE Homme_output
    ERROR_VARIABLE Homme_error
    OUTPUT_STRIP_TRAILING_WHITESPACE
  )

  # Add this test to the list of tests
  MATH(EXPR NUM_TEST_FILES "${NUM_TEST_FILES} + 1")
  FILE (APPEND ${HOMME_TEST_LIST} "test_file${NUM_TEST_FILES}=${THIS_TEST_SCRIPT}\n")

  FILE(APPEND ${THIS_TEST_SCRIPT} "\n") # new line

  # Deal with the Netcdf output files
  FILE(APPEND ${THIS_TEST_SCRIPT} "nc_output_files=\"")
  FOREACH (singleFile ${NC_OUTPUT_FILES}) 
    FILE(APPEND ${THIS_TEST_SCRIPT} "${singleFile} ")
  ENDFOREACH ()
  FILE(APPEND ${THIS_TEST_SCRIPT} "\"\n")

  SET(THIS_TEST_RUN_SCRIPT "${THIS_TEST_DIR}/${TEST_NAME}-run.sh")

  IF (${HOMME_QUEUING})

    SET(THIS_TEST "${testName}-diff")

    # When run through the queue the runs are submitted and ran in 
    #   submitAndRunTests, and diffed in the subsequent tests
    ADD_TEST(NAME ${THIS_TEST}
             COMMAND ${CMAKE_BINARY_DIR}/tests/diff_output.sh ${TEST_NAME})

    SET_TESTS_PROPERTIES(${THIS_TEST} PROPERTIES DEPENDS submitAndRunTests)


  ELSE ()

    SET(THIS_TEST "${testName}")

    # When not run through a queue each run is ran and then diffed. This is handled by 
    #  the submit_tests.sh script 
    ADD_TEST(NAME ${THIS_TEST} 
             COMMAND ${CMAKE_BINARY_DIR}/tests/submit_tests.sh "${THIS_TEST_RUN_SCRIPT}" "${TEST_NAME}"
             DEPENDS ${EXEC_NAME})

  ENDIF ()

  # Individual target to rerun and diff the tests
  SET(THIS_TEST_INDIV "test-${testName}")

  ADD_CUSTOM_TARGET(${THIS_TEST_INDIV}
           COMMAND ${CMAKE_BINARY_DIR}/tests/submit_tests.sh "${THIS_TEST_RUN_SCRIPT}" "${TEST_NAME}")

  ADD_DEPENDENCIES(${THIS_TEST_INDIV} ${EXEC_NAME})

  # Check target 
  ADD_DEPENDENCIES(check ${EXEC_NAME})
<<<<<<< HEAD

  # Baseline target
  ADD_DEPENDENCIES(baseline ${EXEC_NAME})

  # Now make the Individual targets
  #ADD_CUSTOM_COMMAND(TARGET ${THIS_TEST_INDIV}
  #                   COMMENT "Running the HOMME regression test: ${THIS_TEST}"
  #                   POST_BUILD COMMAND ${CMAKE_CTEST_COMMAND} ARGS --output-on-failure -R ${THIS_TEST_INDIV} 
  #                   WORKING_DIRECTORY ${CMAKE_BINARY_DIR})
=======
>>>>>>> decdc366

endmacro(createTest)

macro(testQuadPrec HOMME_QUAD_PREC)

  TRY_COMPILE(COMPILE_RESULT_VAR
              ${CMAKE_BINARY_DIR}/compiler_test/ ${CMAKE_SOURCE_DIR}/cmake/quadTest.f90
              OUTPUT_VARIABLE COMPILE_OUTPUT)

  IF (${COMPILE_RESULT_VAR})
    SET (HOMME_QUAD_PREC TRUE)
    MESSAGE(STATUS "Quadruple-precision supported enabling")
  ELSE ()
    SET (HOMME_QUAD_PREC FALSE)
    MESSAGE(STATUS "Quadruple-precision not supported")
  ENDIF ()
endmacro(testQuadPrec)<|MERGE_RESOLUTION|>--- conflicted
+++ resolved
@@ -354,7 +354,6 @@
 
   # Check target 
   ADD_DEPENDENCIES(check ${EXEC_NAME})
-<<<<<<< HEAD
 
   # Baseline target
   ADD_DEPENDENCIES(baseline ${EXEC_NAME})
@@ -364,8 +363,6 @@
   #                   COMMENT "Running the HOMME regression test: ${THIS_TEST}"
   #                   POST_BUILD COMMAND ${CMAKE_CTEST_COMMAND} ARGS --output-on-failure -R ${THIS_TEST_INDIV} 
   #                   WORKING_DIRECTORY ${CMAKE_BINARY_DIR})
-=======
->>>>>>> decdc366
 
 endmacro(createTest)
 
