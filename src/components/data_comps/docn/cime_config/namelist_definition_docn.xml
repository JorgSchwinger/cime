--- conflicted
+++ resolved
@@ -56,7 +56,6 @@
       <value docn_mode="sst_aquap8">''</value>
       <value docn_mode="sst_aquap9">''</value>
       <value docn_mode="sst_aquap10">''</value>
-      <value docn_mode="sst_aquap11">''</value>
       <value docn_mode="sst_aquapfile">aquapfile</value>
       <value docn_mode="sst_aquap_constant">''</value>
       <value docn_mode="som">som</value>
@@ -258,11 +257,7 @@
     <type>char</type>
     <category>streams</category>
     <group>shr_strdata_nml</group>
-<<<<<<< HEAD
-    <valid_values>SSTDATA,SST_AQUAP1,SST_AQUAP2,SST_AQUAP3,SST_AQUAP4,SST_AQUAP5,SST_AQUAP6,SST_AQUAP7,SST_AQUAP8,SST_AQUAP9,SST_AQUAP10,SST_AQUAP11,SST_AQUAPFILE,SOM,SOM_AQUAP,IAF,NULL,COPYALL</valid_values>
-=======
     <valid_values>SSTDATA,SST_AQUAP1,SST_AQUAP2,SST_AQUAP3,SST_AQUAP4,SST_AQUAP5,SST_AQUAP6,SST_AQUAP7,SST_AQUAP8,SST_AQUAP9,SST_AQUAP10,SST_AQUAPFILE,SST_AQUAP_CONSTANT,SOM,SOM_AQUAP,IAF,NULL,COPYALL</valid_values>
->>>>>>> a4f45ebc
     <desc>
       General method that operates on the data. This is generally
       implemented in the data models but is set in the strdata method for
@@ -328,7 +323,6 @@
       <value docn_mode="sst_aquap8$">SST_AQUAP8</value>
       <value docn_mode="sst_aquap9$">SST_AQUAP9</value>
       <value docn_mode="sst_aquap10$">SST_AQUAP10</value>
-      <value docn_mode="sst_aquap11$">SST_AQUAP11</value>
       <value docn_mode="sst_aquapfile$">SST_AQUAPFILE</value>
       <value docn_mode="sst_aquap_constant$">SST_AQUAP_CONSTANT</value>
       <value docn_mode="som$">SOM</value>
@@ -650,17 +644,6 @@
     </values>
   </entry>
 
-<<<<<<< HEAD
-  <entry id="fixed_sst">
-    <type>real</type>
-    <category>docn</category>
-    <group>docn_nml</group>
-    <desc>
-      Sea Surface Temperature for RCE runs
-    </desc>
-    <values>
-      <value>26.85</value>
-=======
   <entry id="sst_constant_value" per_stream_entry="true">
     <type>real(30)</type>
     <category>docn</category>
@@ -671,7 +654,6 @@
     </desc>
     <values>
       <value>-1.0</value>
->>>>>>> a4f45ebc
     </values>
   </entry>
 
