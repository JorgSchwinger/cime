#ifdef AIX
@PROCESS ALIAS_SIZE(805306368)
#endif
module docn_comp_mod

  ! !USES:
  use shr_pcdf_mod          , only : shr_pcdf_readwrite
  use NUOPC                 , only : NUOPC_Advertise
  use ESMF                  , only : ESMF_State, ESMF_SUCCESS, ESMF_State
  use ESMF                  , only : ESMF_Mesh, ESMF_DistGrid, ESMF_MeshGet, ESMF_DistGridGet
  use ESMF                  , only : ESMF_State, ESMF_LOGMSG_INFO, ESMF_LogWrite
  use perf_mod              , only : t_startf, t_stopf
  use perf_mod              , only : t_adj_detailf, t_barrierf
  use mct_mod               , only : mct_gsmap, mct_gsmap_init, mct_gsmap_lsize
  use mct_mod               , only : mct_avect, mct_avect_indexRA, mct_avect_zero, mct_aVect_nRattr
  use mct_mod               , only : mct_avect_init, mct_avect_lsize, mct_avect_clean
<<<<<<< HEAD
  use med_constants_mod     , only : R8, CS, CXX
=======
  use med_constants_mod     , only : R8, CS, CXX, CL
>>>>>>> 26a18ff2
  use shr_const_mod         , only : shr_const_cpsw, shr_const_rhosw, shr_const_TkFrz
  use shr_const_mod         , only : shr_const_TkFrzSw, shr_const_latice, shr_const_ocn_ref_sal
  use shr_const_mod         , only : shr_const_zsrflyr, shr_const_pi
  use shr_string_mod        , only : shr_string_listGetName
  use shr_sys_mod           , only : shr_sys_abort
  use shr_file_mod          , only : shr_file_getunit, shr_file_freeunit
  use shr_mpi_mod           , only : shr_mpi_bcast
  use shr_frz_mod           , only : shr_frz_freezetemp
  use shr_cal_mod           , only : shr_cal_calendarname
  use shr_cal_mod           , only : shr_cal_datetod2string
  use shr_nuopc_scalars_mod , only : flds_scalar_name
  use shr_nuopc_methods_mod , only : shr_nuopc_methods_ChkErr
  use shr_strdata_mod       , only : shr_strdata_init_model_domain
  use shr_strdata_mod       , only : shr_strdata_init_streams
  use shr_strdata_mod       , only : shr_strdata_init_mapping
  use shr_strdata_mod       , only : shr_strdata_type, shr_strdata_pioinit
  use shr_strdata_mod       , only : shr_strdata_print, shr_strdata_restRead
  use shr_strdata_mod       , only : shr_strdata_advance, shr_strdata_restWrite
  use shr_dmodel_mod        , only : shr_dmodel_translateAV
  use dshr_nuopc_mod        , only : fld_list_type, dshr_fld_add
  use docn_shr_mod          , only : datamode       ! namelist input
  use docn_shr_mod          , only : aquap_option   ! derived from datamode namelist input
  use docn_shr_mod          , only : rest_file      ! namelist input
  use docn_shr_mod          , only : rest_file_strm ! namelist input
  use docn_shr_mod          , only : nullstr

  ! !PUBLIC TYPES:
  implicit none
  private ! except

  !--------------------------------------------------------------------------
  ! Public/Private interfaces
  !--------------------------------------------------------------------------

  public :: docn_comp_advertise
  public :: docn_comp_init
  public :: docn_comp_run

  private :: prescribed_sst

  !--------------------------------------------------------------------------
  ! Private data
  !--------------------------------------------------------------------------

  integer                    :: debug_import = 0      ! debug level (if > 0 will print all import fields)
  integer                    :: debug_export = 0      ! debug level (if > 0 will print all export fields)

  real(R8),parameter         :: cpsw    = shr_const_cpsw        ! specific heat of sea h2o ~ J/kg/K
  real(R8),parameter         :: rhosw   = shr_const_rhosw       ! density of sea water ~ kg/m^3
  real(R8),parameter         :: TkFrz   = shr_const_TkFrz       ! freezing point, fresh water (Kelvin)
  real(R8),parameter         :: TkFrzSw = shr_const_TkFrzSw     ! freezing point, sea   water (Kelvin)
  real(R8),parameter         :: latice  = shr_const_latice      ! latent heat of fusion
  real(R8),parameter         :: ocnsalt = shr_const_ocn_ref_sal ! ocean reference salinity

  integer                    :: kt,ks,ku,kv,kdhdx,kdhdy,kq,kswp ! field indices
  integer                    :: kswnet,klwup,klwdn
  integer                    :: ksen,klat,kmelth,ksnow,krofi
  integer                    :: kh,kqbot
  integer                    :: kmask, kfrac                    ! frac and mask field indices of docn domain
  integer                    :: ksomask                         ! So_omask field index

  type(mct_avect)            :: avstrm                          ! av of data created from all stream input
  character(len=CS), pointer :: avifld(:)                       ! names of fields in input streams
  character(len=CS), pointer :: avofld(:)                       ! local names of fields in input streams for import/export
  character(len=CS), pointer :: stifld(:)                       ! names of fields in input streams
  character(len=CS), pointer :: stofld(:)                       ! local names of fields in input streams for calculations
  character(CXX)             :: flds_strm = ''                  ! set in docn_comp_init
  character(len=CXX)         :: flds_o2x_mod                    ! set in docn_comp_advertise
  character(len=CXX)         :: flds_x2o_mod                    ! set in docn_comp_advertise
  logical                    :: ocn_prognostic_mod              ! set in docn_comp_advertise

  integer , pointer          :: imask(:)                        ! integer ocean mask
  real(R8), pointer          :: xc(:), yc(:)                    ! arrays of model latitudes and longitudes
  real(R8), pointer          :: somtp(:)                        ! SOM ocean temperature
  real(R8), pointer          :: tfreeze(:)                      ! SOM ocean freezing temperature

  logical                    :: firstcall = .true.              ! first call logical
  character(len=*),parameter :: rpfile = 'rpointer.ocn'         ! name of ocean ropinter file
  character(*),parameter     :: u_FILE_u = &
       __FILE__

!===============================================================================
contains
!===============================================================================

  subroutine docn_comp_advertise(importState, exportState, &
       ocn_present, ocn_prognostic, ocnrof_prognostic, &
       fldsFrOcn_num, fldsFrOcn, fldsToOcn_num, fldsToOcn, &
       flds_o2x, flds_x2o, rc)

    ! input/output arguments
    type(ESMF_State)     , intent(inout) :: importState
    type(ESMF_State)     , intent(inout) :: exportState
    logical              , intent(in)    :: ocn_present
    logical              , intent(in)    :: ocn_prognostic
    logical              , intent(in)    :: ocnrof_prognostic
    integer              , intent(out)   :: fldsToOcn_num
    integer              , intent(out)   :: fldsFrOcn_num
    type (fld_list_type) , intent(out)   :: fldsToOcn(:)
    type (fld_list_type) , intent(out)   :: fldsFrOcn(:)
    character(len=*)     , intent(out)   :: flds_o2x
    character(len=*)     , intent(out)   :: flds_x2o
    integer              , intent(out)   :: rc

    ! local variables
    integer         :: n
    !-------------------------------------------------------------------------------

    if (.not. ocn_present) return

    !--------------------------------
    ! export fields
    !--------------------------------

    fldsFrOcn_num=1
    fldsFrOcn(1)%stdname = trim(flds_scalar_name)

    ! export fields that have no corresponding stream field (computed internally)

    call dshr_fld_add(model_fld='So_omask', model_fld_concat=flds_o2x, model_fld_index=ksomask, &
         fldlist_num=fldsFrOcn_num, fldlist=fldsFrOcn)

    call dshr_fld_add(model_fld='Fioo_q', model_fld_concat=flds_o2x, model_fld_index=kq, &
         fldlist_num=fldsFrOcn_num, fldlist=fldsFrOcn)

    ! export fields that have a corresponding stream field

    call dshr_fld_add(data_fld='t', data_fld_array=avifld, model_fld='So_t', model_fld_array=avofld, &
         model_fld_concat=flds_o2x, model_fld_index=kt, fldlist_num=fldsFrOcn_num, fldlist=fldsFrOcn)

    call dshr_fld_add(data_fld='s', data_fld_array=avifld, model_fld='So_s', model_fld_array=avofld, &
         model_fld_concat=flds_o2x, model_fld_index=ks, fldlist_num=fldsFrOcn_num, fldlist=fldsFrOcn)

    call dshr_fld_add(data_fld='u', data_fld_array=avifld, model_fld='So_u', model_fld_array=avofld, &
         model_fld_concat=flds_o2x, model_fld_index=ku, fldlist_num=fldsFrOcn_num, fldlist=fldsFrOcn)

    call dshr_fld_add(data_fld='v', data_fld_array=avifld, model_fld='So_v', model_fld_array=avofld, &
         model_fld_concat=flds_o2x, model_fld_index=kv, fldlist_num=fldsFrOcn_num, fldlist=fldsFrOcn)

    call dshr_fld_add(data_fld='dhdx', data_fld_array=avifld, model_fld='So_dhdx', model_fld_array=avofld, &
         model_fld_concat=flds_o2x, model_fld_index=kdhdx, fldlist_num=fldsFrOcn_num, fldlist=fldsFrOcn)

    call dshr_fld_add(data_fld='dhdy', data_fld_array=avifld, model_fld='So_dhdy', model_fld_array=avofld, &
         model_fld_concat=flds_o2x, model_fld_index=kdhdy, fldlist_num=fldsFrOcn_num, fldlist=fldsFrOcn)

    !-------------------
    ! import fields (have no corresponding stream fields)
    !-------------------

    if (ocn_prognostic) then

       fldsToOcn_num=1
       fldsToOcn(1)%stdname = trim(flds_scalar_name)

       call dshr_fld_add(model_fld='Foxx_swnet', model_fld_concat=flds_x2o, model_fld_index=kswnet, &
            fldlist_num=fldsToOcn_num, fldlist=fldsToOcn)
       call dshr_fld_add(model_fld='Foxx_lwup',  model_fld_concat=flds_x2o, model_fld_index=klwup, &
            fldlist_num=fldsToOcn_num, fldlist=fldsToOcn)
       call dshr_fld_add(model_fld='Foxx_sen',   model_fld_concat=flds_x2o, model_fld_index=ksen, &
            fldlist_num=fldsToOcn_num, fldlist=fldsToOcn)
       call dshr_fld_add(model_fld='Foxx_lat',   model_fld_concat=flds_x2o, model_fld_index=klat, &
            fldlist_num=fldsToOcn_num, fldlist=fldsToOcn)
       call dshr_fld_add(model_fld='Faxa_lwdn',  model_fld_concat=flds_x2o, model_fld_index=klwdn, &
            fldlist_num=fldsToOcn_num, fldlist=fldsToOcn)
       call dshr_fld_add(model_fld='Faxa_snow',  model_fld_concat=flds_x2o, model_fld_index=ksnow, &
            fldlist_num=fldsToOcn_num, fldlist=fldsToOcn)
       call dshr_fld_add(model_fld='Fioi_melth', model_fld_concat=flds_x2o, model_fld_index=kmelth, &
            fldlist_num=fldsToOcn_num, fldlist=fldsToOcn)
       call dshr_fld_add(model_fld='Foxx_rofi', model_fld_concat=flds_x2o, model_fld_index=krofi, &
            fldlist_num=fldsToOcn_num, fldlist=fldsToOcn)
    end if

    !-------------------
    ! Advertise fields for import and export states
    !-------------------

    do n = 1,fldsFrOcn_num
       call NUOPC_Advertise(exportState, standardName=fldsFrOcn(n)%stdname, rc=rc)
       if (shr_nuopc_methods_ChkErr(rc,__LINE__,u_FILE_u)) return
       call ESMF_LogWrite('(ocn_comp_nuopc):(InitializeAdvertise):Fr_ocn'//trim(fldsFrOcn(n)%stdname), &
            ESMF_LOGMSG_INFO)
    enddo

    if (ocn_prognostic) then
       do n = 1,fldsToOcn_num
          call NUOPC_Advertise(importState, standardName=fldsToOcn(n)%stdname, rc=rc)
          if (shr_nuopc_methods_ChkErr(rc,__LINE__,u_FILE_u)) return
          call ESMF_LogWrite('(ocn_comp_nuopc):(InitializeAdvertise):To_ocn'//trim(fldsToOcn(n)%stdname), &
               ESMF_LOGMSG_INFO)
       end do
    end if

    !-------------------
    ! Save flds_x2o and flds_o2x as module variables for use in debugging
    !-------------------

    flds_x2o_mod = trim(flds_x2o)
    flds_o2x_mod = trim(flds_o2x)
    ocn_prognostic_mod = ocn_prognostic

    !-------------------
    ! module character arrays stifld and stofld
    !-------------------

    ! - stifld is a character array of stream field names
    ! - stofld is a character array of data model field names that have a one-to-one correspondence with names in stifld
    ! - flds_strm is a colon delimited string of field names that is created from the field names in stofld for ONLY
    !   those field names that are available in the data streams present in SDOCN%sdatm
    ! - avstrm is an attribute vector created from flds_strm

    if (ocn_prognostic_mod) then
       call dshr_fld_add(data_fld="h"   , data_fld_array=stifld, model_fld="strm_h"   , model_fld_array=stofld)
       call dshr_fld_add(data_fld="qbot", data_fld_array=stifld, model_fld="strm_qbot", model_fld_array=stofld)
    end if

  end subroutine docn_comp_advertise

  !===============================================================================

  subroutine docn_comp_init(x2o, o2x, &
       SDOCN, mpicom, compid, my_task, master_task, &
       inst_suffix, logunit, read_restart, &
       scmMode, scmlat, scmlon, calendar, current_ymd, current_tod, modeldt, mesh)


    ! !DESCRIPTION: initialize docn model
    use pio        , only : iosystem_desc_t
    use shr_pio_mod, only : shr_pio_getiosys, shr_pio_getiotype

    ! --- input/output arguments ---
    type(mct_aVect)        , intent(inout) :: x2o, o2x       ! input/output attribute vectors
    type(shr_strdata_type) , intent(inout) :: SDOCN          ! model shr_strdata instance (output)
    integer                , intent(in)    :: mpicom         ! mpi communicator
    integer                , intent(in)    :: compid         ! mct comp id
    integer                , intent(in)    :: my_task        ! my task in mpi communicator mpicom
    integer                , intent(in)    :: master_task    ! task number of master task
    character(len=*)       , intent(in)    :: inst_suffix    ! char string associated with instance
    integer                , intent(in)    :: logunit        ! logging unit number
    logical                , intent(in)    :: read_restart   ! start from restart
    logical                , intent(in)    :: scmMode        ! single column mode
    real(R8)               , intent(in)    :: scmLat         ! single column lat
    real(R8)               , intent(in)    :: scmLon         ! single column lon
    character(len=*)       , intent(in)    :: calendar       ! model calendar type
    integer                , intent(in)    :: current_ymd    ! model date
    integer                , intent(in)    :: current_tod    ! model sec into model date
    integer                , intent(in)    :: modeldt        ! model time step
    type(ESMF_Mesh)        , intent(in)    :: mesh           ! ESMF docn mesh

    !--- local variables ---
    integer                        :: n,k      ! generic counters
    integer                        :: lsize    ! local size
    integer                        :: kfld     ! fld index
    integer                        :: cnt      ! counter
    logical                        :: exists   ! file existance
    logical                        :: exists1  ! file existance
    integer                        :: nu       ! unit number
    type(ESMF_DistGrid)            :: distGrid
    integer, allocatable, target   :: gindex(:)
    integer                        :: rc
    type(iosystem_desc_t), pointer :: ocn_pio_subsystem
    integer                        :: dimCount
    integer                        :: tileCount
    integer                        :: deCount
    integer                        :: gsize
    integer, allocatable           :: elementCountPTile(:)
    integer, allocatable           :: indexCountPDE(:,:)
    integer                        :: spatialDim
    integer                        :: numOwnedElements
    real(R8), pointer              :: ownedElemCoords(:)
    integer                        :: klat, klon
    character(*), parameter        :: F00   = "('(docn_comp_init) ',8a)"
    character(*), parameter        :: F05   = "('(docn_comp_init) ',a,2f10.4)"
    character(*), parameter        :: F06   = "('(docn_comp_init) ',a,f10.4)"
    character(*), parameter        :: subName = "(docn_comp_init) "
    !-------------------------------------------------------------------------------

    call t_startf('DOCN_INIT')

    !----------------------------------------------------------------------------
    ! Initialize pio
    !----------------------------------------------------------------------------

    call shr_strdata_pioinit(SDOCN, COMPID)

    !----------------------------------------------------------------------------
    ! Create a data model global seqmap
    !----------------------------------------------------------------------------

    call t_startf('docn_strdata_init')

    if (my_task == master_task) write(logunit,F00) ' initialize DOCN gsmap'

    ! obtain the distgrid from the mesh that was read in
    call ESMF_MeshGet(Mesh, elementdistGrid=distGrid, rc=rc)
    if (shr_nuopc_methods_ChkErr(rc,__LINE__,u_FILE_u)) return

    ! determin local size on my processor
    call ESMF_distGridGet(distGrid, localDe=0, elementCount=lsize, rc=rc)
    if (shr_nuopc_methods_ChkErr(rc,__LINE__,u_FILE_u)) return

    ! determine global index space for my processor
    allocate(gindex(lsize))
    call ESMF_distGridGet(distGrid, localDe=0, seqIndexList=gindex, rc=rc)
    if (shr_nuopc_methods_ChkErr(rc,__LINE__,u_FILE_u)) return

    ! determine global size of distgrid
    call ESMF_distGridGet(distGrid, dimCount=dimCount, deCount=deCount, tileCount=tileCount, rc=rc)
    if (shr_nuopc_methods_ChkErr(rc,__LINE__,u_FILE_u)) return

    allocate(elementCountPTile(tileCount))
    call ESMF_distGridGet(distGrid, elementCountPTile=elementCountPTile, rc=rc)
    if (shr_nuopc_methods_ChkErr(rc,__LINE__,u_FILE_u)) return
    gsize = 0
    do n = 1,size(elementCountPTile)
       gsize = gsize + elementCountPTile(n)
    end do
    deallocate(elementCountPTile)

    ! create the data model gsmap given the local size, global size and gindex
    call mct_gsMap_init( SDOCN%gsmap, gindex, mpicom, compid, lsize, gsize)
    deallocate(gindex)

    !----------------------------------------------------------------------------
    ! Initialize SDOCN model domain attributes
    !----------------------------------------------------------------------------

    ! The call to shr_strdata_init_model_domain creates the SDOCN%gsmap which
    ! is a '2d1d' decommp (1d decomp of 2d grid) and also create SDOCN%grid

    SDOCN%calendar = trim(shr_cal_calendarName(trim(calendar)))
<<<<<<< HEAD

    if (scmmode) then
       if (my_task == master_task) write(logunit,F05) ' scm lon lat = ',scmlon,scmlat
       call shr_strdata_init_model_domain(SDOCN, mpicom, compid, my_task, &
            scmmode=scmmode, scmlon=scmlon, scmlat=scmlat, gsmap=SDOCN%gsmap)
    else if (datamode == 'SST_AQUAPANAL' .or. datamode == 'SST_AQUAPFILE' .or. datamode == 'SOM_AQUAP') then
       call shr_strdata_init_model_domain(SDOCN, mpicom, compid, my_task, &
            reset_domain_mask=.true., gsmap=SDOCN%gsmap)
    else
       call shr_strdata_init_model_domain(SDOCN, mpicom, compid, my_task, gsmap=SDOCN%gsmap)
    end if

=======

    if (scmmode) then
       if (my_task == master_task) write(logunit,F05) ' scm lon lat = ',scmlon,scmlat
       call shr_strdata_init_model_domain(SDOCN, mpicom, compid, my_task, &
            scmmode=scmmode, scmlon=scmlon, scmlat=scmlat, gsmap=SDOCN%gsmap)
    else if (datamode == 'SST_AQUAPANAL' .or. datamode == 'SST_AQUAPFILE' .or. datamode == 'SOM_AQUAP') then
       call shr_strdata_init_model_domain(SDOCN, mpicom, compid, my_task, &
            reset_domain_mask=.true., gsmap=SDOCN%gsmap)
    else
       call shr_strdata_init_model_domain(SDOCN, mpicom, compid, my_task, gsmap=SDOCN%gsmap)
    end if

>>>>>>> 26a18ff2
    if (my_task == master_task) then
       call shr_strdata_print(SDOCN,'SDOCN data')
    endif

    ! obtain mesh lats and lons
    call ESMF_MeshGet(mesh, spatialDim=spatialDim, numOwnedElements=numOwnedElements, rc=rc)
    if (shr_nuopc_methods_ChkErr(rc,__LINE__,u_FILE_u)) return
    allocate(ownedElemCoords(spatialDim*numOwnedElements))
    allocate(xc(numOwnedElements), yc(numOwnedElements))
    call ESMF_MeshGet(mesh, ownedElemCoords=ownedElemCoords)
    if (shr_nuopc_methods_ChkErr(rc,__LINE__,u_FILE_u)) return
    if (numOwnedElements /= lsize) then
       call shr_sys_abort('ERROR: numOwnedElements is not equal to lsize')
    end if
    do n = 1,lsize
       xc(n) = ownedElemCoords(2*n-1)
       yc(n) = ownedElemCoords(2*n)
    end do

    ! error check that mesh lats and lons correspond to those on the input domain file
    klon = mct_aVect_indexRA(SDOCN%grid%data,'lon')
    do n = 1, lsize
       if (abs( SDOCN%grid%data%rattr(klon,n) - xc(n)) > 1.e-4) then
          write(6,*)'ERROR: DOCN lon diff = ',abs(SDOCN%grid%data%rattr(klon,n) -  xc(n)),' too large'
          call shr_sys_abort()
       end if
       !SDOCN%grid%data%rattr(klon,n) = xc(n) ! overwrite ggrid with mesh data
       xc(n) = SDOCN%grid%data%rattr(klon,n)  ! overwrite mesh data with ggrid data
    end do
    klat = mct_aVect_indexRA(SDOCN%grid%data,'lat')
    do n = 1, lsize
       if (abs( SDOCN%grid%data%rattr(klat,n) -  yc(n)) > 1.e-4) then
          write(6,*)'ERROR: DOCN lat diff = ',abs(SDOCN%grid%data%rattr(klat,n) -  yc(n)),' too large'
          call shr_sys_abort()
       end if
       !SDOCN%grid%data%rattr(klat,n) = yc(n)
       yc(n) = SDOCN%grid%data%rattr(klat,n)
    end do

    ! determine module mask array (imask)
    allocate(imask(lsize))
    kmask = mct_aVect_indexRA(SDOCN%grid%data,'mask')
    imask(:) = nint(SDOCN%grid%data%rAttr(kmask,:))

    !----------------------------------------------------------------------------
    ! Initialize the SDOCN streams and mapping of streams to model domain
    !----------------------------------------------------------------------------

    call shr_strdata_init_streams(SDOCN, compid, mpicom, my_task)
    call shr_strdata_init_mapping(SDOCN, compid, mpicom, my_task)

    !----------------------------------------------------------------------------
    ! Allocate module arrays
    !----------------------------------------------------------------------------

    allocate(somtp(lsize))
    allocate(tfreeze(lsize))

    call t_stopf('docn_strdata_init')

    !----------------------------------------------------------------------------
    ! Initialize attribute vectors
    !----------------------------------------------------------------------------

    call t_startf('docn_initavs')
    if (my_task == master_task) write(logunit,F00) 'allocate AVs'

    call mct_aVect_init(o2x, rList=flds_o2x_mod, lsize=lsize)
    call mct_aVect_zero(o2x)

    kfrac = mct_aVect_indexRA(SDOCN%grid%data,'frac')
    o2x%rAttr(ksomask,:) = SDOCN%grid%data%rAttr(kfrac,:)

    if (ocn_prognostic_mod) then
       call mct_aVect_init(x2o, rList=flds_x2o_mod, lsize=lsize)
       call mct_aVect_zero(x2o)

       ! Initialize internal attribute vectors for optional streams
       ! Create the colon deliminted list flds_strm based on mapping the
       ! input stream fields from SDOCN%avs(n) with names in stifld to flds_strm with the names in stofld

       cnt = 0
       flds_strm = ''
       do n = 1,SDOCN%nstreams
          ! Loop over the field names in stifld
          do k = 1,size(stifld)
             ! Search input stream n for the field name stifld(k)
             kfld = mct_aVect_indexRA(SDOCN%avs(n), trim(stifld(k)), perrWith='quiet')
             if (kfld > 0) then
                cnt = cnt + 1
                ! Append the colon deliminted flds_strm with the mapped field name stofld(k)
                if (cnt == 1) then
                   flds_strm = trim(stofld(k))
                else
                   flds_strm = trim(flds_strm)//':'//trim(stofld(k))
                endif
             endif
          enddo
       enddo

       ! Initialize avstrm based on the active streams determined above
       if (my_task == master_task) write(logunit,F00) ' flds_strm = ',trim(flds_strm)
       call mct_aVect_init(avstrm, rList=flds_strm, lsize=lsize)
       call mct_aVect_zero(avstrm)

       ! Note: because the following needs to occur AFTER we determine the fields in
       ! flds_strm - the indices below CANNOT be set in the docn_comp_advertise phase

       ! Now set indices into these active streams
       kh    = mct_aVect_indexRA(avstrm,'strm_h'   , perrWith='quiet')
       kqbot = mct_aVect_indexRA(avstrm,'strm_qbot', perrWith='quiet')
    end if

    call t_stopf('docn_initavs')

    !----------------------------------------------------------------------------
    ! Read restart
    !----------------------------------------------------------------------------

    if (read_restart) then
       exists = .false.
       exists1 = .false.
       if (trim(rest_file)      == trim(nullstr) .and. &
           trim(rest_file_strm) == trim(nullstr)) then
          if (my_task == master_task) then
             write(logunit,F00) ' restart filenames from rpointer = ',trim(rpfile)
             inquire(file=trim(rpfile)//trim(inst_suffix),exist=exists)
             if (exists) then
                nu = shr_file_getUnit()
                open(nu,file=trim(rpfile)//trim(inst_suffix),form='formatted')
                read(nu,'(a)') rest_file
                read(nu,'(a)') rest_file_strm
                close(nu)
                call shr_file_freeUnit(nu)
                inquire(file=trim(rest_file_strm),exist=exists)
                inquire(file=trim(rest_file),exist=exists1)
             endif
          endif
          call shr_mpi_bcast(rest_file,mpicom,'rest_file')
          call shr_mpi_bcast(rest_file_strm,mpicom,'rest_file_strm')
       else
          ! use namelist already read
          if (my_task == master_task) then
             write(logunit,F00) ' restart filenames from namelist '
             inquire(file=trim(rest_file_strm),exist=exists)
          endif
       endif

       call shr_mpi_bcast(exists,mpicom,'exists')
       call shr_mpi_bcast(exists1,mpicom,'exists1')

       if (trim(datamode) == 'SOM' .or. trim(datamode) == 'SOM_AQUAP') then
          if (exists1) then
             if (my_task == master_task) write(logunit,F00) ' reading ',trim(rest_file)
             call shr_pcdf_readwrite('read',SDOCN%pio_subsystem, SDOCN%io_type, &
                  trim(rest_file), mpicom, gsmap=SDOCN%gsmap, rf1=somtp, rf1n='somtp', &
                  io_format=SDOCN%io_format)
          else
             if (my_task == master_task) then
                write(logunit,F00) ' file not found, skipping ',trim(rest_file)
             end if
          endif
       endif

       if (exists) then
          if (my_task == master_task) write(logunit,F00) ' reading ',trim(rest_file_strm)
          call shr_strdata_restRead(trim(rest_file_strm),SDOCN,mpicom)
       else
          if (my_task == master_task) write(logunit,F00) ' file not found, skipping ',trim(rest_file_strm)
       endif
    endif

    !----------------------------------------------------------------------------
    ! Set initial ocn state
    !----------------------------------------------------------------------------

    call t_adj_detailf(+2)

    call docn_comp_run(&
         x2o=x2o, &
         o2x=o2x, &
         SDOCN=SDOCN, &
         mpicom=mpicom, &
         compid=compid, &
         my_task=my_task, &
         master_task=master_task, &
         inst_suffix=inst_suffix, &
         logunit=logunit, &
         read_restart=read_restart, &
         write_restart=.false., &
         target_ymd=current_ymd, &
         target_tod=current_tod, &
         modeldt=modeldt)

    if (my_task == master_task) then
       write(logunit,F00) 'docn_comp_init done'
    end if

    call t_adj_detailf(-2)

    call t_stopf('DOCN_INIT')

  end subroutine docn_comp_init

  !===============================================================================

  subroutine docn_comp_run(x2o, o2x, &
       SDOCN, mpicom, compid, my_task, master_task, &
       inst_suffix, logunit, read_restart, write_restart, &
       target_ymd, target_tod, modeldt, case_name)

    ! !DESCRIPTION:  run method for docn model
    implicit none

    ! !INPUT/OUTPUT PARAMETERS:
    type(mct_aVect)        , intent(inout) :: x2o
    type(mct_aVect)        , intent(inout) :: o2x
    type(shr_strdata_type) , intent(inout) :: SDOCN
    integer                , intent(in)    :: mpicom        ! mpi communicator
    integer                , intent(in)    :: compid        ! mct comp id
    integer                , intent(in)    :: my_task       ! my task in mpi communicator mpicom
    integer                , intent(in)    :: master_task   ! task number of master task
    character(len=*)       , intent(in)    :: inst_suffix   ! char string associated with instance
    integer                , intent(in)    :: logunit       ! logging unit number
    logical                , intent(in)    :: read_restart  ! start from restart
    logical                , intent(in)    :: write_restart ! restart alarm is on
    integer                , intent(in)    :: target_ymd    ! model date
    integer                , intent(in)    :: target_tod    ! model sec into model date
    integer                , intent(in)    :: modeldt
    character(len=*)       , intent(in), optional :: case_name ! case name

    !--- local ---
    integer           :: n,nfld ! indices
    integer           :: lsize  ! size of attr vect
    real(R8)          :: dt     ! timestep
    integer           :: nu     ! unit number
    character(len=18) :: date_str
    character(len=CS) :: fldname
    character(len=CL) :: local_case_name
    real(R8), parameter :: &
         swp = 0.67_R8*(exp((-1._R8*shr_const_zsrflyr) /1.0_R8)) + 0.33_R8*exp((-1._R8*shr_const_zsrflyr)/17.0_R8)

    character(*), parameter :: F00   = "('(docn_comp_run) ',8a)"
    character(*), parameter :: F01   = "('(docn_comp_run) ',a, i7,2x,i5,2x,i5,2x,d21.14)"
    character(*), parameter :: F04   = "('(docn_comp_run) ',2a,2i8,'s')"
    character(*), parameter :: F0D   = "('(docn_comp_run) ',a, i7,2x,i5,2x,i5,2x,d21.14)"
    character(*), parameter :: subName = "(docn_comp_run) "
    !-------------------------------------------------------------------------------

    !--------------------
    ! Debug input
    !--------------------

    if (debug_import > 0 .and. my_task == master_task .and. ocn_prognostic_mod) then
       do nfld = 1, mct_aVect_nRAttr(x2o)
          call shr_string_listGetName(trim(flds_x2o_mod), nfld, fldname)
          do n = 1, mct_aVect_lsize(x2o)
             write(logunit,F0D)'import: ymd,tod,n  = '// trim(fldname),target_ymd, target_tod, &
                  n, x2o%rattr(nfld,n)
          end do
       end do
    end if

    call t_startf('DOCN_RUN')
    call t_barrierf('docn_BARRIER',mpicom)
    if(present(case_name)) then
       local_case_name = case_name
    else
       local_case_name = " "
    endif
    !--------------------
    ! ADVANCE OCN
    !--------------------

    call t_startf('docn')

    !--- defaults, copy all fields from streams to o2x ---

    lsize = mct_avect_lsize(o2x)
    do n = 1,lsize
       if (ksomask /= 0) then
          o2x%rAttr(ksomask, n) = SDOCN%grid%data%rAttr(kfrac,n)
       end if
       o2x%rAttr(kt   ,n) = TkFrz
       o2x%rAttr(ks   ,n) = ocnsalt
       o2x%rAttr(ku   ,n) = 0.0_R8
       o2x%rAttr(kv   ,n) = 0.0_R8
       o2x%rAttr(kdhdx,n) = 0.0_R8
       o2x%rAttr(kdhdy,n) = 0.0_R8
       o2x%rAttr(kq   ,n) = 0.0_R8
       if (kswp /= 0) then
          o2x%rAttr(kswp ,n) = swp
       end if
    enddo

    ! NOTE: for SST_AQUAPANAL, the docn buildnml sets the stream to "null"
    ! and thereby shr_strdata_advance does nothing

    call t_startf('docn_strdata_advance')
    call shr_strdata_advance(SDOCN, target_ymd, target_tod, mpicom, 'docn')
    call t_stopf('docn_strdata_advance')

    !--- copy streams to o2x ---
    call t_barrierf('docn_scatter_BARRIER', mpicom)
    call t_startf('docn_scatter')
    do n = 1, SDOCN%nstreams
       call shr_dmodel_translateAV(SDOCN%avs(n), o2x, avifld, avofld)
    enddo
    call t_stopf('docn_scatter')

    !-------------------------------------------------
    ! Determine data model behavior based on the mode
    !-------------------------------------------------

    call t_startf('docn_datamode')
    select case (trim(datamode))

    case('COPYALL')
       ! do nothing extra

    case('SSTDATA')
       lsize = mct_avect_lsize(o2x)
       do n = 1,lsize
          o2x%rAttr(kt   ,n) = o2x%rAttr(kt,n) + TkFrz
          o2x%rAttr(ks   ,n) = ocnsalt
          o2x%rAttr(ku   ,n) = 0.0_R8
          o2x%rAttr(kv   ,n) = 0.0_R8
          o2x%rAttr(kdhdx,n) = 0.0_R8
          o2x%rAttr(kdhdy,n) = 0.0_R8
          o2x%rAttr(kq   ,n) = 0.0_R8
          if (kswp /= 0) then
             o2x%rAttr(kswp ,n) = swp
          end if
       enddo

    case('SST_AQUAPANAL')
       lsize = mct_avect_lsize(o2x)
       ! Zero out the attribute vector before calling the prescribed_sst
       ! function - so this also zeroes out the So_omask if it is needed
       ! so need to re-introduce it
       do n = 1,lsize
          o2x%rAttr(:,n) = 0.0_r8
       end do
       call prescribed_sst(xc, yc, lsize, aquap_option, o2x%rAttr(kt,:))
       do n = 1,lsize
          o2x%rAttr(kt,n) = o2x%rAttr(kt,n) + TkFrz
          if (ksomask /= 0) then
             o2x%rAttr(ksomask, n) = SDOCN%grid%data%rAttr(kfrac,n)
          end if
       enddo

    case('SST_AQUAPFILE')
       lsize = mct_avect_lsize(o2x)
       do n = 1,lsize
          o2x%rAttr(kt   ,n) = o2x%rAttr(kt,n) + TkFrz
          o2x%rAttr(ks   ,n) = ocnsalt
          o2x%rAttr(ku   ,n) = 0.0_R8
          o2x%rAttr(kv   ,n) = 0.0_R8
          o2x%rAttr(kdhdx,n) = 0.0_R8
          o2x%rAttr(kdhdy,n) = 0.0_R8
          o2x%rAttr(kq   ,n) = 0.0_R8
          if (kswp /= 0) then
             o2x%rAttr(kswp ,n) = swp
          end if
       enddo

    case('IAF')
       lsize = mct_avect_lsize(o2x)
       do n = 1,lsize
          o2x%rAttr(kt   ,n) = o2x%rAttr(kt,n) + TkFrz
          o2x%rAttr(ks   ,n) = ocnsalt
          o2x%rAttr(ku   ,n) = 0.0_R8
          o2x%rAttr(kv   ,n) = 0.0_R8
          o2x%rAttr(kdhdx,n) = 0.0_R8
          o2x%rAttr(kdhdy,n) = 0.0_R8
          o2x%rAttr(kq   ,n) = 0.0_R8
          if (kswp /= 0) then
             o2x%rAttr(kswp ,n) = swp
          end if
       enddo

    case('SOM')
       lsize = mct_avect_lsize(o2x)
       do n = 1,SDOCN%nstreams
          call shr_dmodel_translateAV(SDOCN%avs(n),avstrm,stifld,stofld)
       enddo
       if (firstcall) then
          do n = 1,lsize
             if (.not. read_restart) then
                somtp(n) = o2x%rAttr(kt,n) + TkFrz
             endif
             o2x%rAttr(kt,n) = somtp(n)
             o2x%rAttr(kq,n) = 0.0_R8
          enddo
       else   ! firstcall
          tfreeze = shr_frz_freezetemp(o2x%rAttr(ks,:)) + TkFrz
          dt = modeldt * 1.0_R8
          do n = 1,lsize
             if (imask(n) /= 0) then
                !--- compute new temp ---
                o2x%rAttr(kt,n) = somtp(n) + &
                     (x2o%rAttr(kswnet,n) + &  ! shortwave
                      x2o%rAttr(klwup ,n) + &  ! longwave
                      x2o%rAttr(klwdn ,n) + &  ! longwave
                      x2o%rAttr(ksen  ,n) + &  ! sensible
                      x2o%rAttr(klat  ,n) + &  ! latent
                      x2o%rAttr(kmelth,n) - &  ! ice melt
                      avstrm%rAttr(kqbot ,n) - &  ! flux at bottom
                     (x2o%rAttr(ksnow,n)+x2o%rAttr(krofi,n))*latice) * &  ! latent by prec and roff
                     dt/(cpsw*rhosw* avstrm%rAttr(kh,n))
                !--- compute ice formed or melt potential ---
                o2x%rAttr(kq,n) = (tfreeze(n) - o2x%rAttr(kt,n))*(cpsw*rhosw*avstrm%rAttr(kh,n))/dt  ! ice formed q>0
                o2x%rAttr(kt,n) = max(tfreeze(n),o2x%rAttr(kt,n))                    ! reset temp
                somtp(n) = o2x%rAttr(kt,n)                                           ! save temp
             endif
          end do
       endif   ! firstcall

    case('SOM_AQUAP')
       lsize = mct_avect_lsize(o2x)
       do n = 1,SDOCN%nstreams
          call shr_dmodel_translateAV(SDOCN%avs(n),avstrm,stifld,stofld)
       enddo
       if (firstcall) then
          do n = 1,lsize
             if (.not. read_restart) then
                somtp(n) = o2x%rAttr(kt,n) + TkFrz
             endif
             o2x%rAttr(kt,n) = somtp(n)
             o2x%rAttr(kq,n) = 0.0_R8
          enddo
       else   ! firstcall
          tfreeze = shr_frz_freezetemp(o2x%rAttr(ks,:)) + TkFrz
          do n = 1,lsize
             !--- compute new temp ---
             o2x%rAttr(kt,n) = somtp(n) + &
                  (x2o%rAttr(kswnet,n) + &  ! shortwave
                  x2o%rAttr(klwup ,n) + &  ! longwave
                  x2o%rAttr(klwdn ,n) + &  ! longwave
                  x2o%rAttr(ksen  ,n) + &  ! sensible
                  x2o%rAttr(klat  ,n) + &  ! latent
                  x2o%rAttr(kmelth,n) - &  ! ice melt
                  avstrm%rAttr(kqbot ,n) - &  ! flux at bottom
                  (x2o%rAttr(ksnow,n)+x2o%rAttr(krofi,n))*latice) * &  ! latent by prec and roff
                  dt/(cpsw*rhosw*avstrm%rAttr(kh,n))
             !--- compute ice formed or melt potential ---
             o2x%rAttr(kq,n) = (tfreeze(n) - o2x%rAttr(kt,n))*(cpsw*rhosw*avstrm%rAttr(kh,n))/dt  ! ice formed q>0
             somtp(n) = o2x%rAttr(kt,n)                                        ! save temp
          enddo
       endif   ! firstcall

    end select

    call t_stopf('docn_datamode')

    !--------------------
    ! Debug output
    !--------------------

    if (debug_export > 1 .and. my_task == master_task) then
       do nfld = 1, mct_aVect_nRAttr(o2x)
          call shr_string_listGetName(trim(flds_o2x_mod), nfld, fldname)
          do n = 1, mct_aVect_lsize(o2x)
             write(logunit,F0D)'export: ymd,tod,n  = '// trim(fldname),target_ymd, target_tod, &
                  n, o2x%rattr(nfld,n)
          end do
       end do
    end if

    !--------------------
    ! Write restart
    !--------------------

    if (write_restart) then
       call t_startf('docn_restart')
       call shr_cal_datetod2string(date_str, target_ymd, target_tod)
       write(rest_file,"(6a)") &
            trim(case_name), '.docn',trim(inst_suffix),'.r.', &
            trim(date_str),'.nc'
       write(rest_file_strm,"(6a)") &
            trim(case_name), '.docn',trim(inst_suffix),'.rs1.', &
            trim(date_str),'.bin'
       if (my_task == master_task) then
          nu = shr_file_getUnit()
          open(nu,file=trim(rpfile)//trim(inst_suffix),form='formatted')
          write(nu,'(a)') rest_file
          write(nu,'(a)') rest_file_strm
          close(nu)
          call shr_file_freeUnit(nu)
       endif
       if (trim(datamode) == 'SOM' .or. trim(datamode) == 'SOM_AQUAP') then
          if (my_task == master_task) then
             write(logunit,F04) ' writing ',trim(rest_file),target_ymd,target_tod
          end if
          call shr_pcdf_readwrite('write', SDOCN%pio_subsystem, SDOCN%io_type,&
               trim(rest_file), mpicom, SDOCN%gsmap, clobber=.true., rf1=somtp,rf1n='somtp')
       endif
       if (my_task == master_task) then
          write(logunit,F04) ' writing ',trim(rest_file_strm),target_ymd,target_tod
       end if
       call shr_strdata_restWrite(trim(rest_file_strm), SDOCN, mpicom, trim(case_name), 'SDOCN strdata')
       call t_stopf('docn_restart')
    endif

    firstcall = .false.

    call t_stopf('docn')
    call t_stopf('DOCN_RUN')

  end subroutine docn_comp_run

  !===============================================================================

  subroutine prescribed_sst(xc, yc, lsize, sst_option, sst)

    real(R8)     , intent(in)    :: xc(:)  !degrees
    real(R8)     , intent(in)    :: yc(:)  !degrees
    integer      , intent(in)    :: lsize
    integer      , intent(in)    :: sst_option
    real(R8)     , intent(inout) :: sst(:)

    ! local
    integer  :: i
    real(r8) :: tmp, tmp1, pi
    real(r8) :: rlon(lsize), rlat(lsize)

    real(r8), parameter :: pio180 = SHR_CONST_PI/180._r8

    ! Parameters for zonally symmetric experiments
    real(r8), parameter ::   t0_max     = 27._r8
    real(r8), parameter ::   t0_min     = 0._r8
    real(r8), parameter ::   maxlat     = 60._r8*pio180
    real(r8), parameter ::   shift      = 5._r8*pio180
    real(r8), parameter ::   shift9     = 10._r8*pio180
    real(r8), parameter ::   shift10    = 15._r8*pio180

    ! Parameters for zonally asymmetric experiments
    real(r8), parameter ::   t0_max6    = 1._r8
    real(r8), parameter ::   t0_max7    = 3._r8
    real(r8), parameter ::   latcen     = 0._r8*pio180
    real(r8), parameter ::   loncen     = 0._r8*pio180
    real(r8), parameter ::   latrad6    = 15._r8*pio180
    real(r8), parameter ::   latrad8    = 30._r8*pio180
    real(r8), parameter ::   lonrad     = 30._r8*pio180
    !-------------------------------------------------------------------------------

    pi = SHR_CONST_PI

    ! convert xc and yc from degrees to radians

    rlon(:) = xc(:) * pio180
    rlat(:) = yc(:) * pio180

    ! Control

    if (sst_option < 1 .or. sst_option > 10) then
       call shr_sys_abort ('prescribed_sst: ERROR: sst_option must be between 1 and 10')
    end if

    if (sst_option == 1 .or. sst_option == 6 .or. sst_option == 7 .or. sst_option == 8) then
       do i = 1,lsize
          if (abs(rlat(i)) > maxlat) then
             sst(i) = t0_min
          else
             tmp = sin(rlat(i)*pi*0.5_r8/maxlat)
             tmp = 1._r8 - tmp*tmp
             sst(i) = tmp*(t0_max - t0_min) + t0_min
          end if
       end do
    end if

    ! Flat

    if (sst_option == 2) then
       do i = 1,lsize
          if (abs(rlat(i)) > maxlat) then
             sst(i) = t0_min
          else
             tmp = sin(rlat(i)*pi*0.5_r8/maxlat)
             tmp = 1._r8 - tmp*tmp*tmp*tmp
             sst(i) = tmp*(t0_max - t0_min) + t0_min
          end if
       end do
    end if

    ! Qobs

    if (sst_option == 3) then
       do i = 1,lsize
          if (abs(rlat(i)) > maxlat) then
             sst(i) = t0_min
          else
             tmp = sin(rlat(i)*pi*0.5_r8/maxlat)
             tmp = (2._r8 - tmp*tmp*tmp*tmp - tmp*tmp)*0.5_r8
             sst(i) = tmp*(t0_max - t0_min) + t0_min
          end if
       end do
    end if

    ! Peaked

    if (sst_option == 4) then
       do i = 1,lsize
          if (abs(rlat(i)) > maxlat) then
             sst(i) = t0_min
          else
             tmp = (maxlat - abs(rlat(i)))/maxlat
             tmp1 = 1._r8 - tmp
             sst(i) = t0_max*tmp + t0_min*tmp1
          end if
       end do
    end if

    ! Control-5N

    if (sst_option == 5) then
       do i = 1,lsize
          if (abs(rlat(i)) > maxlat) then
             sst(i) = t0_min
          else if (rlat(i) > shift) then
             tmp = sin((rlat(i)-shift)*pi*0.5_r8/(maxlat-shift))
             tmp = 1._r8 - tmp*tmp
             sst(i) = tmp*(t0_max - t0_min) + t0_min
          else
             tmp = sin((rlat(i)-shift)*pi*0.5_r8/(maxlat+shift))
             tmp = 1._r8 - tmp*tmp
             sst(i) = tmp*(t0_max - t0_min) + t0_min
          end if
       end do
    end if

    ! 1KEQ

    if (sst_option == 6) then
       do i = 1,lsize
          if (abs(rlat(i)-latcen) <= latrad6) then
             tmp1 = cos((rlat(i)-latcen)*pi*0.5_r8/latrad6)
             tmp1 = tmp1*tmp1
             tmp = abs(rlon(i)-loncen)
             tmp = min(tmp , 2._r8*pi-tmp)
             if(tmp <= lonrad) then
                tmp = cos(tmp*pi*0.5_r8/lonrad)
                tmp = tmp*tmp
                sst(i) = sst(i) + t0_max6*tmp*tmp1
             end if
          end if
       end do
    end if

    ! 3KEQ

    if (sst_option == 7) then
       do i = 1, lsize
          if (abs(rlat(i)-latcen) <= latrad6) then
             tmp1 = cos((rlat(i)-latcen)*pi*0.5_r8/latrad6)
             tmp1 = tmp1*tmp1
             tmp = abs(rlon(i)-loncen)
             tmp = min(tmp , 2._r8*pi-tmp)
             if (tmp <= lonrad) then
                tmp = cos(tmp*pi*0.5_r8/lonrad)
                tmp = tmp*tmp
                sst(i) = sst(i) + t0_max7*tmp*tmp1
             end if
          end if
       end do
    end if

    ! 3KW1

    if (sst_option == 8) then
       do i = 1, lsize
          if (abs(rlat(i)-latcen) <= latrad8) then
             tmp1 = cos((rlat(i)-latcen)*pi*0.5_r8/latrad8)
             tmp1 = tmp1*tmp1
             tmp = cos(rlon(i)-loncen)
             sst(i) = sst(i) + t0_max7*tmp*tmp1
          end if
       end do
    end if

    ! Control-10N

    if (sst_option == 9) then
       do i = 1, lsize
          if (abs(rlat(i)) > maxlat) then
             sst(i) = t0_min
          else if (rlat(i) > shift9) then
             tmp = sin((rlat(i)-shift9)*pi*0.5_r8/(maxlat-shift9))
             tmp = 1._r8 - tmp*tmp
             sst(i) = tmp*(t0_max - t0_min) + t0_min
          else
             tmp = sin((rlat(i)-shift9)*pi*0.5_r8/(maxlat+shift9))
             tmp = 1._r8 - tmp*tmp
             sst(i) = tmp*(t0_max - t0_min) + t0_min
          end if
       end do
    end if

    ! Control-15N

    if (sst_option == 10) then
       do i = 1, lsize
          if (abs(rlat(i)) > maxlat) then
             sst(i) = t0_min
          else if(rlat(i) > shift10) then
             tmp = sin((rlat(i)-shift10)*pi*0.5_r8/(maxlat-shift10))
             tmp = 1._r8 - tmp*tmp
             sst(i) = tmp*(t0_max - t0_min) + t0_min
          else
             tmp = sin((rlat(i)-shift10)*pi*0.5_r8/(maxlat+shift10))
             tmp = 1._r8 - tmp*tmp
             sst(i) = tmp*(t0_max - t0_min) + t0_min
          end if
       end do
    end if

  end subroutine prescribed_sst

end module docn_comp_mod<|MERGE_RESOLUTION|>--- conflicted
+++ resolved
@@ -14,11 +14,7 @@
   use mct_mod               , only : mct_gsmap, mct_gsmap_init, mct_gsmap_lsize
   use mct_mod               , only : mct_avect, mct_avect_indexRA, mct_avect_zero, mct_aVect_nRattr
   use mct_mod               , only : mct_avect_init, mct_avect_lsize, mct_avect_clean
-<<<<<<< HEAD
-  use med_constants_mod     , only : R8, CS, CXX
-=======
   use med_constants_mod     , only : R8, CS, CXX, CL
->>>>>>> 26a18ff2
   use shr_const_mod         , only : shr_const_cpsw, shr_const_rhosw, shr_const_TkFrz
   use shr_const_mod         , only : shr_const_TkFrzSw, shr_const_latice, shr_const_ocn_ref_sal
   use shr_const_mod         , only : shr_const_zsrflyr, shr_const_pi
@@ -349,7 +345,6 @@
     ! is a '2d1d' decommp (1d decomp of 2d grid) and also create SDOCN%grid
 
     SDOCN%calendar = trim(shr_cal_calendarName(trim(calendar)))
-<<<<<<< HEAD
 
     if (scmmode) then
        if (my_task == master_task) write(logunit,F05) ' scm lon lat = ',scmlon,scmlat
@@ -362,20 +357,6 @@
        call shr_strdata_init_model_domain(SDOCN, mpicom, compid, my_task, gsmap=SDOCN%gsmap)
     end if
 
-=======
-
-    if (scmmode) then
-       if (my_task == master_task) write(logunit,F05) ' scm lon lat = ',scmlon,scmlat
-       call shr_strdata_init_model_domain(SDOCN, mpicom, compid, my_task, &
-            scmmode=scmmode, scmlon=scmlon, scmlat=scmlat, gsmap=SDOCN%gsmap)
-    else if (datamode == 'SST_AQUAPANAL' .or. datamode == 'SST_AQUAPFILE' .or. datamode == 'SOM_AQUAP') then
-       call shr_strdata_init_model_domain(SDOCN, mpicom, compid, my_task, &
-            reset_domain_mask=.true., gsmap=SDOCN%gsmap)
-    else
-       call shr_strdata_init_model_domain(SDOCN, mpicom, compid, my_task, gsmap=SDOCN%gsmap)
-    end if
-
->>>>>>> 26a18ff2
     if (my_task == master_task) then
        call shr_strdata_print(SDOCN,'SDOCN data')
     endif
