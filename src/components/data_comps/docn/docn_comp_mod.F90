--- conflicted
+++ resolved
@@ -234,7 +234,7 @@
     kv    = mct_aVect_indexRA(o2x,'So_v')
     kdhdx = mct_aVect_indexRA(o2x,'So_dhdx')
     kdhdy = mct_aVect_indexRA(o2x,'So_dhdy')
-    kswp  = mct_aVect_indexRA(o2x,'So_fswpen', perrwith='quiet') 
+    kswp  = mct_aVect_indexRA(o2x,'So_fswpen', perrwith='quiet')
     kq    = mct_aVect_indexRA(o2x,'Fioo_q')
 
     if (init_import) then
@@ -621,7 +621,6 @@
 
     if (dbug > 1 .and. my_task == master_task) then
        do n = 1,lsize
-<<<<<<< HEAD
           write(logunit,F01)'import: ymd,tod,n,Foxx_swnet = ', target_ymd, target_tod, n, x2o%rattr(kswnet,n)
           write(logunit,F01)'import: ymd,tod,n,Foxx_lwup  = ', target_ymd, target_tod, n, x2o%rattr(klwup,n)
           write(logunit,F01)'import: ymd,tod,n,Foxx_lwdn  = ', target_ymd, target_tod, n, x2o%rattr(klwdn,n)
@@ -637,23 +636,6 @@
           write(logunit,F01)'export: ymd,tod,n,So_dhdx    = ', target_ymd, target_tod, n, o2x%rattr(kdhdx,n)
           write(logunit,F01)'export: ymd,tod,n,So_dhdy    = ', target_ymd, target_tod, n, o2x%rattr(kdhdy,n)
           write(logunit,F01)'export: ymd,tod,n,Fioo_q     = ', target_ymd, target_tod, n, o2x%rattr(kq,n)
-=======
-          write(logunit,F01)'import: ymd,tod,n,Foxx_swnet = ', target_ymd, target_tod, n, x2o%rattr(kswnet,n)    
-          write(logunit,F01)'import: ymd,tod,n,Foxx_lwup  = ', target_ymd, target_tod, n, x2o%rattr(klwup,n)    
-          write(logunit,F01)'import: ymd,tod,n,Foxx_lwdn  = ', target_ymd, target_tod, n, x2o%rattr(klwdn,n)    
-          write(logunit,F01)'import: ymd,tod,n,Fioi_melth = ', target_ymd, target_tod, n, x2o%rattr(kmelth,n)    
-          write(logunit,F01)'import: ymd,tod,n,Foxx_sen   = ', target_ymd, target_tod, n, x2o%rattr(ksen,n)    
-          write(logunit,F01)'import: ymd,tod,n,Foxx_lat   = ', target_ymd, target_tod, n, x2o%rattr(klat,n)    
-          write(logunit,F01)'import: ymd,tod,n,Foxx_rofi  = ', target_ymd, target_tod, n, x2o%rattr(krofi,n)    
-
-          write(logunit,F01)'export: ymd,tod,n,So_t       = ', target_ymd, target_tod, n, o2x%rattr(kt,n)    
-          write(logunit,F01)'export: ymd,tod,n,So_s       = ', target_ymd, target_tod, n, o2x%rattr(ks,n)    
-          write(logunit,F01)'export: ymd,tod,n,So_u       = ', target_ymd, target_tod, n, o2x%rattr(ku,n)    
-          write(logunit,F01)'export: ymd,tod,n,So_v       = ', target_ymd, target_tod, n, o2x%rattr(kv,n)    
-          write(logunit,F01)'export: ymd,tod,n,So_dhdx    = ', target_ymd, target_tod, n, o2x%rattr(kdhdx,n)    
-          write(logunit,F01)'export: ymd,tod,n,So_dhdy    = ', target_ymd, target_tod, n, o2x%rattr(kdhdy,n)    
-          write(logunit,F01)'export: ymd,tod,n,Fioo_q     = ', target_ymd, target_tod, n, o2x%rattr(kq,n)    
->>>>>>> 1c9eda3d
        end do
     end if
 
