--- conflicted
+++ resolved
@@ -13,8 +13,7 @@
   -->
 
   <description modifier_mode="1">
-<<<<<<< HEAD
-    <desc rof="DROF[%NULL][%NYF][%IAF][%IAFAIS00][%IAFAIS45][%IAFAIS55][%CPLHIST][%JRA]">Data runoff model</desc>
+    <desc rof="DROF[%NULL][%NYF][%IAF][%IAFAIS00][%IAFAIS45][%IAFAIS55][%CPLHIST][%JRA][%JRA-1p4-2018]">Data runoff model</desc>
     <desc option="NULL"     >NULL mode</desc>
     <desc option="NYF"      >COREv2 normal year forcing:</desc>
     <desc option="IAF"      >COREv2 interannual year forcing:</desc>
@@ -22,16 +21,8 @@
     <desc option="IAFAIS45" >COREv2 interannual year forcing:</desc>
     <desc option="IAFAIS55" >COREv2 interannual year forcing:</desc>
     <desc option="CPLHIST"  >CPLHIST mode:</desc>
+    <desc option="JRA-1p4-2018">JRA55 interannual forcing, v1.4, through 2018</desc>
     <desc option="JRA"      >JRA55 interannual forcing</desc>
-=======
-    <desc rof="DROF[%NULL][%NYF][%IAF][%CPLHIST][%JRA][%JRA-1p4-2018]">Data runoff model</desc>
-    <desc option="NULL">NULL mode</desc>
-    <desc option="NYF" >COREv2 normal year forcing:</desc>
-    <desc option="IAF" >COREv2 interannual year forcing:</desc>
-    <desc option="CPLHIST">CPLHIST mode:</desc>
-    <desc option="JRA">JRA55 interannual forcing</desc>
-    <desc option="JRA-1p4-2018">JRA55 interannual forcing, v1.4, through 2018</desc>
->>>>>>> be125526
   </description>
 
   <entry id="COMP_ROF">
@@ -45,11 +36,7 @@
 
   <entry id="DROF_MODE">
     <type>char</type>
-<<<<<<< HEAD
-    <valid_values>CPLHIST,DIATREN_ANN_RX1,DIATREN_IAF_RX1,DIATREN_IAF_AIS00_RX1,DIATREN_IAF_AIS45_RX1,DIATREN_IAF_AIS55_RX1,IAF_JRA,NULL</valid_values>
-=======
-    <valid_values>CPLHIST,DIATREN_ANN_RX1,DIATREN_IAF_RX1,IAF_JRA,IAF_JRA_1p4_2018,NULL</valid_values>
->>>>>>> be125526
+    <valid_values>CPLHIST,DIATREN_ANN_RX1,DIATREN_IAF_RX1,DIATREN_IAF_AIS00_RX1,DIATREN_IAF_AIS45_RX1,DIATREN_IAF_AIS55_RX1,IAF_JRA,IAF_JRA_1p4_2018,NULL</valid_values>
     <default_value>DIATREN_ANN_RX1</default_value>
     <values match="last">
       <value compset="_DROF%NULL">NULL</value>
