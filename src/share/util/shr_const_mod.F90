!===============================================================================
! SVN $Id: shr_const_mod.F90 61510 2014-06-26 21:58:56Z tcraig $
! SVN $URL: https://svn-ccsm-models.cgd.ucar.edu/csm_share/trunk_tags/share3_150116/shr/shr_const_mod.F90 $
!===============================================================================

MODULE shr_const_mod

<<<<<<< HEAD
   use shr_kind_mod, only: R8=>SHR_KIND_R8
   private :: R8
=======
   use shr_kind_mod, only : R8 => shr_kind_r8

>>>>>>> 1529bac1
   !----------------------------------------------------------------------------
   ! physical constants (all data public)
   !----------------------------------------------------------------------------
   private :: R8
   public

   real(R8),parameter :: SHR_CONST_PI      = 3.14159265358979323846_R8  ! pi
   real(R8),parameter :: SHR_CONST_CDAY    = 86400.0_R8      ! sec in calendar day ~ sec
   real(R8),parameter :: SHR_CONST_SDAY    = 86164.0_R8      ! sec in siderial day ~ sec
   real(R8),parameter :: SHR_CONST_OMEGA   = 2.0_R8*SHR_CONST_PI/SHR_CONST_SDAY ! earth rot ~ rad/sec
   real(R8),parameter :: SHR_CONST_REARTH  = 6.37122e6_R8    ! radius of earth ~ m
   real(R8),parameter :: SHR_CONST_G       = 9.80616_R8      ! acceleration of gravity ~ m/s^2

   real(R8),parameter :: SHR_CONST_STEBOL  = 5.67e-8_R8      ! Stefan-Boltzmann constant ~ W/m^2/K^4
   real(R8),parameter :: SHR_CONST_BOLTZ   = 1.38065e-23_R8  ! Boltzmann's constant ~ J/K/molecule
   real(R8),parameter :: SHR_CONST_AVOGAD  = 6.02214e26_R8   ! Avogadro's number ~ molecules/kmole
   real(R8),parameter :: SHR_CONST_RGAS    = SHR_CONST_AVOGAD*SHR_CONST_BOLTZ       ! Universal gas constant ~ J/K/kmole
   real(R8),parameter :: SHR_CONST_MWDAIR  = 28.966_R8       ! molecular weight dry air ~ kg/kmole
   real(R8),parameter :: SHR_CONST_MWWV    = 18.016_R8       ! molecular weight water vapor
   real(R8),parameter :: SHR_CONST_RDAIR   = SHR_CONST_RGAS/SHR_CONST_MWDAIR        ! Dry air gas constant     ~ J/K/kg
   real(R8),parameter :: SHR_CONST_RWV     = SHR_CONST_RGAS/SHR_CONST_MWWV          ! Water vapor gas constant ~ J/K/kg
   real(R8),parameter :: SHR_CONST_ZVIR    = (SHR_CONST_RWV/SHR_CONST_RDAIR)-1.0_R8 ! RWV/RDAIR - 1.0
   real(R8),parameter :: SHR_CONST_KARMAN  = 0.4_R8          ! Von Karman constant
   real(R8),parameter :: SHR_CONST_PSTD    = 101325.0_R8     ! standard pressure ~ pascals
   real(R8),parameter :: SHR_CONST_PDB     = 0.0112372_R8    ! ratio of 13C/12C in Pee Dee Belemnite (C isotope standard)

   real(R8),parameter :: SHR_CONST_TKTRIP  = 273.16_R8       ! triple point of fresh water        ~ K
   real(R8),parameter :: SHR_CONST_TKFRZ   = 273.15_R8       ! freezing T of fresh water          ~ K
   real(R8),parameter :: SHR_CONST_TKFRZSW = SHR_CONST_TKFRZ - 1.8_R8 ! freezing T of salt water  ~ K
   real(R8),parameter :: SHR_CONST_ZSRFLYR = 3.0_R8          ! ocn surf layer depth for diurnal SST cal ~ m

   real(R8),parameter :: SHR_CONST_RHODAIR = &               ! density of dry air at STP  ~ kg/m^3
                         SHR_CONST_PSTD/(SHR_CONST_RDAIR*SHR_CONST_TKFRZ)
   real(R8),parameter :: SHR_CONST_RHOFW   = 1.000e3_R8      ! density of fresh water     ~ kg/m^3
   real(R8),parameter :: SHR_CONST_RHOSW   = 1.026e3_R8      ! density of sea water       ~ kg/m^3
   real(R8),parameter :: SHR_CONST_RHOICE  = 0.917e3_R8      ! density of ice             ~ kg/m^3
   real(R8),parameter :: SHR_CONST_CPDAIR  = 1.00464e3_R8    ! specific heat of dry air   ~ J/kg/K
   real(R8),parameter :: SHR_CONST_CPWV    = 1.810e3_R8      ! specific heat of water vap ~ J/kg/K
   real(R8),parameter :: SHR_CONST_CPVIR   = (SHR_CONST_CPWV/SHR_CONST_CPDAIR)-1.0_R8 ! CPWV/CPDAIR - 1.0
   real(R8),parameter :: SHR_CONST_CPFW    = 4.188e3_R8      ! specific heat of fresh h2o ~ J/kg/K
   real(R8),parameter :: SHR_CONST_CPSW    = 3.996e3_R8      ! specific heat of sea h2o   ~ J/kg/K
   real(R8),parameter :: SHR_CONST_CPICE   = 2.11727e3_R8    ! specific heat of fresh ice ~ J/kg/K
   real(R8),parameter :: SHR_CONST_LATICE  = 3.337e5_R8      ! latent heat of fusion      ~ J/kg
   real(R8),parameter :: SHR_CONST_LATVAP  = 2.501e6_R8      ! latent heat of evaporation ~ J/kg
   real(R8),parameter :: SHR_CONST_LATSUB  = &               ! latent heat of sublimation ~ J/kg
                         SHR_CONST_LATICE + SHR_CONST_LATVAP
   real(R8),parameter :: SHR_CONST_CONDICE = 2.1_R8          ! thermal conductivity of ice ~ W/m/K
   real(R8),parameter :: SHR_CONST_KAPPA_LAND_ICE = &        ! Diffusivity of heat in land ice ~
                         SHR_CONST_CONDICE / (SHR_CONST_RHOICE*SHR_CONST_CPICE)
   real(R8),parameter :: SHR_CONST_TF0    = 6.22e-2_R8       ! The freezing temperature at zero pressure in
   ! sub-ice-shelf ocean cavities ~ C
   real(R8),parameter :: SHR_CONST_DTF_DP = -7.43e-8_R8      ! The coefficient for the term proportional to the (limited)
   ! pressure in the freezing temperature in sub-ice-shelf ocean cavities. ~ C Pa^{-1}
   real(R8),parameter :: SHR_CONST_DTF_DS = -5.63e-2_R8      !The coefficient for the term proportional to salinity in
   ! the freezing temperature in sub-ice-ice ocean cavities ~ C PSU^{-1}
   real(R8),parameter :: SHR_CONST_DTF_DPDS = -1.74e-10_R8   ! The coefficient for the term proportional to salinity times
   ! pressure in the freezing temperature in sub-ice-shelf ocean cavities ~ C PSU^{-1} Pa^{-1}
   real(R8),parameter :: SHR_CONST_OCN_REF_SAL = 34.7_R8     ! ocn ref salinity (psu)
   real(R8),parameter :: SHR_CONST_ICE_REF_SAL =  4.0_R8     ! ice ref salinity (psu)

   real(R8),parameter :: SHR_CONST_SPVAL        = 1.0e30_R8                 ! special missing value
   real(R8),parameter :: SHR_CONST_SPVAL_TOLMIN = 0.99_R8 * SHR_CONST_SPVAL ! min spval tolerance
   real(R8),parameter :: SHR_CONST_SPVAL_TOLMAX = 1.01_R8 * SHR_CONST_SPVAL ! max spval tolerance
   real(R8),parameter :: SHR_CONST_SPVAL_AERODEP= 1.e29_r8                  ! special aerosol deposition

   !Water Isotope Ratios in Vienna Standard Mean Ocean Water (VSMOW):
   real(R8),parameter :: SHR_CONST_VSMOW_18O   = 2005.2e-6_R8   ! 18O/16O in VMSOW
   real(R8),parameter :: SHR_CONST_VSMOW_17O   = 379.e-6_R8   ! 18O/16O in VMSOW
   real(R8),parameter :: SHR_CONST_VSMOW_16O   = 0.997628_R8    ! 16O/Tot in VMSOW
   real(R8),parameter :: SHR_CONST_VSMOW_D   = 155.76e-6_R8   ! 2H/1H in VMSOW
   real(R8),parameter :: SHR_CONST_VSMOW_T   = 1.85e-6_R8  ! 3H/1H in VMSOW
   real(R8),parameter :: SHR_CONST_VSMOW_H   = 0.99984426_R8  ! 1H/Tot in VMSOW
   ! For best numerics in CAM5
   real(R8),parameter :: SHR_CONST_RSTD_H2ODEV   = 1.0_R8      ! Rstd Dev Use

contains

!-----------------------------------------------------------------------------

  elemental logical function shr_const_isspval(rval)
!$omp declare simd(shr_const_isspval)

     real(r8), intent(in) :: rval

     if (rval > SHR_CONST_SPVAL_TOLMIN .and. &
         rval < SHR_CONST_SPVAL_TOLMAX) then
        shr_const_isspval = .true.
     else
        shr_const_isspval = .false.
     endif

  end function shr_const_isspval

!-----------------------------------------------------------------------------

END MODULE shr_const_mod<|MERGE_RESOLUTION|>--- conflicted
+++ resolved
@@ -5,13 +5,8 @@
 
 MODULE shr_const_mod
 
-<<<<<<< HEAD
-   use shr_kind_mod, only: R8=>SHR_KIND_R8
-   private :: R8
-=======
    use shr_kind_mod, only : R8 => shr_kind_r8
 
->>>>>>> 1529bac1
    !----------------------------------------------------------------------------
    ! physical constants (all data public)
    !----------------------------------------------------------------------------
