! !MODULE: seq_infodata_mod --- Module for input data shared between CCSM components
!
! !DESCRIPTION:
!
!     A module to get, put, and store some standard scalar data
!
! Typical usage:
!
!
! !REMARKS:
!
! !REVISION HISTORY:
!     2005-Nov-11 - E. Kluzek - creation of shr_inputinfo_mod
!     2007-Nov-15 - T. Craig - refactor for ccsm4 system and move to seq_infodata_mod
!     2016-Dec-08 - R. Montuoro - updated for multiple driver instances
!
! !INTERFACE: ------------------------------------------------------------------

MODULE seq_infodata_mod

<<<<<<< HEAD
! !USES:

   use shr_kind_mod, only: SHR_KIND_CS, SHR_KIND_CL, SHR_KIND_IN,             &
                           SHR_KIND_R8, SHR_KIND_I8
   use shr_sys_mod,  only: shr_sys_flush, shr_sys_abort, shr_sys_getenv
   use seq_comm_mct, only: logunit, loglevel, CPLID, seq_comm_gloroot
   use seq_comm_mct, only: seq_comm_setptrs, seq_comm_iamroot, seq_comm_iamin
   use seq_comm_mct, only: num_inst_atm, num_inst_lnd, num_inst_rof
   use seq_comm_mct, only: num_inst_ocn, num_inst_ice, num_inst_glc
   use seq_comm_mct, only: num_inst_wav
   use shr_orb_mod,  only: SHR_ORB_UNDEF_INT, SHR_ORB_UNDEF_REAL, shr_orb_params

   implicit none

   private  ! default private

! !PUBLIC TYPES:

   public :: seq_infodata_type

! !PUBLIC MEMBER FUNCTIONS

   public :: seq_infodata_Init            ! Initialize
   public :: seq_infodata_Init2           ! Init after clocks initialized
   public :: seq_infodata_GetData         ! Get values from object
   public :: seq_infodata_PutData         ! Change values
   public :: seq_infodata_Print           ! print current info
   public :: seq_infodata_Exchange        ! exchange data across pes

! !PUBLIC DATA MEMBERS:

!EOP

   ! Strings of valid start_type options
   character(len=*), public, parameter :: seq_infodata_start_type_start = "startup"
   character(len=*), public, parameter :: seq_infodata_start_type_cont  = "continue"
   character(len=*), public, parameter :: seq_infodata_start_type_brnch = "branch"
   character(len=*), public, parameter :: seq_infodata_orb_fixed_year       = 'fixed_year'
   character(len=*), public, parameter :: seq_infodata_orb_variable_year    = 'variable_year'
   character(len=*), public, parameter :: seq_infodata_orb_fixed_parameters = 'fixed_parameters'

   ! Type to hold pause/resume signaling information
   type seq_pause_resume_type
      private
      character(SHR_KIND_CL) :: atm_resume(num_inst_atm) = ' ' ! atm resume file
      character(SHR_KIND_CL) :: lnd_resume(num_inst_lnd) = ' ' ! lnd resume file
      character(SHR_KIND_CL) :: ice_resume(num_inst_ice) = ' ' ! ice resume file
      character(SHR_KIND_CL) :: ocn_resume(num_inst_ocn) = ' ' ! ocn resume file
      character(SHR_KIND_CL) :: glc_resume(num_inst_glc) = ' ' ! glc resume file
      character(SHR_KIND_CL) :: rof_resume(num_inst_rof) = ' ' ! rof resume file
      character(SHR_KIND_CL) :: wav_resume(num_inst_wav) = ' ' ! wav resume file
      character(SHR_KIND_CL) :: cpl_resume = ' '               ! cpl resume file
   end type seq_pause_resume_type

   ! InputInfo derived type

   type seq_infodata_type
      private     ! This type is opaque

      !--- set via namelist and held fixed ----
      character(SHR_KIND_CS)  :: cime_model      ! acme or cesm
      character(SHR_KIND_CL)  :: start_type      ! Type of startup
      character(SHR_KIND_CL)  :: case_name       ! Short case identification
      character(SHR_KIND_CL)  :: case_desc       ! Long description of this case
      character(SHR_KIND_CL)  :: model_version   ! Model version
      character(SHR_KIND_CS)  :: username        ! Current user
      character(SHR_KIND_CS)  :: hostname        ! Current machine
      character(SHR_KIND_CL)  :: timing_dir      ! Dir for timing files
      character(SHR_KIND_CL)  :: tchkpt_dir      ! Dir for timing checkpoint files
      logical                 :: aqua_planet     ! No ice/lnd, analytic ocn, perpetual time
      integer(SHR_KIND_IN)    :: aqua_planet_sst ! aqua planet analytic sst type
      logical                 :: run_barriers    ! barrier component run calls
      logical                 :: brnch_retain_casename   ! If branch and can use same casename
      logical                 :: read_restart    ! read the restart file, based on start_type
      character(SHR_KIND_CL)  :: restart_pfile   ! Restart pointer file
      character(SHR_KIND_CL)  :: restart_file    ! Full archive path to restart file
      logical                 :: single_column   ! single column mode
      real (SHR_KIND_R8)      :: scmlat          ! single column lat
      real (SHR_KIND_R8)      :: scmlon          ! single column lon
      character(SHR_KIND_CS)  :: logFilePostFix  ! postfix for output log files
      character(SHR_KIND_CL)  :: outPathRoot     ! root for output log files
      logical                 :: perpetual       ! perpetual flag
      integer(SHR_KIND_IN)    :: perpetual_ymd   ! perpetual date
      integer(SHR_KIND_IN)    :: orb_iyear       ! orbital year
      integer(SHR_KIND_IN)    :: orb_iyear_align ! model year associated with orb year
      character(SHR_KIND_CL)  :: orb_mode        ! orbital mode
      real(SHR_KIND_R8)       :: orb_eccen       ! See shr_orb_mod
      real(SHR_KIND_R8)       :: orb_obliq       ! See shr_orb_mod
      real(SHR_KIND_R8)       :: orb_mvelp       ! See shr_orb_mod
      real(SHR_KIND_R8)       :: orb_obliqr      ! See shr_orb_mod
      real(SHR_KIND_R8)       :: orb_lambm0      ! See shr_orb_mod
      real(SHR_KIND_R8)       :: orb_mvelpp      ! See shr_orb_mod
      character(SHR_KIND_CS)  :: wv_sat_scheme   ! Water vapor saturation pressure scheme
      real(SHR_KIND_R8)       :: wv_sat_transition_start ! Saturation transition range
      logical                 :: wv_sat_use_tables   ! Saturation pressure lookup tables
      real(SHR_KIND_R8)       :: wv_sat_table_spacing! Saturation pressure table resolution
      character(SHR_KIND_CS)  :: tfreeze_option  ! Freezing point calculation
      character(SHR_KIND_CL)  :: flux_epbal      ! selects E,P,R adjustment technique
      logical                 :: flux_albav      ! T => no diurnal cycle in ocn albedos
      logical                 :: flux_diurnal    ! T => diurnal cycle in atm/ocn fluxes
      real(SHR_KIND_R8)       :: gust_fac        ! wind gustiness factor
      integer                 :: flux_scheme     !+tht option for COARE flux computation (=0,1,2)
      logical                 :: alb_cosz_avg    !+tht T=>use time-step average cosz for albedo computation
      character(SHR_KIND_CL)  :: glc_renormalize_smb ! Whether to renormalize smb sent from lnd -> glc
      real(SHR_KIND_R8)       :: wall_time_limit ! force stop time limit (hours)
      character(SHR_KIND_CS)  :: force_stop_at   ! when to force a stop (month, day, etc)
      character(SHR_KIND_CL)  :: atm_gnam        ! atm grid
      character(SHR_KIND_CL)  :: lnd_gnam        ! lnd grid
      character(SHR_KIND_CL)  :: ocn_gnam        ! ocn grid
      character(SHR_KIND_CL)  :: ice_gnam        ! ice grid
      character(SHR_KIND_CL)  :: rof_gnam        ! rof grid
      character(SHR_KIND_CL)  :: glc_gnam        ! glc grid
      character(SHR_KIND_CL)  :: wav_gnam        ! wav grid
      logical                 :: shr_map_dopole  ! pole corrections in shr_map_mod
      character(SHR_KIND_CL)  :: vect_map        ! vector mapping option, none, cart3d, cart3d_diag, cart3d_uvw, cart3d_uvw_diag
      character(SHR_KIND_CS)  :: aoflux_grid     ! grid for atm ocn flux calc
      integer                 :: cpl_decomp      ! coupler decomp
      character(SHR_KIND_CL)  :: cpl_seq_option  ! coupler sequencing option

      logical                 :: do_budgets      ! do heat/water budgets diagnostics
      logical                 :: do_histinit     ! write out initial history file
      integer                 :: budget_inst     ! instantaneous budget level
      integer                 :: budget_daily    ! daily budget level
      integer                 :: budget_month    ! monthly budget level
      integer                 :: budget_ann      ! annual budget level
      integer                 :: budget_ltann    ! long term budget level written at end of year
      integer                 :: budget_ltend    ! long term budget level written at end of run
      logical                 :: drv_threading   ! is threading control in driver turned on
      logical                 :: histaux_a2x     ! cpl writes aux hist files: a2x every c2a comm
      logical                 :: histaux_a2x1hri ! cpl writes aux hist files: a2x 1hr instaneous values
      logical                 :: histaux_a2x1hr  ! cpl writes aux hist files: a2x 1hr
      logical                 :: histaux_a2x3hr  ! cpl writes aux hist files: a2x 3hr states
      logical                 :: histaux_a2x3hrp ! cpl writes aux hist files: a2x 3hr precip
      logical                 :: histaux_a2x24hr ! cpl writes aux hist files: a2x daily all
      logical                 :: histaux_l2x1yr  ! cpl writes aux hist files: l2x annual all
      logical                 :: histaux_l2x     ! cpl writes aux hist files: l2x every c2l comm
      logical                 :: histaux_r2x     ! cpl writes aux hist files: r2x every c2o comm
      logical                 :: histavg_atm     ! cpl writes atm fields in average history file
      logical                 :: histavg_lnd     ! cpl writes lnd fields in average history file
      logical                 :: histavg_ocn     ! cpl writes ocn fields in average history file
      logical                 :: histavg_ice     ! cpl writes ice fields in average history file
      logical                 :: histavg_rof     ! cpl writes rof fields in average history file
      logical                 :: histavg_glc     ! cpl writes glc fields in average history file
      logical                 :: histavg_wav     ! cpl writes wav fields in average history file
      logical                 :: histavg_xao     ! cpl writes flux xao fields in average history file
      real(SHR_KIND_R8)       :: eps_frac        ! fraction error tolerance
      real(SHR_KIND_R8)       :: eps_amask       ! atm mask error tolerance
      real(SHR_KIND_R8)       :: eps_agrid       ! atm grid error tolerance
      real(SHR_KIND_R8)       :: eps_aarea       ! atm area error tolerance
      real(SHR_KIND_R8)       :: eps_omask       ! ocn mask error tolerance
      real(SHR_KIND_R8)       :: eps_ogrid       ! ocn grid error tolerance
      real(SHR_KIND_R8)       :: eps_oarea       ! ocn area error tolerance
      logical                 :: mct_usealltoall ! flag for mct alltoall
      logical                 :: mct_usevector   ! flag for mct vector

      logical                 :: reprosum_use_ddpdd  ! use ddpdd algorithm
      real(SHR_KIND_R8)       :: reprosum_diffmax    ! maximum difference tolerance
      logical                 :: reprosum_recompute  ! recompute reprosum with nonscalable algorithm
                                                     ! if reprosum_diffmax is exceeded

      !--- set via namelist and may be time varying ---
      integer(SHR_KIND_IN)    :: info_debug      ! debug level
      logical                 :: bfbflag         ! turn on bfb option
      logical                 :: esmf_map_flag   ! do we use esmf mapping

      !--- set via components and held fixed ---
      logical                 :: atm_present     ! does component model exist
      logical                 :: atm_prognostic  ! does component model need input data from driver
      logical                 :: lnd_present     ! does component model exist
      logical                 :: lnd_prognostic  ! does component model need input data from driver
      logical                 :: rof_present     ! does rof component exist
      logical                 :: rofice_present  ! does rof have iceberg coupling on
      logical                 :: rof_prognostic  ! does rof component need input data
      logical                 :: flood_present   ! does rof have flooding on
      logical                 :: ocn_present     ! does component model exist
      logical                 :: ocn_prognostic  ! does component model need input data from driver
      logical                 :: ocnrof_prognostic ! does component need rof data
      logical                 :: ice_present     ! does component model exist
      logical                 :: ice_prognostic  ! does component model need input data from driver
      logical                 :: iceberg_prognostic ! does the ice model support icebergs
      logical                 :: glc_present     ! does component model exist
      logical                 :: glclnd_present  ! does glc have land coupling fields on
      logical                 :: glcocn_present  ! does glc have ocean runoff on
      logical                 :: glcice_present  ! does glc have iceberg coupling on
      logical                 :: glc_prognostic  ! does component model need input data from driver
      logical                 :: glc_coupled_fluxes ! does glc send fluxes to other components (only relevant if glc_present is .true.)
      logical                 :: wav_present     ! does component model exist
      logical                 :: wav_prognostic  ! does component model need input data from driver
      logical                 :: esp_present     ! does component model exist
      logical                 :: esp_prognostic  ! does component model need input data from driver
      logical                 :: dead_comps      ! do we have dead models
      integer(SHR_KIND_IN)    :: atm_nx          ! nx, ny of "2d" grid
      integer(SHR_KIND_IN)    :: atm_ny          ! nx, ny of "2d" grid
      integer(SHR_KIND_IN)    :: lnd_nx          ! nx, ny of "2d" grid
      integer(SHR_KIND_IN)    :: lnd_ny          ! nx, ny of "2d" grid
      integer(SHR_KIND_IN)    :: ice_nx          ! nx, ny of "2d" grid
      integer(SHR_KIND_IN)    :: ice_ny          ! nx, ny of "2d" grid
      integer(SHR_KIND_IN)    :: ocn_nx          ! nx, ny of "2d" grid
      integer(SHR_KIND_IN)    :: ocn_ny          ! nx, ny of "2d" grid
      integer(SHR_KIND_IN)    :: rof_nx          ! nx, ny of "2d" grid
      integer(SHR_KIND_IN)    :: rof_ny          ! nx, ny of "2d" grid
      integer(SHR_KIND_IN)    :: glc_nx          ! nx, ny of "2d" grid
      integer(SHR_KIND_IN)    :: glc_ny          ! nx, ny of "2d" grid
      integer(SHR_KIND_IN)    :: wav_nx          ! nx, ny of "2d" grid
      integer(SHR_KIND_IN)    :: wav_ny          ! nx, ny of "2d" grid

      !--- set via components and may be time varying ---
      real(SHR_KIND_R8)       :: nextsw_cday     ! calendar of next atm shortwave
      real(SHR_KIND_R8)       :: precip_fact     ! precip factor
      integer(SHR_KIND_IN)    :: atm_phase       ! atm phase
      integer(SHR_KIND_IN)    :: lnd_phase       ! lnd phase
      integer(SHR_KIND_IN)    :: ice_phase       ! ice phase
      integer(SHR_KIND_IN)    :: ocn_phase       ! ocn phase
      integer(SHR_KIND_IN)    :: glc_phase       ! glc phase
      integer(SHR_KIND_IN)    :: rof_phase       ! rof phase
      integer(SHR_KIND_IN)    :: wav_phase       ! wav phase
      integer(SHR_KIND_IN)    :: esp_phase       ! esp phase
      logical                 :: atm_aero        ! atmosphere aerosols
      logical                 :: glc_g2lupdate   ! update glc2lnd fields in lnd model
      type(seq_pause_resume_type), pointer :: pause_resume => NULL()
      real(shr_kind_r8) :: max_cplstep_time  ! abort if cplstep time exceeds this value
      !--- set from restart file ---
      character(SHR_KIND_CL)  :: rest_case_name  ! Short case identification
      !--- set by driver and may be time varying
      logical                 :: glc_valid_input  ! is valid accumulated data being sent to prognostic glc
   end type seq_infodata_type

   ! --- public interfaces --------------------------------------------------------
   interface seq_infodata_GetData
=======
  ! !USES:

  use shr_kind_mod, only: SHR_KIND_CS, SHR_KIND_CL, SHR_KIND_IN,             &
       SHR_KIND_R8, SHR_KIND_I8
  use shr_sys_mod,  only: shr_sys_flush, shr_sys_abort, shr_sys_getenv
  use seq_comm_mct, only: logunit, loglevel, CPLID, seq_comm_gloroot
  use seq_comm_mct, only: seq_comm_setptrs, seq_comm_iamroot, seq_comm_iamin
  use seq_comm_mct, only: num_inst_atm, num_inst_lnd, num_inst_rof
  use seq_comm_mct, only: num_inst_ocn, num_inst_ice, num_inst_glc
  use seq_comm_mct, only: num_inst_wav
  use shr_orb_mod,  only: SHR_ORB_UNDEF_INT, SHR_ORB_UNDEF_REAL, shr_orb_params

  implicit none

  private  ! default private

  ! !PUBLIC TYPES:

  public :: seq_infodata_type

  ! !PUBLIC MEMBER FUNCTIONS

  public :: seq_infodata_Init            ! Initialize
  public :: seq_infodata_Init2           ! Init after clocks initialized
  public :: seq_infodata_GetData         ! Get values from object
  public :: seq_infodata_PutData         ! Change values
  public :: seq_infodata_Print           ! print current info
  public :: seq_infodata_Exchange        ! exchange data across pes

  ! !PUBLIC DATA MEMBERS:

  !EOP

  ! Strings of valid start_type options
  character(len=*), public, parameter :: seq_infodata_start_type_start = "startup"
  character(len=*), public, parameter :: seq_infodata_start_type_cont  = "continue"
  character(len=*), public, parameter :: seq_infodata_start_type_brnch = "branch"
  character(len=*), public, parameter :: seq_infodata_orb_fixed_year       = 'fixed_year'
  character(len=*), public, parameter :: seq_infodata_orb_variable_year    = 'variable_year'
  character(len=*), public, parameter :: seq_infodata_orb_fixed_parameters = 'fixed_parameters'

  ! Type to hold pause/resume signaling information
  type seq_pause_resume_type
     private
     character(SHR_KIND_CL) :: atm_resume(num_inst_atm) = ' ' ! atm resume file
     character(SHR_KIND_CL) :: lnd_resume(num_inst_lnd) = ' ' ! lnd resume file
     character(SHR_KIND_CL) :: ice_resume(num_inst_ice) = ' ' ! ice resume file
     character(SHR_KIND_CL) :: ocn_resume(num_inst_ocn) = ' ' ! ocn resume file
     character(SHR_KIND_CL) :: glc_resume(num_inst_glc) = ' ' ! glc resume file
     character(SHR_KIND_CL) :: rof_resume(num_inst_rof) = ' ' ! rof resume file
     character(SHR_KIND_CL) :: wav_resume(num_inst_wav) = ' ' ! wav resume file
     character(SHR_KIND_CL) :: cpl_resume = ' '               ! cpl resume file
  end type seq_pause_resume_type

  ! InputInfo derived type

  type seq_infodata_type
     private     ! This type is opaque

     !--- set via namelist and held fixed ----
     character(SHR_KIND_CS)  :: cime_model      ! e3sm or cesm
     character(SHR_KIND_CL)  :: start_type      ! Type of startup
     character(SHR_KIND_CL)  :: case_name       ! Short case identification
     character(SHR_KIND_CL)  :: case_desc       ! Long description of this case
     character(SHR_KIND_CL)  :: model_version   ! Model version
     character(SHR_KIND_CS)  :: username        ! Current user
     character(SHR_KIND_CS)  :: hostname        ! Current machine
     character(SHR_KIND_CL)  :: timing_dir      ! Dir for timing files
     character(SHR_KIND_CL)  :: tchkpt_dir      ! Dir for timing checkpoint files
     logical                 :: aqua_planet     ! No ice/lnd, analytic ocn, perpetual time
     integer(SHR_KIND_IN)    :: aqua_planet_sst ! aqua planet analytic sst type
     logical                 :: run_barriers    ! barrier component run calls
     logical                 :: brnch_retain_casename   ! If branch and can use same casename
     logical                 :: read_restart    ! read the restart file, based on start_type
     character(SHR_KIND_CL)  :: restart_pfile   ! Restart pointer file
     character(SHR_KIND_CL)  :: restart_file    ! Full archive path to restart file
     logical                 :: single_column   ! single column mode
     real (SHR_KIND_R8)      :: scmlat          ! single column lat
     real (SHR_KIND_R8)      :: scmlon          ! single column lon
     character(SHR_KIND_CS)  :: logFilePostFix  ! postfix for output log files
     character(SHR_KIND_CL)  :: outPathRoot     ! root for output log files
     logical                 :: perpetual       ! perpetual flag
     integer(SHR_KIND_IN)    :: perpetual_ymd   ! perpetual date
     integer(SHR_KIND_IN)    :: orb_iyear       ! orbital year
     integer(SHR_KIND_IN)    :: orb_iyear_align ! model year associated with orb year
     character(SHR_KIND_CL)  :: orb_mode        ! orbital mode
     real(SHR_KIND_R8)       :: orb_eccen       ! See shr_orb_mod
     real(SHR_KIND_R8)       :: orb_obliq       ! See shr_orb_mod
     real(SHR_KIND_R8)       :: orb_mvelp       ! See shr_orb_mod
     real(SHR_KIND_R8)       :: orb_obliqr      ! See shr_orb_mod
     real(SHR_KIND_R8)       :: orb_lambm0      ! See shr_orb_mod
     real(SHR_KIND_R8)       :: orb_mvelpp      ! See shr_orb_mod
     character(SHR_KIND_CS)  :: wv_sat_scheme   ! Water vapor saturation pressure scheme
     real(SHR_KIND_R8)       :: wv_sat_transition_start ! Saturation transition range
     logical                 :: wv_sat_use_tables   ! Saturation pressure lookup tables
     real(SHR_KIND_R8)       :: wv_sat_table_spacing! Saturation pressure table resolution
     character(SHR_KIND_CS)  :: tfreeze_option  ! Freezing point calculation
     character(SHR_KIND_CL)  :: flux_epbal      ! selects E,P,R adjustment technique
     logical                 :: flux_albav      ! T => no diurnal cycle in ocn albedos
     logical                 :: flux_diurnal    ! T => diurnal cycle in atm/ocn fluxes
     logical                 :: coldair_outbreak_mod ! (Mahrt & Sun 1995,MWR)
     real(SHR_KIND_R8)       :: flux_convergence   ! atmocn flux calc convergence value
     integer                 :: flux_max_iteration ! max number of iterations of atmocn flux loop
     real(SHR_KIND_R8)       :: gust_fac        ! wind gustiness factor
     integer                 :: flux_scheme     !+tht option for COARE flux computation (=0,1,2)
     logical                 :: alb_cosz_avg    !+tht T=>use time-step average cosz for albedo computation
     character(SHR_KIND_CL)  :: glc_renormalize_smb ! Whether to renormalize smb sent from lnd -> glc
     real(SHR_KIND_R8)       :: wall_time_limit ! force stop time limit (hours)
     character(SHR_KIND_CS)  :: force_stop_at   ! when to force a stop (month, day, etc)
     character(SHR_KIND_CL)  :: atm_gnam        ! atm grid
     character(SHR_KIND_CL)  :: lnd_gnam        ! lnd grid
     character(SHR_KIND_CL)  :: ocn_gnam        ! ocn grid
     character(SHR_KIND_CL)  :: ice_gnam        ! ice grid
     character(SHR_KIND_CL)  :: rof_gnam        ! rof grid
     character(SHR_KIND_CL)  :: glc_gnam        ! glc grid
     character(SHR_KIND_CL)  :: wav_gnam        ! wav grid
     logical                 :: shr_map_dopole  ! pole corrections in shr_map_mod
     character(SHR_KIND_CL)  :: vect_map        ! vector mapping option, none, cart3d, cart3d_diag, cart3d_uvw, cart3d_uvw_diag
     character(SHR_KIND_CS)  :: aoflux_grid     ! grid for atm ocn flux calc
     integer                 :: cpl_decomp      ! coupler decomp
     character(SHR_KIND_CL)  :: cpl_seq_option  ! coupler sequencing option

     logical                 :: do_budgets      ! do heat/water budgets diagnostics
     logical                 :: do_histinit     ! write out initial history file
     integer                 :: budget_inst     ! instantaneous budget level
     integer                 :: budget_daily    ! daily budget level
     integer                 :: budget_month    ! monthly budget level
     integer                 :: budget_ann      ! annual budget level
     integer                 :: budget_ltann    ! long term budget level written at end of year
     integer                 :: budget_ltend    ! long term budget level written at end of run
     logical                 :: drv_threading   ! is threading control in driver turned on
     logical                 :: histaux_a2x     ! cpl writes aux hist files: a2x every c2a comm
     logical                 :: histaux_a2x1hri ! cpl writes aux hist files: a2x 1hr instaneous values
     logical                 :: histaux_a2x1hr  ! cpl writes aux hist files: a2x 1hr
     logical                 :: histaux_a2x3hr  ! cpl writes aux hist files: a2x 3hr states
     logical                 :: histaux_a2x3hrp ! cpl writes aux hist files: a2x 3hr precip
     logical                 :: histaux_a2x24hr ! cpl writes aux hist files: a2x daily all
     logical                 :: histaux_l2x1yrg ! cpl writes aux hist files: l2x annual glc forcings
     logical                 :: histaux_l2x     ! cpl writes aux hist files: l2x every c2l comm
     logical                 :: histaux_r2x     ! cpl writes aux hist files: r2x every c2o comm
     logical                 :: histaux_double_precision ! if true, use double-precision for cpl aux hist files
     logical                 :: histavg_atm     ! cpl writes atm fields in average history file
     logical                 :: histavg_lnd     ! cpl writes lnd fields in average history file
     logical                 :: histavg_ocn     ! cpl writes ocn fields in average history file
     logical                 :: histavg_ice     ! cpl writes ice fields in average history file
     logical                 :: histavg_rof     ! cpl writes rof fields in average history file
     logical                 :: histavg_glc     ! cpl writes glc fields in average history file
     logical                 :: histavg_wav     ! cpl writes wav fields in average history file
     logical                 :: histavg_xao     ! cpl writes flux xao fields in average history file
     real(SHR_KIND_R8)       :: eps_frac        ! fraction error tolerance
     real(SHR_KIND_R8)       :: eps_amask       ! atm mask error tolerance
     real(SHR_KIND_R8)       :: eps_agrid       ! atm grid error tolerance
     real(SHR_KIND_R8)       :: eps_aarea       ! atm area error tolerance
     real(SHR_KIND_R8)       :: eps_omask       ! ocn mask error tolerance
     real(SHR_KIND_R8)       :: eps_ogrid       ! ocn grid error tolerance
     real(SHR_KIND_R8)       :: eps_oarea       ! ocn area error tolerance
     logical                 :: mct_usealltoall ! flag for mct alltoall
     logical                 :: mct_usevector   ! flag for mct vector

     logical                 :: reprosum_use_ddpdd  ! use ddpdd algorithm
     real(SHR_KIND_R8)       :: reprosum_diffmax    ! maximum difference tolerance
     logical                 :: reprosum_recompute  ! recompute reprosum with nonscalable algorithm
     ! if reprosum_diffmax is exceeded

     !--- set via namelist and may be time varying ---
     integer(SHR_KIND_IN)    :: info_debug      ! debug level
     logical                 :: bfbflag         ! turn on bfb option
     logical                 :: esmf_map_flag   ! do we use esmf mapping

     !--- set via components and held fixed ---
     logical                 :: atm_present     ! does component model exist
     logical                 :: atm_prognostic  ! does component model need input data from driver
     logical                 :: lnd_present     ! does component model exist
     logical                 :: lnd_prognostic  ! does component model need input data from driver
     logical                 :: rof_present     ! does rof component exist
     logical                 :: rofice_present  ! does rof have iceberg coupling on
     logical                 :: rof_prognostic  ! does rof component need input data
     logical                 :: flood_present   ! does rof have flooding on
     logical                 :: ocn_present     ! does component model exist
     logical                 :: ocn_prognostic  ! does component model need input data from driver
     logical                 :: ocnrof_prognostic ! does component need rof data
     logical                 :: ice_present     ! does component model exist
     logical                 :: ice_prognostic  ! does component model need input data from driver
     logical                 :: iceberg_prognostic ! does the ice model support icebergs
     logical                 :: glc_present     ! does component model exist
     logical                 :: glclnd_present  ! does glc have land coupling fields on
     logical                 :: glcocn_present  ! does glc have ocean runoff on
     logical                 :: glcice_present  ! does glc have iceberg coupling on
     logical                 :: glc_prognostic  ! does component model need input data from driver
     logical                 :: glc_coupled_fluxes ! does glc send fluxes to other components (only relevant if glc_present is .true.)
     logical                 :: wav_present     ! does component model exist
     logical                 :: wav_prognostic  ! does component model need input data from driver
     logical                 :: esp_present     ! does component model exist
     logical                 :: esp_prognostic  ! does component model need input data from driver
     logical                 :: dead_comps      ! do we have dead models
     integer(SHR_KIND_IN)    :: atm_nx          ! nx, ny of "2d" grid
     integer(SHR_KIND_IN)    :: atm_ny          ! nx, ny of "2d" grid
     integer(SHR_KIND_IN)    :: lnd_nx          ! nx, ny of "2d" grid
     integer(SHR_KIND_IN)    :: lnd_ny          ! nx, ny of "2d" grid
     integer(SHR_KIND_IN)    :: ice_nx          ! nx, ny of "2d" grid
     integer(SHR_KIND_IN)    :: ice_ny          ! nx, ny of "2d" grid
     integer(SHR_KIND_IN)    :: ocn_nx          ! nx, ny of "2d" grid
     integer(SHR_KIND_IN)    :: ocn_ny          ! nx, ny of "2d" grid
     integer(SHR_KIND_IN)    :: rof_nx          ! nx, ny of "2d" grid
     integer(SHR_KIND_IN)    :: rof_ny          ! nx, ny of "2d" grid
     integer(SHR_KIND_IN)    :: glc_nx          ! nx, ny of "2d" grid
     integer(SHR_KIND_IN)    :: glc_ny          ! nx, ny of "2d" grid
     integer(SHR_KIND_IN)    :: wav_nx          ! nx, ny of "2d" grid
     integer(SHR_KIND_IN)    :: wav_ny          ! nx, ny of "2d" grid

     !--- set via components and may be time varying ---
     real(SHR_KIND_R8)       :: nextsw_cday     ! calendar of next atm shortwave
     real(SHR_KIND_R8)       :: precip_fact     ! precip factor
     integer(SHR_KIND_IN)    :: atm_phase       ! atm phase
     integer(SHR_KIND_IN)    :: lnd_phase       ! lnd phase
     integer(SHR_KIND_IN)    :: ice_phase       ! ice phase
     integer(SHR_KIND_IN)    :: ocn_phase       ! ocn phase
     integer(SHR_KIND_IN)    :: glc_phase       ! glc phase
     integer(SHR_KIND_IN)    :: rof_phase       ! rof phase
     integer(SHR_KIND_IN)    :: wav_phase       ! wav phase
     integer(SHR_KIND_IN)    :: esp_phase       ! esp phase
     logical                 :: atm_aero        ! atmosphere aerosols
     logical                 :: glc_g2lupdate   ! update glc2lnd fields in lnd model
     type(seq_pause_resume_type), pointer :: pause_resume => NULL()
     real(shr_kind_r8) :: max_cplstep_time  ! abort if cplstep time exceeds this value
     !--- set from restart file ---
     character(SHR_KIND_CL)  :: rest_case_name  ! Short case identification
     !--- set by driver and may be time varying
     logical                 :: glc_valid_input  ! is valid accumulated data being sent to prognostic glc
     character(SHR_KIND_CL)  :: model_doi_url
  end type seq_infodata_type

  ! --- public interfaces --------------------------------------------------------
  interface seq_infodata_GetData
>>>>>>> c43e0605
     module procedure seq_infodata_GetData_explicit
#ifndef CPRPGI
     module procedure seq_infodata_GetData_bytype
#endif
     ! ^ ifndef CPRPGI
  end interface seq_infodata_GetData

  interface seq_infodata_PutData
     module procedure seq_infodata_PutData_explicit
#ifndef CPRPGI
     module procedure seq_infodata_PutData_bytype
#endif
     ! ^ ifndef CPRPGI
  end interface seq_infodata_PutData

  ! --- Private local data -------------------------------------------------------

  character(len=*),parameter :: sp_str = 'str_undefined'

  !===============================================================================
CONTAINS
  !===============================================================================

  !===============================================================================
  !BOP ===========================================================================
  !
  ! !IROUTINE: seq_infodata_Init -- read in CIME shared namelist
  !
  ! !DESCRIPTION:
  !
  !     Read in input from seq_infodata_inparm namelist, output cime derived type for
  !     miscillaneous info.
  !
  ! !INTERFACE: ------------------------------------------------------------------

  SUBROUTINE seq_infodata_Init( infodata, nmlfile, ID, pioid, cpl_tag)

    ! !USES:

    use shr_file_mod,    only : shr_file_getUnit, shr_file_freeUnit
    use shr_string_mod,  only : shr_string_toUpper, shr_string_listAppend
    use shr_mpi_mod,     only : shr_mpi_bcast
    use seq_timemgr_mod, only : seq_timemgr_pause_active
    use seq_io_read_mod, only : seq_io_read
    use pio,             only : file_desc_t

    ! !INPUT/OUTPUT PARAMETERS:

    type(seq_infodata_type), intent(INOUT) :: infodata  ! infodata object
    character(len=*),        intent(IN)    :: nmlfile   ! Name-list filename
    integer(SHR_KIND_IN),    intent(IN)    :: ID        ! seq_comm ID
    type(file_desc_T) :: pioid
    character(len=*), optional, intent(IN) :: cpl_tag   ! cpl instance suffix
    !EOP

    !----- local -----
    character(len=*),    parameter :: subname = '(seq_infodata_Init) '
    integer(SHR_KIND_IN),parameter :: aqua_perpetual_ymd = 321

    integer :: mpicom             ! MPI communicator
    integer :: ierr               ! I/O error code
    integer :: unitn              ! Namelist unit number to read

    !------ namelist -----
    character(SHR_KIND_CS) :: cime_model         ! e3sm or cesm
    character(SHR_KIND_CL) :: case_desc          ! Case long description
    character(SHR_KIND_CL) :: case_name          ! Case short name
    character(SHR_KIND_CL) :: model_version      ! Model version
    character(SHR_KIND_CS) :: username           ! Current user
    character(SHR_KIND_CS) :: hostname           ! Current machine
    character(SHR_KIND_CL) :: start_type         ! Startup-type: startup, continue, branch
    character(SHR_KIND_CL) :: timing_dir         ! Dir for timing files
    character(SHR_KIND_CL) :: tchkpt_dir         ! Dir for timing checkpoint files
    logical                :: aqua_planet        ! Aqua-planet mode (surface is all ocean)
    integer(SHR_KIND_IN)   :: aqua_planet_sst    ! analytic sst field
    logical                :: run_barriers       ! barrier component run calls
    logical                :: brnch_retain_casename ! If retain casename for branch
    integer(SHR_KIND_IN)   :: info_debug         ! debug flag
    logical                :: bfbflag            ! bit for bit flag
    logical                :: esmf_map_flag      ! esmf mapping flag
    character(SHR_KIND_CL) :: restart_pfile      ! Restart pointer filename
    character(SHR_KIND_CL) :: restart_file       ! Restart filename

    logical                :: single_column      ! single column mode
    real (SHR_KIND_R8)     :: scmlat             ! single column mode latitude
    real (SHR_KIND_R8)     :: scmlon             ! single column mode longitude
    character(SHR_KIND_CS) :: logFilePostFix     ! postfix for output log files
    character(SHR_KIND_CL) :: outPathRoot        ! root output files
    logical                :: perpetual          ! perpetual mode
    integer(SHR_KIND_IN)   :: perpetual_ymd      ! perpetual ymd
    integer(SHR_KIND_IN)   :: orb_iyear          ! orbital year
    integer(SHR_KIND_IN)   :: orb_iyear_align    ! model year associated with orb year
    character(SHR_KIND_CL) :: orb_mode           ! orbital mode
    real(SHR_KIND_R8)      :: orb_obliq          ! Obliquity of orbit
    real(SHR_KIND_R8)      :: orb_eccen          ! Eccentricity of orbit
    real(SHR_KIND_R8)      :: orb_mvelp          ! Location of vernal equinox
    real(SHR_KIND_R8)      :: orb_obliqr         ! Obliquity in radians
    real(SHR_KIND_R8)      :: orb_lambm0         ! lon of per at vernal equ
    real(SHR_KIND_R8)      :: orb_mvelpp         ! mvelp plus pi
    character(SHR_KIND_CS) :: wv_sat_scheme      ! Water vapor saturation pressure scheme
    real(SHR_KIND_R8)      :: wv_sat_transition_start! Saturation transition range
    logical                :: wv_sat_use_tables  ! Saturation pressure lookup tables
    real(SHR_KIND_R8)      :: wv_sat_table_spacing   ! Saturation pressure table resolution
    character(SHR_KIND_CS) :: tfreeze_option     ! Freezing point calculation
    character(SHR_KIND_CL) :: flux_epbal         ! selects E,P,R adjustment technique
    logical                :: flux_albav         ! T => no diurnal cycle in ocn albedos
    logical                :: flux_diurnal       ! T => diurnal cycle in atm/ocn fluxes
    logical                 :: coldair_outbreak_mod ! (Mahrt & Sun 1995,MWR)
    real(SHR_KIND_R8)       :: flux_convergence   ! atmocn flux calc convergence value
    integer                 :: flux_max_iteration ! max number of iterations of atmocn flux loop
    real(SHR_KIND_R8)      :: gust_fac           ! wind gustiness factor
    integer                :: flux_scheme        !+tht option for COARE flux computation (=0,1,2)
    logical                :: alb_cosz_avg       !+tht T=>use time-step average cosz for albedo computation
    character(SHR_KIND_CL) :: glc_renormalize_smb ! Whether to renormalize smb sent from lnd -> glc
    real(SHR_KIND_R8)      :: wall_time_limit    ! force stop time limit (hours)
    character(SHR_KIND_CS) :: force_stop_at      ! when to force a stop (month, day, etc)
    character(SHR_KIND_CL) :: atm_gnam           ! atm grid
    character(SHR_KIND_CL) :: lnd_gnam           ! lnd grid
    character(SHR_KIND_CL) :: ocn_gnam           ! ocn grid
    character(SHR_KIND_CL) :: ice_gnam           ! ice grid
    character(SHR_KIND_CL) :: rof_gnam           ! rof grid
    character(SHR_KIND_CL) :: glc_gnam           ! glc grid
    character(SHR_KIND_CL) :: wav_gnam           ! wav grid
    logical                :: shr_map_dopole     ! pole corrections in shr_map_mod
    character(SHR_KIND_CL) :: vect_map           ! vector mapping option
    character(SHR_KIND_CS) :: aoflux_grid        ! grid for atm ocn flux calc
    integer                :: cpl_decomp         ! coupler decomp
    character(SHR_KIND_CL) :: cpl_seq_option     ! coupler sequencing option

    logical                :: do_budgets         ! do heat/water budgets diagnostics
    logical                :: do_histinit        ! write out initial history file
    integer                :: budget_inst        ! instantaneous budget level
    integer                :: budget_daily       ! daily budget level
    integer                :: budget_month       ! monthly budget level
    integer                :: budget_ann         ! annual budget level
    integer                :: budget_ltann       ! long term budget level written at end of year
    integer                :: budget_ltend       ! long term budget level written at end of run
    logical                :: histaux_a2x        ! cpl writes aux hist files: a2x every c2a comm
    logical                :: histaux_a2x1hri    ! cpl writes aux hist files: a2x 1hr instaneous values
    logical                :: histaux_a2x1hr     ! cpl writes aux hist files: a2x 1hr
    logical                :: histaux_a2x3hr     ! cpl writes aux hist files: a2x 3hr states
    logical                :: histaux_a2x3hrp    ! cpl writes aux hist files: a2x 2hr precip
    logical                :: histaux_a2x24hr    ! cpl writes aux hist files: a2x daily all
    logical                :: histaux_l2x1yrg    ! cpl writes aux hist files: l2x annual glc forcings
    logical                :: histaux_l2x        ! cpl writes aux hist files: l2x every c2l comm
    logical                :: histaux_r2x        ! cpl writes aux hist files: r2x every c2o comm
    logical                :: histaux_double_precision ! if true, use double-precision for cpl aux hist files
    logical                :: histavg_atm        ! cpl writes atm fields in average history file
    logical                :: histavg_lnd        ! cpl writes lnd fields in average history file
    logical                :: histavg_ocn        ! cpl writes ocn fields in average history file
    logical                :: histavg_ice        ! cpl writes ice fields in average history file
    logical                :: histavg_rof        ! cpl writes rof fields in average history file
    logical                :: histavg_glc        ! cpl writes glc fields in average history file
    logical                :: histavg_wav        ! cpl writes wav fields in average history file
    logical                :: histavg_xao        ! cpl writes flux xao fields in average history file
    logical                :: drv_threading      ! is threading control in driver turned on
    real(SHR_KIND_R8)      :: eps_frac           ! fraction error tolerance
    real(SHR_KIND_R8)      :: eps_amask          ! atm mask error tolerance
    real(SHR_KIND_R8)      :: eps_agrid          ! atm grid error tolerance
    real(SHR_KIND_R8)      :: eps_aarea          ! atm area error tolerance
    real(SHR_KIND_R8)      :: eps_omask          ! ocn mask error tolerance
    real(SHR_KIND_R8)      :: eps_ogrid          ! ocn grid error tolerance
    real(SHR_KIND_R8)      :: eps_oarea          ! ocn area error tolerance
    logical                :: reprosum_use_ddpdd ! use ddpdd algorithm
    real(SHR_KIND_R8)      :: reprosum_diffmax   ! maximum difference tolerance
    logical                :: reprosum_recompute ! recompute reprosum with nonscalable algorithm
    ! if reprosum_diffmax is exceeded
    logical                :: mct_usealltoall    ! flag for mct alltoall
    logical                :: mct_usevector      ! flag for mct vector
    real(shr_kind_r8) :: max_cplstep_time  ! abort if cplstep time exceeds this value
    character(SHR_KIND_CL) :: model_doi_url

    namelist /seq_infodata_inparm/  &
         cime_model, case_desc, case_name, start_type, tchkpt_dir,     &
         model_version, username, hostname, timing_dir,    &
         aqua_planet,aqua_planet_sst, &
         brnch_retain_casename, info_debug, bfbflag,       &
         restart_pfile, restart_file, run_barriers,        &
         single_column, scmlat, force_stop_at,             &
<<<<<<< HEAD
         scmlon, logFilePostFix, outPathRoot, flux_diurnal, gust_fac,&
        flux_scheme, alb_cosz_avg,                        & !+tht options for COARE fluxes and avg cosz albedos
=======
         scmlon, logFilePostFix, outPathRoot, flux_diurnal,&
         flux_scheme, alb_cosz_avg,                        & !+tht options for COARE fluxes and avg cosz albedos
         coldair_outbreak_mod, &
         flux_convergence, flux_max_iteration, gust_fac   ,&
>>>>>>> c43e0605
         perpetual, perpetual_ymd, flux_epbal, flux_albav, &
         orb_iyear_align, orb_mode, wall_time_limit,       &
         orb_iyear, orb_obliq, orb_eccen, orb_mvelp,       &
         wv_sat_scheme, wv_sat_transition_start,           &
         wv_sat_use_tables, wv_sat_table_spacing,          &
         tfreeze_option, glc_renormalize_smb,              &
         ice_gnam, rof_gnam, glc_gnam, wav_gnam,           &
         atm_gnam, lnd_gnam, ocn_gnam, cpl_decomp,         &
         shr_map_dopole, vect_map, aoflux_grid, do_histinit,  &
         do_budgets, drv_threading,                        &
         budget_inst, budget_daily, budget_month,          &
         budget_ann, budget_ltann, budget_ltend,           &
         histaux_a2x,histaux_a2x1hri,histaux_a2x1hr,       &
         histaux_a2x3hr,histaux_a2x3hrp,                   &
         histaux_a2x24hr,histaux_l2x   ,histaux_r2x,       &
         histaux_double_precision,                         &
         histavg_atm, histavg_lnd, histavg_ocn, histavg_ice, &
         histavg_rof, histavg_glc, histavg_wav, histavg_xao, &
         histaux_l2x1yrg, cpl_seq_option,                   &
         eps_frac, eps_amask,                   &
         eps_agrid, eps_aarea, eps_omask, eps_ogrid,       &
         eps_oarea, esmf_map_flag,                         &
         reprosum_use_ddpdd, reprosum_diffmax, reprosum_recompute, &
         mct_usealltoall, mct_usevector, max_cplstep_time, model_doi_url

    !-------------------------------------------------------------------------------

    call seq_comm_setptrs(ID,mpicom=mpicom)

    !---------------------------------------------------------------------------
    ! Set infodata on root pe
    !---------------------------------------------------------------------------
    if (seq_comm_iamroot(ID)) then

       !---------------------------------------------------------------------------
       ! Set namelist defaults
       !---------------------------------------------------------------------------
       cime_model            = 'unknown'
       case_desc             = ' '
       case_name             = ' '
       model_version         = 'unknown'
       username              = 'unknown'
       hostname              = 'unknown'
       timing_dir            = '.'
       tchkpt_dir            = '.'
       start_type            = ' '
       aqua_planet           = .false.
       aqua_planet_sst       = 1
       run_barriers          = .false.
       brnch_retain_casename = .false.
       info_debug            = 1
       bfbflag               = .false.
       esmf_map_flag         = .false.
       restart_pfile         = 'rpointer.drv'
       restart_file          = trim(sp_str)
       single_column         = .false.
       scmlat                = -999.
       scmlon                = -999.
       logFilePostFix        = '.log'
       outPathRoot           = './'
       perpetual             = .false.
       perpetual_ymd         = -999
       orb_mode              = seq_infodata_orb_fixed_year
       orb_iyear             = SHR_ORB_UNDEF_INT
       orb_iyear_align       = SHR_ORB_UNDEF_INT
       orb_obliq             = SHR_ORB_UNDEF_REAL
       orb_eccen             = SHR_ORB_UNDEF_REAL
       orb_mvelp             = SHR_ORB_UNDEF_REAL
       wv_sat_scheme         = "GoffGratch"
       wv_sat_transition_start = 20.0
       wv_sat_use_tables     = .false.
       wv_sat_table_spacing  = 1.0
       tfreeze_option        = 'minus1p8'
       flux_epbal            = 'off'
       flux_albav            = .false.
       flux_diurnal          = .false.
       coldair_outbreak_mod = .false.
       flux_convergence      = 0.0_SHR_KIND_R8
       flux_max_iteration    = 2
       gust_fac              = huge(1.0_SHR_KIND_R8)
       flux_scheme           = 0       !+tht COARE flux computation not default
       alb_cosz_avg          = .false. !+tht time-step average cosz for albedos not default
       glc_renormalize_smb   = 'on_if_glc_coupled_fluxes'
       wall_time_limit       = -1.0
       force_stop_at         = 'month'
       atm_gnam              = 'undefined'
       lnd_gnam              = 'undefined'
       ocn_gnam              = 'undefined'
       ice_gnam              = 'undefined'
       rof_gnam              = 'undefined'
       glc_gnam              = 'undefined'
       wav_gnam              = 'undefined'
       shr_map_dopole        = .true.
       vect_map              = 'cart3d'
       aoflux_grid           = 'ocn'
       cpl_decomp            = 0
       cpl_seq_option        = 'CESM1_MOD'
       do_budgets            = .false.
       do_histinit           = .false.
       budget_inst           = 0
       budget_daily          = 0
       budget_month          = 1
       budget_ann            = 1
       budget_ltann          = 1
       budget_ltend          = 0
       histaux_a2x           = .false.
       histaux_a2x1hri       = .false.
       histaux_a2x1hr        = .false.
       histaux_a2x3hr        = .false.
       histaux_a2x3hrp       = .false.
       histaux_a2x24hr       = .false.
       histaux_l2x1yrg       = .false.
       histaux_l2x           = .false.
       histaux_r2x           = .false.
       histaux_double_precision = .false.
       histavg_atm           = .true.
       histavg_lnd           = .true.
       histavg_ocn           = .true.
       histavg_ice           = .true.
       histavg_rof           = .true.
       histavg_glc           = .true.
       histavg_wav           = .true.
       histavg_xao           = .true.
       drv_threading         = .false.
       eps_frac              = 1.0e-02_SHR_KIND_R8
       eps_amask             = 1.0e-13_SHR_KIND_R8
       eps_agrid             = 1.0e-12_SHR_KIND_R8
       eps_aarea             = 9.0e-07_SHR_KIND_R8
       eps_omask             = 1.0e-06_SHR_KIND_R8
       eps_ogrid             = 1.0e-02_SHR_KIND_R8
       eps_oarea             = 1.0e-01_SHR_KIND_R8
       reprosum_use_ddpdd    = .false.
       reprosum_diffmax      = -1.0e-8
       reprosum_recompute    = .false.
       mct_usealltoall       = .false.
       mct_usevector         = .false.
       max_cplstep_time      = 0.0
       model_doi_url        = 'unset'

       !---------------------------------------------------------------------------
       ! Read in namelist
       !---------------------------------------------------------------------------
       unitn = shr_file_getUnit()
       write(logunit,"(A)") subname,' read seq_infodata_inparm namelist from: '//trim(nmlfile)
       open( unitn, file=trim(nmlfile), status='old' )
       ierr = 1
       do while( ierr /= 0 )
          read(unitn,nml=seq_infodata_inparm,iostat=ierr)
          if (ierr < 0) then
             call shr_sys_abort( subname//':: namelist read returns an'// &
                  ' end of file or end of record condition' )
          end if
       end do
       close(unitn)
       call shr_file_freeUnit( unitn )

       !---------------------------------------------------------------------------
       ! Set infodata on root pe
       !---------------------------------------------------------------------------
       infodata%cime_model            = cime_model
       infodata%case_desc             = case_desc
       infodata%case_name             = case_name
       infodata%model_version         = model_version
       infodata%username              = username
       infodata%hostname              = hostname
       infodata%start_type            = start_type
       infodata%timing_dir            = timing_dir
       infodata%tchkpt_dir            = tchkpt_dir
       infodata%aqua_planet           = aqua_planet
       infodata%aqua_planet_sst       = aqua_planet_sst
       infodata%run_barriers          = run_barriers
       infodata%brnch_retain_casename = brnch_retain_casename
       infodata%restart_pfile         = restart_pfile
       infodata%restart_file          = restart_file
       if (present(cpl_tag)) then
          if (len(cpl_tag) > 0) then
             if (trim(restart_file) /= trim(sp_str)) then
                write(logunit,*) trim(subname),' ERROR: restart_file can '//&
                     'only be read from restart pointer files when using multiple couplers '
                call shr_sys_abort(subname//' ERROR: invalid settings for restart_file ')
             end if
          end if
          infodata%restart_file       = restart_file
          infodata%restart_pfile      = trim(restart_pfile) // trim(cpl_tag)
       else
          infodata%restart_pfile      = restart_pfile
          infodata%restart_file       = restart_file
       end if
       infodata%single_column         = single_column
       infodata%scmlat                = scmlat
       infodata%scmlon                = scmlon
       infodata%logFilePostFix        = logFilePostFix
       infodata%outPathRoot           = outPathRoot
       infodata%perpetual             = perpetual
       infodata%perpetual_ymd         = perpetual_ymd
       infodata%wv_sat_scheme         = wv_sat_scheme
       infodata%wv_sat_transition_start = wv_sat_transition_start
       infodata%wv_sat_use_tables     = wv_sat_use_tables
       infodata%wv_sat_table_spacing  = wv_sat_table_spacing
       infodata%tfreeze_option        = tfreeze_option
       infodata%flux_epbal            = flux_epbal
       infodata%flux_albav            = flux_albav
       infodata%flux_diurnal          = flux_diurnal
       infodata%flux_convergence      = flux_convergence
       infodata%coldair_outbreak_mod      = coldair_outbreak_mod
       infodata%flux_max_iteration    = flux_max_iteration
       infodata%gust_fac              = gust_fac
       infodata%flux_scheme           = flux_scheme  !+tht COARE
       infodata%alb_cosz_avg          = alb_cosz_avg !+tht albedos
       infodata%glc_renormalize_smb   = glc_renormalize_smb
       infodata%wall_time_limit       = wall_time_limit
       infodata%force_stop_at         = force_stop_at
       infodata%atm_gnam              = atm_gnam
       infodata%lnd_gnam              = lnd_gnam
       infodata%ocn_gnam              = ocn_gnam
       infodata%ice_gnam              = ice_gnam
       infodata%rof_gnam              = rof_gnam
       infodata%glc_gnam              = glc_gnam
       infodata%wav_gnam              = wav_gnam
       infodata%shr_map_dopole        = shr_map_dopole
       infodata%vect_map              = vect_map
       infodata%aoflux_grid           = aoflux_grid
       infodata%cpl_decomp            = cpl_decomp
       infodata%cpl_seq_option        = cpl_seq_option
       infodata%do_budgets            = do_budgets
       infodata%do_histinit           = do_histinit
       infodata%budget_inst           = budget_inst
       infodata%budget_daily          = budget_daily
       infodata%budget_month          = budget_month
       infodata%budget_ann            = budget_ann
       infodata%budget_ltann          = budget_ltann
       infodata%budget_ltend          = budget_ltend
       infodata%histaux_a2x           = histaux_a2x
       infodata%histaux_a2x1hri       = histaux_a2x1hri
       infodata%histaux_a2x1hr        = histaux_a2x1hr
       infodata%histaux_a2x3hr        = histaux_a2x3hr
       infodata%histaux_a2x3hrp       = histaux_a2x3hrp
       infodata%histaux_a2x24hr       = histaux_a2x24hr
       infodata%histaux_l2x1yrg       = histaux_l2x1yrg
       infodata%histaux_l2x           = histaux_l2x
       infodata%histaux_r2x           = histaux_r2x
       infodata%histaux_double_precision = histaux_double_precision
       infodata%histavg_atm           = histavg_atm
       infodata%histavg_lnd           = histavg_lnd
       infodata%histavg_ocn           = histavg_ocn
       infodata%histavg_ice           = histavg_ice
       infodata%histavg_rof           = histavg_rof
       infodata%histavg_glc           = histavg_glc
       infodata%histavg_wav           = histavg_wav
       infodata%histavg_xao           = histavg_xao
       infodata%drv_threading         = drv_threading
       infodata%eps_frac              = eps_frac
       infodata%eps_amask             = eps_amask
       infodata%eps_agrid             = eps_agrid
       infodata%eps_aarea             = eps_aarea
       infodata%eps_omask             = eps_omask
       infodata%eps_ogrid             = eps_ogrid
       infodata%eps_oarea             = eps_oarea
       infodata%reprosum_use_ddpdd    = reprosum_use_ddpdd
       infodata%reprosum_diffmax      = reprosum_diffmax
       infodata%reprosum_recompute    = reprosum_recompute
       infodata%mct_usealltoall       = mct_usealltoall
       infodata%mct_usevector         = mct_usevector

       infodata%info_debug            = info_debug
       infodata%bfbflag               = bfbflag
       infodata%esmf_map_flag         = esmf_map_flag

       infodata%atm_present = .true.
       infodata%lnd_present = .true.
       infodata%rof_present = .true.
       infodata%rofice_present = .true.
       infodata%flood_present = .true.
       infodata%ocn_present = .true.
       infodata%ice_present = .true.
       infodata%glc_present = .true.
       infodata%wav_present = .true.
       infodata%glclnd_present = .true.
       infodata%glcocn_present = .true.
       infodata%glcice_present = .true.
       infodata%esp_present = .true.

       infodata%atm_prognostic = .false.
       infodata%lnd_prognostic = .false.
       infodata%rof_prognostic = .false.
       infodata%ocn_prognostic = .false.
       infodata%ocnrof_prognostic = .false.
       infodata%ice_prognostic = .false.
       infodata%glc_prognostic = .false.
       ! It's safest to assume glc_coupled_fluxes = .true. if it's not set elsewhere,
       ! because this is needed for conservation in some cases. Note that it is ignored
       ! if glc_present is .false., so it's okay to just start out assuming it's .true.
       ! in all cases.
       infodata%glc_coupled_fluxes = .true.
       infodata%wav_prognostic = .false.
       infodata%iceberg_prognostic = .false.
       infodata%esp_prognostic = .false.
       infodata%dead_comps = .false.

       infodata%atm_nx = 0
       infodata%atm_ny = 0
       infodata%lnd_nx = 0
       infodata%lnd_ny = 0
       infodata%rof_nx = 0
       infodata%rof_ny = 0
       infodata%ice_nx = 0
       infodata%ice_ny = 0
       infodata%ocn_nx = 0
       infodata%ocn_ny = 0
       infodata%glc_nx = 0
       infodata%glc_ny = 0
       infodata%wav_nx = 0
       infodata%wav_ny = 0

       infodata%nextsw_cday   = -1.0_SHR_KIND_R8
       infodata%precip_fact   =  1.0_SHR_KIND_R8
       infodata%atm_phase     = 1
       infodata%lnd_phase     = 1
       infodata%ocn_phase     = 1
       infodata%ice_phase     = 1
       infodata%glc_phase     = 1
       infodata%rof_phase     = 1
       infodata%wav_phase     = 1
       infodata%atm_aero      = .false.
       infodata%glc_g2lupdate = .false.
       infodata%glc_valid_input = .true.
       if (associated(infodata%pause_resume)) then
          deallocate(infodata%pause_resume)
       end if
       nullify(infodata%pause_resume)

       infodata%max_cplstep_time = max_cplstep_time
       infodata%model_doi_url = model_doi_url
       !---------------------------------------------------------------
       ! check orbital mode, reset unused parameters, validate settings
       !---------------------------------------------------------------
       if (trim(orb_mode) == trim(seq_infodata_orb_fixed_year)) then
          orb_obliq = SHR_ORB_UNDEF_REAL
          orb_eccen = SHR_ORB_UNDEF_REAL
          orb_mvelp = SHR_ORB_UNDEF_REAL
          if (orb_iyear == SHR_ORB_UNDEF_INT) then
             write(logunit,*) trim(subname),' ERROR: invalid settings orb_mode =',trim(orb_mode)
             write(logunit,*) trim(subname),' ERROR: fixed_year settings = ',orb_iyear
             call shr_sys_abort(subname//' ERROR: invalid settings for orb_mode '//trim(orb_mode))
          endif
       elseif (trim(orb_mode) == trim(seq_infodata_orb_variable_year)) then
          orb_obliq = SHR_ORB_UNDEF_REAL
          orb_eccen = SHR_ORB_UNDEF_REAL
          orb_mvelp = SHR_ORB_UNDEF_REAL
          if (orb_iyear       == SHR_ORB_UNDEF_INT .or. &
               orb_iyear_align == SHR_ORB_UNDEF_INT) then
             write(logunit,*) trim(subname),' ERROR: invalid settings orb_mode =',trim(orb_mode)
             write(logunit,*) trim(subname),' ERROR: variable_year settings = ',orb_iyear,orb_iyear_align
             call shr_sys_abort(subname//' ERROR: invalid settings for orb_mode '//trim(orb_mode))
          endif
       elseif (trim(orb_mode) == trim(seq_infodata_orb_fixed_parameters)) then
          !-- force orb_iyear to undef to make sure shr_orb_params works properly
          orb_iyear = SHR_ORB_UNDEF_INT
          orb_iyear_align = SHR_ORB_UNDEF_INT
          if (orb_eccen == SHR_ORB_UNDEF_REAL .or. &
               orb_obliq == SHR_ORB_UNDEF_REAL .or. &
               orb_mvelp == SHR_ORB_UNDEF_REAL) then
             write(logunit,*) trim(subname),' ERROR: invalid settings orb_mode =',trim(orb_mode)
             write(logunit,*) trim(subname),' ERROR: orb_eccen = ',orb_eccen
             write(logunit,*) trim(subname),' ERROR: orb_obliq = ',orb_obliq
             write(logunit,*) trim(subname),' ERROR: orb_mvelp = ',orb_mvelp
             call shr_sys_abort(subname//' ERROR: invalid settings for orb_mode '//trim(orb_mode))
          endif
       else
          call shr_sys_abort(subname//' ERROR: invalid orb_mode '//trim(orb_mode))
       endif

       call shr_orb_params(orb_iyear, orb_eccen, orb_obliq, orb_mvelp, &
            orb_obliqr, orb_lambm0, orb_mvelpp, .true.)

       infodata%orb_mode   = orb_mode
       infodata%orb_iyear  = orb_iyear
       infodata%orb_iyear_align = orb_iyear_align
       infodata%orb_eccen  = orb_eccen
       infodata%orb_obliq  = orb_obliq
       infodata%orb_mvelp  = orb_mvelp
       infodata%orb_obliqr = orb_obliqr
       infodata%orb_lambm0 = orb_lambm0
       infodata%orb_mvelpp = orb_mvelpp

       !--- Derive a few things ---
       infodata%rest_case_name = ' '
       infodata%read_restart = .false.
       if (trim(start_type) == trim(seq_infodata_start_type_cont) .or. &
            trim(start_type) == trim(seq_infodata_start_type_brnch)) then
          infodata%read_restart = .true.
       endif

    end if

    !-----------------------------------------------------
    ! Read Restart (seq_io_read must be called on all pes)
    !-----------------------------------------------------
    call shr_mpi_bcast(infodata%read_restart,mpicom)
    if (infodata%read_restart) then
       !--- read rpointer if restart_file is set to sp_str ---
       if (seq_comm_iamroot(ID)) then
          if (trim(infodata%restart_file) == trim(sp_str)) then
             unitn = shr_file_getUnit()
             if (loglevel > 0) write(logunit,"(3A)") subname," read rpointer file ", &
                  trim(infodata%restart_pfile)
             open(unitn, file=infodata%restart_pfile, form='FORMATTED', status='old',iostat=ierr)
             if (ierr < 0) then
                call shr_sys_abort( subname//':: rpointer file open returns an'// &
                     ' error condition' )
             end if
             read(unitn,'(a)', iostat=ierr) infodata%restart_file
             if (ierr < 0) then
                call shr_sys_abort( subname//':: rpointer file read returns an'// &
                     ' error condition' )
             end if
             close(unitn)
             call shr_file_freeUnit( unitn )
             write(logunit,"(3A)") subname,' restart file from rpointer= ', &
                  trim(infodata%restart_file)
          endif
       endif
       call shr_mpi_bcast(infodata%restart_file,mpicom)
       !--- NOTE: use CPLID here because seq_io is only value on CPLID
       if (seq_comm_iamin(CPLID)) then
          call seq_io_read(infodata%restart_file,pioid,infodata%nextsw_cday   ,'seq_infodata_nextsw_cday')
          call seq_io_read(infodata%restart_file,pioid,infodata%precip_fact   ,'seq_infodata_precip_fact')
          call seq_io_read(infodata%restart_file,pioid,infodata%rest_case_name,'seq_infodata_case_name')
       endif
       !--- Send from CPLID ROOT to GLOBALID ROOT, use bcast as surrogate
       call shr_mpi_bcast(infodata%nextsw_cday,mpicom,pebcast=seq_comm_gloroot(CPLID))
       call shr_mpi_bcast(infodata%precip_fact,mpicom,pebcast=seq_comm_gloroot(CPLID))
       call shr_mpi_bcast(infodata%rest_case_name,mpicom,pebcast=seq_comm_gloroot(CPLID))
    endif

    if (seq_comm_iamroot(ID)) then
       if (infodata%aqua_planet) then
          infodata%atm_present = .true.
          infodata%lnd_present = .false.
          infodata%rof_present = .false.
          infodata%rofice_present = .false.
          infodata%flood_present = .false.
          infodata%ice_present = .false.
          infodata%ocn_present = .true.
          infodata%glc_present = .false.
          infodata%wav_present = .false.
          infodata%glclnd_present = .false.
          infodata%glcocn_present = .false.
          infodata%glcice_present = .false.
          infodata%esp_present = .false.
       end if

       if ( infodata%aqua_planet ) then
          infodata%aqua_planet_sst = 1
          infodata%perpetual      = .true.
          infodata%perpetual_ymd  = aqua_perpetual_ymd
       endif

       ! --- Error check the input values ------
       call seq_infodata_Check( infodata )

    end if

    call seq_infodata_bcast(infodata,mpicom)

  END SUBROUTINE seq_infodata_Init

  !===============================================================================
  !BOP ===========================================================================
  !
  ! !IROUTINE: seq_infodata_Init2 -- initialize infodata structures
  !
  ! !DESCRIPTION:
  !
  !     Initialize infodata items that depend on the time manager setup
  !
  ! !INTERFACE: ------------------------------------------------------------------

  SUBROUTINE seq_infodata_Init2(infodata, ID)

    ! !USES:

    use seq_timemgr_mod, only : seq_timemgr_pause_active

    ! !INPUT/OUTPUT PARAMETERS:

    type(seq_infodata_type), intent(INOUT) :: infodata  ! infodata object
    integer(SHR_KIND_IN),    intent(IN)    :: ID        ! seq_comm ID
    !EOP

    !----- local -----
    integer :: mpicom             ! MPI communicator

<<<<<<< HEAD
SUBROUTINE seq_infodata_GetData_explicit( infodata, cime_model, case_name, case_desc, timing_dir,  &
           model_version, username, hostname, rest_case_name, tchkpt_dir,     &
           start_type, restart_pfile, restart_file, perpetual, perpetual_ymd, &
           aqua_planet,aqua_planet_sst, brnch_retain_casename, &
           single_column, scmlat,scmlon,logFilePostFix, outPathRoot,          &
           atm_present, atm_prognostic, lnd_present, lnd_prognostic, rof_prognostic, &
           rof_present, ocn_present, ocn_prognostic, ocnrof_prognostic,       &
           ice_present, ice_prognostic, glc_present, glc_prognostic,          &
           glc_coupled_fluxes,                                                &
           flood_present, wav_present, wav_prognostic, rofice_present,        &
           glclnd_present, glcocn_present, glcice_present, iceberg_prognostic,&
           esp_present, esp_prognostic,                                       &
           bfbflag, lnd_gnam, cpl_decomp, cpl_seq_option,                     &
           ice_gnam, rof_gnam, glc_gnam, wav_gnam,                            &
           atm_gnam, ocn_gnam, info_debug, dead_comps, read_restart,          &
           shr_map_dopole, vect_map, aoflux_grid, flux_epbalfact,             &
           nextsw_cday, precip_fact, flux_epbal, flux_albav,                  &
           glc_g2lupdate, atm_aero, run_barriers, esmf_map_flag,              &
           do_budgets, do_histinit, drv_threading, flux_diurnal, gust_fac,    &
           flux_scheme, alb_cosz_avg,                                         &!+tht: COARE option (=1), albedo avg (=T)
           budget_inst, budget_daily, budget_month, wall_time_limit,          &
           budget_ann, budget_ltann, budget_ltend , force_stop_at,            &
           histaux_a2x    , histaux_a2x1hri, histaux_a2x1hr,                  &
           histaux_a2x3hr, histaux_a2x3hrp , histaux_l2x1yr,                  &
           histaux_a2x24hr, histaux_l2x   , histaux_r2x     , orb_obliq,      &
           histavg_atm, histavg_lnd, histavg_ocn, histavg_ice,                &
           histavg_rof, histavg_glc, histavg_wav, histavg_xao,                &
           orb_iyear, orb_iyear_align, orb_mode, orb_mvelp,        &
           orb_eccen, orb_obliqr, orb_lambm0, orb_mvelpp, wv_sat_scheme,      &
           wv_sat_transition_start, wv_sat_use_tables, wv_sat_table_spacing,  &
           tfreeze_option, glc_renormalize_smb,                               &
           glc_phase, rof_phase, atm_phase, lnd_phase, ocn_phase, ice_phase,  &
           wav_phase, esp_phase, wav_nx, wav_ny, atm_nx, atm_ny,              &
           lnd_nx, lnd_ny, rof_nx, rof_ny, ice_nx, ice_ny, ocn_nx, ocn_ny,    &
           glc_nx, glc_ny, eps_frac, eps_amask,                               &
           eps_agrid, eps_aarea, eps_omask, eps_ogrid, eps_oarea,             &
           reprosum_use_ddpdd, reprosum_diffmax, reprosum_recompute,          &
           atm_resume, lnd_resume, ocn_resume, ice_resume,                    &
           glc_resume, rof_resume, wav_resume, cpl_resume,                    &
           mct_usealltoall, mct_usevector, max_cplstep_time, glc_valid_input)


   implicit none

! !INPUT/OUTPUT PARAMETERS:

   type(seq_infodata_type),          intent(IN)  :: infodata                ! Input CCSM structure
   character(len=*),       optional, intent(OUT) :: cime_model              ! CIME model (acme or cesm)
   character(len=*),       optional, intent(OUT) :: start_type              ! Start type
   character(len=*),       optional, intent(OUT) :: case_name               ! Short case identification
   character(len=*),       optional, intent(OUT) :: case_desc               ! Long case description
   character(len=*),       optional, intent(OUT) :: model_version           ! Model version
   character(len=*),       optional, intent(OUT) :: username                ! Username
   character(len=*),       optional, intent(OUT) :: hostname                ! Hostname
   character(len=*),       optional, intent(OUT) :: rest_case_name          ! restart casename
   character(len=*),       optional, intent(OUT) :: timing_dir              ! timing dir name
   character(len=*),       optional, intent(OUT) :: tchkpt_dir              ! timing checkpoint dir name
   logical,                optional, intent(OUT) :: aqua_planet             ! aqua_planet mode
   integer(SHR_KIND_IN),   optional, intent(OUT) :: aqua_planet_sst         ! aqua_planet sst_type
   logical,                optional, intent(OUT) :: run_barriers            ! barrier component run calls
   logical,                optional, intent(OUT) :: brnch_retain_casename
   logical,                optional, intent(OUT) :: read_restart            ! read restart flag
   character(len=*),       optional, intent(OUT) :: restart_pfile           ! Restart pointer file
   character(len=*),       optional, intent(OUT) :: restart_file            ! Restart file pathname
   logical,                optional, intent(OUT) :: single_column
   real (SHR_KIND_R8),     optional, intent(OUT) :: scmlat
   real (SHR_KIND_R8),     optional, intent(OUT) :: scmlon
   character(len=*),       optional, intent(OUT) :: logFilePostFix          ! output log file postfix
   character(len=*),       optional, intent(OUT) :: outPathRoot             ! output file root
   logical,                optional, intent(OUT) :: perpetual               ! If this is perpetual
   integer,                optional, intent(OUT) :: perpetual_ymd           ! If perpetual, date
   character(len=*),       optional, intent(OUT) :: orb_mode                ! orbital mode
   integer,                optional, intent(OUT) :: orb_iyear               ! orbital year
   integer,                optional, intent(OUT) :: orb_iyear_align         ! orbital year model year align
   real(SHR_KIND_R8),      optional, intent(OUT) :: orb_eccen               ! See shr_orb_mod
   real(SHR_KIND_R8),      optional, intent(OUT) :: orb_obliqr              ! See shr_orb_mod
   real(SHR_KIND_R8),      optional, intent(OUT) :: orb_obliq               ! See shr_orb_mod
   real(SHR_KIND_R8),      optional, intent(OUT) :: orb_lambm0              ! See shr_orb_mod
   real(SHR_KIND_R8),      optional, intent(OUT) :: orb_mvelpp              ! See shr_orb_mod
   real(SHR_KIND_R8),      optional, intent(OUT) :: orb_mvelp               ! See shr_orb_mod
   character(len=*),       optional, intent(OUT) :: wv_sat_scheme           ! Water vapor saturation pressure scheme
   real(SHR_KIND_R8),      optional, intent(OUT) :: wv_sat_transition_start ! Saturation transition range
   logical,                optional, intent(OUT) :: wv_sat_use_tables       ! Saturation pressure lookup tables
   real(SHR_KIND_R8),      optional, intent(OUT) :: wv_sat_table_spacing    ! Saturation pressure table resolution
   character(len=*),       optional, intent(OUT) :: tfreeze_option          ! Freezing point of salt water
   character(len=*),       optional, intent(OUT) :: flux_epbal              ! selects E,P,R adjustment technique
   logical,                optional, intent(OUT) :: flux_albav              ! T => no diurnal cycle in ocn albedos
   logical,                optional, intent(OUT) :: flux_diurnal            ! T => diurnal cycle in atm/ocn flux
   real(SHR_KIND_R8),      optional, intent(OUT) :: gust_fac                ! wind gustiness factor
   integer          ,      optional, intent(OUT) :: flux_scheme             !+tht COARE option (=1)
   logical          ,      optional, intent(OUT) :: alb_cosz_avg            !+tht albedo avg option (=T)
   character(len=*),       optional, intent(OUT) :: glc_renormalize_smb     ! Whether to renormalize smb sent from lnd -> glc
   real(SHR_KIND_R8),      optional, intent(OUT) :: wall_time_limit         ! force stop wall time (hours)
   character(len=*),       optional, intent(OUT) :: force_stop_at           ! force stop at next (month, day, etc)
   character(len=*),       optional, intent(OUT) :: atm_gnam                ! atm grid
   character(len=*),       optional, intent(OUT) :: lnd_gnam                ! lnd grid
   character(len=*),       optional, intent(OUT) :: ocn_gnam                ! ocn grid
   character(len=*),       optional, intent(OUT) :: ice_gnam                ! ice grid
   character(len=*),       optional, intent(OUT) :: rof_gnam                ! rof grid
   character(len=*),       optional, intent(OUT) :: glc_gnam                ! glc grid
   character(len=*),       optional, intent(OUT) :: wav_gnam                ! wav grid
   logical,                optional, intent(OUT) :: shr_map_dopole          ! pole corrections in shr_map_mod
   character(len=*),       optional, intent(OUT) :: vect_map                ! vector mapping option
   character(len=*),       optional, intent(OUT) :: aoflux_grid             ! grid for atm ocn flux calc
   integer,                optional, intent(OUT) :: cpl_decomp              ! coupler decomp
   character(len=*),       optional, intent(OUT) :: cpl_seq_option          ! coupler sequencing option
   logical,                optional, intent(OUT) :: do_budgets              ! heat/water budgets
   logical,                optional, intent(OUT) :: do_histinit             ! initial history file
   integer,                optional, intent(OUT) :: budget_inst             ! inst budget
   integer,                optional, intent(OUT) :: budget_daily            ! daily budget
   integer,                optional, intent(OUT) :: budget_month            ! month budget
   integer,                optional, intent(OUT) :: budget_ann              ! ann budget
   integer,                optional, intent(OUT) :: budget_ltann            ! ltann budget
   integer,                optional, intent(OUT) :: budget_ltend            ! ltend budget
   logical,                optional, intent(OUT) :: histaux_a2x
   logical,                optional, intent(OUT) :: histaux_a2x1hri
   logical,                optional, intent(OUT) :: histaux_a2x1hr
   logical,                optional, intent(OUT) :: histaux_a2x3hr
   logical,                optional, intent(OUT) :: histaux_a2x3hrp
   logical,                optional, intent(OUT) :: histaux_a2x24hr
   logical,                optional, intent(OUT) :: histaux_l2x1yr
   logical,                optional, intent(OUT) :: histaux_l2x
   logical,                optional, intent(OUT) :: histaux_r2x
   logical,                optional, intent(OUT) :: histavg_atm
   logical,                optional, intent(OUT) :: histavg_lnd
   logical,                optional, intent(OUT) :: histavg_ocn
   logical,                optional, intent(OUT) :: histavg_ice
   logical,                optional, intent(OUT) :: histavg_rof
   logical,                optional, intent(OUT) :: histavg_glc
   logical,                optional, intent(OUT) :: histavg_wav
   logical,                optional, intent(OUT) :: histavg_xao
   logical,                optional, intent(OUT) :: drv_threading           ! driver threading control flag
   real(SHR_KIND_R8),      optional, intent(OUT) :: eps_frac                ! fraction error tolerance
   real(SHR_KIND_R8),      optional, intent(OUT) :: eps_amask               ! atm mask error tolerance
   real(SHR_KIND_R8),      optional, intent(OUT) :: eps_agrid               ! atm grid error tolerance
   real(SHR_KIND_R8),      optional, intent(OUT) :: eps_aarea               ! atm area error tolerance
   real(SHR_KIND_R8),      optional, intent(OUT) :: eps_omask               ! ocn mask error tolerance
   real(SHR_KIND_R8),      optional, intent(OUT) :: eps_ogrid               ! ocn grid error tolerance
   real(SHR_KIND_R8),      optional, intent(OUT) :: eps_oarea               ! ocn area error tolerance
   logical,                optional, intent(OUT) :: reprosum_use_ddpdd      ! use ddpdd algorithm
   real(SHR_KIND_R8),      optional, intent(OUT) :: reprosum_diffmax        ! maximum difference tolerance
   logical,                optional, intent(OUT) :: reprosum_recompute      ! recompute if tolerance exceeded
   logical,                optional, intent(OUT) :: mct_usealltoall         ! flag for mct alltoall
   logical,                optional, intent(OUT) :: mct_usevector           ! flag for mct vector

   integer(SHR_KIND_IN),   optional, intent(OUT) :: info_debug
   logical,                optional, intent(OUT) :: bfbflag
   logical,                optional, intent(OUT) :: esmf_map_flag
   logical,                optional, intent(OUT) :: dead_comps              ! do we have dead models

   logical,                optional, intent(OUT) :: atm_present             ! provide data
   logical,                optional, intent(OUT) :: atm_prognostic          ! need data
   logical,                optional, intent(OUT) :: lnd_present
   logical,                optional, intent(OUT) :: lnd_prognostic
   logical,                optional, intent(OUT) :: rof_present
   logical,                optional, intent(OUT) :: rofice_present
   logical,                optional, intent(OUT) :: rof_prognostic
   logical,                optional, intent(OUT) :: flood_present
   logical,                optional, intent(OUT) :: ocn_present
   logical,                optional, intent(OUT) :: ocn_prognostic
   logical,                optional, intent(OUT) :: ocnrof_prognostic
   logical,                optional, intent(OUT) :: ice_present
   logical,                optional, intent(OUT) :: ice_prognostic
   logical,                optional, intent(OUT) :: iceberg_prognostic
   logical,                optional, intent(OUT) :: glc_present
   logical,                optional, intent(OUT) :: glclnd_present
   logical,                optional, intent(OUT) :: glcocn_present
   logical,                optional, intent(OUT) :: glcice_present
   logical,                optional, intent(OUT) :: glc_prognostic
   logical,                optional, intent(OUT) :: glc_coupled_fluxes
   logical,                optional, intent(OUT) :: wav_present
   logical,                optional, intent(OUT) :: wav_prognostic
   logical,                optional, intent(OUT) :: esp_present
   logical,                optional, intent(OUT) :: esp_prognostic
   integer(SHR_KIND_IN),   optional, intent(OUT) :: atm_nx                  ! nx,ny 2d grid size global
   integer(SHR_KIND_IN),   optional, intent(OUT) :: atm_ny                  ! nx,ny 2d grid size global
   integer(SHR_KIND_IN),   optional, intent(OUT) :: lnd_nx
   integer(SHR_KIND_IN),   optional, intent(OUT) :: lnd_ny
   integer(SHR_KIND_IN),   optional, intent(OUT) :: rof_nx
   integer(SHR_KIND_IN),   optional, intent(OUT) :: rof_ny
   integer(SHR_KIND_IN),   optional, intent(OUT) :: ice_nx
   integer(SHR_KIND_IN),   optional, intent(OUT) :: ice_ny
   integer(SHR_KIND_IN),   optional, intent(OUT) :: ocn_nx
   integer(SHR_KIND_IN),   optional, intent(OUT) :: ocn_ny
   integer(SHR_KIND_IN),   optional, intent(OUT) :: glc_nx
   integer(SHR_KIND_IN),   optional, intent(OUT) :: glc_ny
   integer(SHR_KIND_IN),   optional, intent(OUT) :: wav_nx
   integer(SHR_KIND_IN),   optional, intent(OUT) :: wav_ny

   real(SHR_KIND_R8),      optional, intent(OUT) :: nextsw_cday             ! calendar of next atm shortwave
   real(SHR_KIND_R8),      optional, intent(OUT) :: precip_fact             ! precip factor
   real(SHR_KIND_R8),      optional, intent(OUT) :: flux_epbalfact          ! adjusted precip factor
   integer(SHR_KIND_IN),   optional, intent(OUT) :: atm_phase               ! atm phase
   integer(SHR_KIND_IN),   optional, intent(OUT) :: lnd_phase               ! lnd phase
   integer(SHR_KIND_IN),   optional, intent(OUT) :: ice_phase               ! ice phase
   integer(SHR_KIND_IN),   optional, intent(OUT) :: ocn_phase               ! ocn phase
   integer(SHR_KIND_IN),   optional, intent(OUT) :: glc_phase               ! glc phase
   integer(SHR_KIND_IN),   optional, intent(OUT) :: rof_phase               ! rof phase
   integer(SHR_KIND_IN),   optional, intent(OUT) :: wav_phase               ! wav phase
   integer(SHR_KIND_IN),   optional, intent(OUT) :: esp_phase               ! wav phase
   logical,                optional, intent(OUT) :: atm_aero                ! atmosphere aerosols
   logical,                optional, intent(OUT) :: glc_g2lupdate           ! update glc2lnd fields in lnd model
   real(shr_kind_r8),      optional, intent(out) :: max_cplstep_time
   logical,                optional, intent(OUT) :: glc_valid_input
   character(SHR_KIND_CL), optional, intent(OUT) :: atm_resume(:) ! atm read resume state
   character(SHR_KIND_CL), optional, intent(OUT) :: lnd_resume(:) ! lnd read resume state
   character(SHR_KIND_CL), optional, intent(OUT) :: ice_resume(:) ! ice read resume state
   character(SHR_KIND_CL), optional, intent(OUT) :: ocn_resume(:) ! ocn read resume state
   character(SHR_KIND_CL), optional, intent(OUT) :: glc_resume(:) ! glc read resume state
   character(SHR_KIND_CL), optional, intent(OUT) :: rof_resume(:) ! rof read resume state
   character(SHR_KIND_CL), optional, intent(OUT) :: wav_resume(:) ! wav read resume state
   character(SHR_KIND_CL), optional, intent(OUT) :: cpl_resume ! cpl read resume state
=======
    call seq_comm_setptrs(ID, mpicom=mpicom)
    !----------------------------------------------------------
    !| If pause/resume is active, initialize the resume data
    !----------------------------------------------------------
    if (seq_timemgr_pause_active() .and. (.not. associated(infodata%pause_resume))) then
       allocate(infodata%pause_resume)
    end if
    call seq_infodata_bcast(infodata, mpicom)

  END SUBROUTINE seq_infodata_Init2

  !===============================================================================
  !===============================================================================
  ! !IROUTINE: seq_infodata_GetData_explicit -- Get values from infodata object
  !
  ! !DESCRIPTION:
  !
  !     Get values out of the infodata object.
  !
  ! !INTERFACE: ------------------------------------------------------------------

  SUBROUTINE seq_infodata_GetData_explicit( infodata, cime_model, case_name, case_desc, timing_dir,  &
       model_version, username, hostname, rest_case_name, tchkpt_dir,     &
       start_type, restart_pfile, restart_file, perpetual, perpetual_ymd, &
       aqua_planet,aqua_planet_sst, brnch_retain_casename, &
       single_column, scmlat,scmlon,logFilePostFix, outPathRoot,          &
       atm_present, atm_prognostic, lnd_present, lnd_prognostic, rof_prognostic, &
       rof_present, ocn_present, ocn_prognostic, ocnrof_prognostic,       &
       ice_present, ice_prognostic, glc_present, glc_prognostic,          &
       glc_coupled_fluxes,                                                &
       flood_present, wav_present, wav_prognostic, rofice_present,        &
       glclnd_present, glcocn_present, glcice_present, iceberg_prognostic,&
       esp_present, esp_prognostic,                                       &
       bfbflag, lnd_gnam, cpl_decomp, cpl_seq_option,                     &
       ice_gnam, rof_gnam, glc_gnam, wav_gnam,                            &
       atm_gnam, ocn_gnam, info_debug, dead_comps, read_restart,          &
       shr_map_dopole, vect_map, aoflux_grid, flux_epbalfact,             &
       nextsw_cday, precip_fact, flux_epbal, flux_albav,                  &
       glc_g2lupdate, atm_aero, run_barriers, esmf_map_flag,              &
       do_budgets, do_histinit, drv_threading, flux_diurnal,              &
       coldair_outbreak_mod, &
       flux_convergence, flux_max_iteration, gust_fac,                    &
       flux_scheme, alb_cosz_avg,                                         &!+tht: COARE option (=1), albedo avg (=T)
       budget_inst, budget_daily, budget_month, wall_time_limit,          &
       budget_ann, budget_ltann, budget_ltend , force_stop_at,            &
       histaux_a2x    , histaux_a2x1hri, histaux_a2x1hr,                  &
       histaux_a2x3hr, histaux_a2x3hrp , histaux_l2x1yrg,                 &
       histaux_a2x24hr, histaux_l2x   , histaux_r2x     , histaux_double_precision, &
       orb_obliq, histavg_atm, histavg_lnd, histavg_ocn, histavg_ice,     &
       histavg_rof, histavg_glc, histavg_wav, histavg_xao,                &
       orb_iyear, orb_iyear_align, orb_mode, orb_mvelp,        &
       orb_eccen, orb_obliqr, orb_lambm0, orb_mvelpp, wv_sat_scheme,      &
       wv_sat_transition_start, wv_sat_use_tables, wv_sat_table_spacing,  &
       tfreeze_option, glc_renormalize_smb,                               &
       glc_phase, rof_phase, atm_phase, lnd_phase, ocn_phase, ice_phase,  &
       wav_phase, esp_phase, wav_nx, wav_ny, atm_nx, atm_ny,              &
       lnd_nx, lnd_ny, rof_nx, rof_ny, ice_nx, ice_ny, ocn_nx, ocn_ny,    &
       glc_nx, glc_ny, eps_frac, eps_amask,                               &
       eps_agrid, eps_aarea, eps_omask, eps_ogrid, eps_oarea,             &
       reprosum_use_ddpdd, reprosum_diffmax, reprosum_recompute,          &
       atm_resume, lnd_resume, ocn_resume, ice_resume,                    &
       glc_resume, rof_resume, wav_resume, cpl_resume,                    &
       mct_usealltoall, mct_usevector, max_cplstep_time, model_doi_url,   &
       glc_valid_input)


    implicit none

    ! !INPUT/OUTPUT PARAMETERS:

    type(seq_infodata_type),          intent(IN)  :: infodata                ! Input CCSM structure
    character(len=*),       optional, intent(OUT) :: cime_model              ! CIME model (e3sm or cesm)
    character(len=*),       optional, intent(OUT) :: start_type              ! Start type
    character(len=*),       optional, intent(OUT) :: case_name               ! Short case identification
    character(len=*),       optional, intent(OUT) :: case_desc               ! Long case description
    character(len=*),       optional, intent(OUT) :: model_version           ! Model version
    character(len=*),       optional, intent(OUT) :: username                ! Username
    character(len=*),       optional, intent(OUT) :: hostname                ! Hostname
    character(len=*),       optional, intent(OUT) :: rest_case_name          ! restart casename
    character(len=*),       optional, intent(OUT) :: timing_dir              ! timing dir name
    character(len=*),       optional, intent(OUT) :: tchkpt_dir              ! timing checkpoint dir name
    logical,                optional, intent(OUT) :: aqua_planet             ! aqua_planet mode
    integer(SHR_KIND_IN),   optional, intent(OUT) :: aqua_planet_sst         ! aqua_planet sst_type
    logical,                optional, intent(OUT) :: run_barriers            ! barrier component run calls
    logical,                optional, intent(OUT) :: brnch_retain_casename
    logical,                optional, intent(OUT) :: read_restart            ! read restart flag
    character(len=*),       optional, intent(OUT) :: restart_pfile           ! Restart pointer file
    character(len=*),       optional, intent(OUT) :: restart_file            ! Restart file pathname
    logical,                optional, intent(OUT) :: single_column
    real (SHR_KIND_R8),     optional, intent(OUT) :: scmlat
    real (SHR_KIND_R8),     optional, intent(OUT) :: scmlon
    character(len=*),       optional, intent(OUT) :: logFilePostFix          ! output log file postfix
    character(len=*),       optional, intent(OUT) :: outPathRoot             ! output file root
    logical,                optional, intent(OUT) :: perpetual               ! If this is perpetual
    integer,                optional, intent(OUT) :: perpetual_ymd           ! If perpetual, date
    character(len=*),       optional, intent(OUT) :: orb_mode                ! orbital mode
    integer,                optional, intent(OUT) :: orb_iyear               ! orbital year
    integer,                optional, intent(OUT) :: orb_iyear_align         ! orbital year model year align
    real(SHR_KIND_R8),      optional, intent(OUT) :: orb_eccen               ! See shr_orb_mod
    real(SHR_KIND_R8),      optional, intent(OUT) :: orb_obliqr              ! See shr_orb_mod
    real(SHR_KIND_R8),      optional, intent(OUT) :: orb_obliq               ! See shr_orb_mod
    real(SHR_KIND_R8),      optional, intent(OUT) :: orb_lambm0              ! See shr_orb_mod
    real(SHR_KIND_R8),      optional, intent(OUT) :: orb_mvelpp              ! See shr_orb_mod
    real(SHR_KIND_R8),      optional, intent(OUT) :: orb_mvelp               ! See shr_orb_mod
    character(len=*),       optional, intent(OUT) :: wv_sat_scheme           ! Water vapor saturation pressure scheme
    real(SHR_KIND_R8),      optional, intent(OUT) :: wv_sat_transition_start ! Saturation transition range
    logical,                optional, intent(OUT) :: wv_sat_use_tables       ! Saturation pressure lookup tables
    real(SHR_KIND_R8),      optional, intent(OUT) :: wv_sat_table_spacing    ! Saturation pressure table resolution
    character(len=*),       optional, intent(OUT) :: tfreeze_option          ! Freezing point of salt water
    character(len=*),       optional, intent(OUT) :: flux_epbal              ! selects E,P,R adjustment technique
    logical,                optional, intent(OUT) :: flux_albav              ! T => no diurnal cycle in ocn albedos
    logical,                optional, intent(OUT) :: flux_diurnal            ! T => diurnal cycle in atm/ocn flux
    real(SHR_KIND_R8), optional, intent(out)      :: flux_convergence   ! atmocn flux calc convergence value
    logical, optional, intent(out) :: coldair_outbreak_mod        ! (Mahrt & Sun 1995, MWR)
    integer, optional, intent(OUT)                :: flux_max_iteration ! max number of iterations of atmocn flux loop

    real(SHR_KIND_R8),      optional, intent(OUT) :: gust_fac                ! wind gustiness factor
    integer          ,      optional, intent(OUT) :: flux_scheme             !+tht COARE option (=1)
    logical          ,      optional, intent(OUT) :: alb_cosz_avg            !+tht albedo avg option (=T)
    character(len=*),       optional, intent(OUT) :: glc_renormalize_smb     ! Whether to renormalize smb sent from lnd -> glc
    real(SHR_KIND_R8),      optional, intent(OUT) :: wall_time_limit         ! force stop wall time (hours)
    character(len=*),       optional, intent(OUT) :: force_stop_at           ! force stop at next (month, day, etc)
    character(len=*),       optional, intent(OUT) :: atm_gnam                ! atm grid
    character(len=*),       optional, intent(OUT) :: lnd_gnam                ! lnd grid
    character(len=*),       optional, intent(OUT) :: ocn_gnam                ! ocn grid
    character(len=*),       optional, intent(OUT) :: ice_gnam                ! ice grid
    character(len=*),       optional, intent(OUT) :: rof_gnam                ! rof grid
    character(len=*),       optional, intent(OUT) :: glc_gnam                ! glc grid
    character(len=*),       optional, intent(OUT) :: wav_gnam                ! wav grid
    logical,                optional, intent(OUT) :: shr_map_dopole          ! pole corrections in shr_map_mod
    character(len=*),       optional, intent(OUT) :: vect_map                ! vector mapping option
    character(len=*),       optional, intent(OUT) :: aoflux_grid             ! grid for atm ocn flux calc
    integer,                optional, intent(OUT) :: cpl_decomp              ! coupler decomp
    character(len=*),       optional, intent(OUT) :: cpl_seq_option          ! coupler sequencing option
    logical,                optional, intent(OUT) :: do_budgets              ! heat/water budgets
    logical,                optional, intent(OUT) :: do_histinit             ! initial history file
    integer,                optional, intent(OUT) :: budget_inst             ! inst budget
    integer,                optional, intent(OUT) :: budget_daily            ! daily budget
    integer,                optional, intent(OUT) :: budget_month            ! month budget
    integer,                optional, intent(OUT) :: budget_ann              ! ann budget
    integer,                optional, intent(OUT) :: budget_ltann            ! ltann budget
    integer,                optional, intent(OUT) :: budget_ltend            ! ltend budget
    logical,                optional, intent(OUT) :: histaux_a2x
    logical,                optional, intent(OUT) :: histaux_a2x1hri
    logical,                optional, intent(OUT) :: histaux_a2x1hr
    logical,                optional, intent(OUT) :: histaux_a2x3hr
    logical,                optional, intent(OUT) :: histaux_a2x3hrp
    logical,                optional, intent(OUT) :: histaux_a2x24hr
    logical,                optional, intent(OUT) :: histaux_l2x1yrg
    logical,                optional, intent(OUT) :: histaux_l2x
    logical,                optional, intent(OUT) :: histaux_r2x
    logical,                optional, intent(OUT) :: histaux_double_precision
    logical,                optional, intent(OUT) :: histavg_atm
    logical,                optional, intent(OUT) :: histavg_lnd
    logical,                optional, intent(OUT) :: histavg_ocn
    logical,                optional, intent(OUT) :: histavg_ice
    logical,                optional, intent(OUT) :: histavg_rof
    logical,                optional, intent(OUT) :: histavg_glc
    logical,                optional, intent(OUT) :: histavg_wav
    logical,                optional, intent(OUT) :: histavg_xao
    logical,                optional, intent(OUT) :: drv_threading           ! driver threading control flag
    real(SHR_KIND_R8),      optional, intent(OUT) :: eps_frac                ! fraction error tolerance
    real(SHR_KIND_R8),      optional, intent(OUT) :: eps_amask               ! atm mask error tolerance
    real(SHR_KIND_R8),      optional, intent(OUT) :: eps_agrid               ! atm grid error tolerance
    real(SHR_KIND_R8),      optional, intent(OUT) :: eps_aarea               ! atm area error tolerance
    real(SHR_KIND_R8),      optional, intent(OUT) :: eps_omask               ! ocn mask error tolerance
    real(SHR_KIND_R8),      optional, intent(OUT) :: eps_ogrid               ! ocn grid error tolerance
    real(SHR_KIND_R8),      optional, intent(OUT) :: eps_oarea               ! ocn area error tolerance
    logical,                optional, intent(OUT) :: reprosum_use_ddpdd      ! use ddpdd algorithm
    real(SHR_KIND_R8),      optional, intent(OUT) :: reprosum_diffmax        ! maximum difference tolerance
    logical,                optional, intent(OUT) :: reprosum_recompute      ! recompute if tolerance exceeded
    logical,                optional, intent(OUT) :: mct_usealltoall         ! flag for mct alltoall
    logical,                optional, intent(OUT) :: mct_usevector           ! flag for mct vector

    integer(SHR_KIND_IN),   optional, intent(OUT) :: info_debug
    logical,                optional, intent(OUT) :: bfbflag
    logical,                optional, intent(OUT) :: esmf_map_flag
    logical,                optional, intent(OUT) :: dead_comps              ! do we have dead models

    logical,                optional, intent(OUT) :: atm_present             ! provide data
    logical,                optional, intent(OUT) :: atm_prognostic          ! need data
    logical,                optional, intent(OUT) :: lnd_present
    logical,                optional, intent(OUT) :: lnd_prognostic
    logical,                optional, intent(OUT) :: rof_present
    logical,                optional, intent(OUT) :: rofice_present
    logical,                optional, intent(OUT) :: rof_prognostic
    logical,                optional, intent(OUT) :: flood_present
    logical,                optional, intent(OUT) :: ocn_present
    logical,                optional, intent(OUT) :: ocn_prognostic
    logical,                optional, intent(OUT) :: ocnrof_prognostic
    logical,                optional, intent(OUT) :: ice_present
    logical,                optional, intent(OUT) :: ice_prognostic
    logical,                optional, intent(OUT) :: iceberg_prognostic
    logical,                optional, intent(OUT) :: glc_present
    logical,                optional, intent(OUT) :: glclnd_present
    logical,                optional, intent(OUT) :: glcocn_present
    logical,                optional, intent(OUT) :: glcice_present
    logical,                optional, intent(OUT) :: glc_prognostic
    logical,                optional, intent(OUT) :: glc_coupled_fluxes
    logical,                optional, intent(OUT) :: wav_present
    logical,                optional, intent(OUT) :: wav_prognostic
    logical,                optional, intent(OUT) :: esp_present
    logical,                optional, intent(OUT) :: esp_prognostic
    integer(SHR_KIND_IN),   optional, intent(OUT) :: atm_nx                  ! nx,ny 2d grid size global
    integer(SHR_KIND_IN),   optional, intent(OUT) :: atm_ny                  ! nx,ny 2d grid size global
    integer(SHR_KIND_IN),   optional, intent(OUT) :: lnd_nx
    integer(SHR_KIND_IN),   optional, intent(OUT) :: lnd_ny
    integer(SHR_KIND_IN),   optional, intent(OUT) :: rof_nx
    integer(SHR_KIND_IN),   optional, intent(OUT) :: rof_ny
    integer(SHR_KIND_IN),   optional, intent(OUT) :: ice_nx
    integer(SHR_KIND_IN),   optional, intent(OUT) :: ice_ny
    integer(SHR_KIND_IN),   optional, intent(OUT) :: ocn_nx
    integer(SHR_KIND_IN),   optional, intent(OUT) :: ocn_ny
    integer(SHR_KIND_IN),   optional, intent(OUT) :: glc_nx
    integer(SHR_KIND_IN),   optional, intent(OUT) :: glc_ny
    integer(SHR_KIND_IN),   optional, intent(OUT) :: wav_nx
    integer(SHR_KIND_IN),   optional, intent(OUT) :: wav_ny

    real(SHR_KIND_R8),      optional, intent(OUT) :: nextsw_cday             ! calendar of next atm shortwave
    real(SHR_KIND_R8),      optional, intent(OUT) :: precip_fact             ! precip factor
    real(SHR_KIND_R8),      optional, intent(OUT) :: flux_epbalfact          ! adjusted precip factor
    integer(SHR_KIND_IN),   optional, intent(OUT) :: atm_phase               ! atm phase
    integer(SHR_KIND_IN),   optional, intent(OUT) :: lnd_phase               ! lnd phase
    integer(SHR_KIND_IN),   optional, intent(OUT) :: ice_phase               ! ice phase
    integer(SHR_KIND_IN),   optional, intent(OUT) :: ocn_phase               ! ocn phase
    integer(SHR_KIND_IN),   optional, intent(OUT) :: glc_phase               ! glc phase
    integer(SHR_KIND_IN),   optional, intent(OUT) :: rof_phase               ! rof phase
    integer(SHR_KIND_IN),   optional, intent(OUT) :: wav_phase               ! wav phase
    integer(SHR_KIND_IN),   optional, intent(OUT) :: esp_phase               ! wav phase
    logical,                optional, intent(OUT) :: atm_aero                ! atmosphere aerosols
    logical,                optional, intent(OUT) :: glc_g2lupdate           ! update glc2lnd fields in lnd model
    real(shr_kind_r8),      optional, intent(out) :: max_cplstep_time
    character(SHR_KIND_CL), optional, intent(OUT) :: model_doi_url
    logical,                optional, intent(OUT) :: glc_valid_input
    character(SHR_KIND_CL), optional, intent(OUT) :: atm_resume(:) ! atm read resume state
    character(SHR_KIND_CL), optional, intent(OUT) :: lnd_resume(:) ! lnd read resume state
    character(SHR_KIND_CL), optional, intent(OUT) :: ice_resume(:) ! ice read resume state
    character(SHR_KIND_CL), optional, intent(OUT) :: ocn_resume(:) ! ocn read resume state
    character(SHR_KIND_CL), optional, intent(OUT) :: glc_resume(:) ! glc read resume state
    character(SHR_KIND_CL), optional, intent(OUT) :: rof_resume(:) ! rof read resume state
    character(SHR_KIND_CL), optional, intent(OUT) :: wav_resume(:) ! wav read resume state
    character(SHR_KIND_CL), optional, intent(OUT) :: cpl_resume ! cpl read resume state
>>>>>>> c43e0605

    !----- local -----
    character(len=*), parameter :: subname = '(seq_infodata_GetData_explicit) '

    !-------------------------------------------------------------------------------

    if ( present(cime_model)     ) cime_model     = infodata%cime_model
    if ( present(start_type)     ) start_type     = infodata%start_type
    if ( present(case_name)      ) case_name      = infodata%case_name
    if ( present(case_desc)      ) case_desc      = infodata%case_desc
    if ( present(model_version)  ) model_version  = infodata%model_version
    if ( present(username)       ) username       = infodata%username
    if ( present(hostname)       ) hostname       = infodata%hostname
    if ( present(rest_case_name) ) rest_case_name = infodata%rest_case_name
    if ( present(timing_dir)     ) timing_dir     = infodata%timing_dir
    if ( present(tchkpt_dir)     ) tchkpt_dir     = infodata%tchkpt_dir
    if ( present(aqua_planet)    ) aqua_planet    = infodata%aqua_planet
    if ( present(aqua_planet_sst)) aqua_planet_sst= infodata%aqua_planet_sst
    if ( present(run_barriers)   ) run_barriers   = infodata%run_barriers
    if ( present(brnch_retain_casename) ) &
         brnch_retain_casename =  infodata%brnch_retain_casename
    if ( present(read_restart)   ) read_restart   = infodata%read_restart
    if ( present(restart_pfile)  ) restart_pfile  = infodata%restart_pfile
    if ( present(restart_file)   ) restart_file   = infodata%restart_file
    if ( present(single_column)  ) single_column  = infodata%single_column
    if ( present(scmlat)         ) scmlat         = infodata%scmlat
    if ( present(scmlon)         ) scmlon         = infodata%scmlon
    if ( present(logFilePostFix) ) logFilePostFix = infodata%logFilePostFix
    if ( present(outPathRoot)    ) outPathRoot    = infodata%outPathRoot
    if ( present(perpetual)      ) perpetual      = infodata%perpetual
    if ( present(perpetual_ymd)  ) perpetual_ymd  = infodata%perpetual_ymd
    if ( present(orb_iyear)      ) orb_iyear      = infodata%orb_iyear
    if ( present(orb_iyear_align)) orb_iyear_align= infodata%orb_iyear_align
    if ( present(orb_mode)       ) orb_mode       = infodata%orb_mode
    if ( present(orb_eccen)      ) orb_eccen      = infodata%orb_eccen
    if ( present(orb_obliqr)     ) orb_obliqr     = infodata%orb_obliqr
    if ( present(orb_obliq)      ) orb_obliq      = infodata%orb_obliq
    if ( present(orb_lambm0)     ) orb_lambm0     = infodata%orb_lambm0
    if ( present(orb_mvelpp)     ) orb_mvelpp     = infodata%orb_mvelpp
    if ( present(orb_mvelp)      ) orb_mvelp      = infodata%orb_mvelp
    if ( present(wv_sat_scheme)  ) wv_sat_scheme  = infodata%wv_sat_scheme
    if ( present(wv_sat_transition_start)) &
         wv_sat_transition_start = infodata%wv_sat_transition_start
    if ( present(wv_sat_use_tables)) wv_sat_use_tables = infodata%wv_sat_use_tables
    if ( present(wv_sat_table_spacing)) wv_sat_table_spacing = infodata%wv_sat_table_spacing
    if ( present(tfreeze_option) ) tfreeze_option = infodata%tfreeze_option
    if ( present(flux_epbal)     ) flux_epbal     = infodata%flux_epbal
    if ( present(flux_albav)     ) flux_albav     = infodata%flux_albav
    if ( present(flux_diurnal)   ) flux_diurnal   = infodata%flux_diurnal
    if ( present(coldair_outbreak_mod)) coldair_outbreak_mod = infodata%coldair_outbreak_mod
    if ( present(flux_convergence)) flux_convergence = infodata%flux_convergence
    if ( present(flux_max_iteration)) flux_max_iteration = infodata%flux_max_iteration
    if ( present(gust_fac)       ) gust_fac       = infodata%gust_fac
    if ( present(flux_scheme)    ) flux_scheme    = infodata%flux_scheme  !+tht COARE
    if ( present(alb_cosz_avg)   ) alb_cosz_avg   = infodata%alb_cosz_avg !+tht albedos
    if ( present(glc_renormalize_smb)) glc_renormalize_smb = infodata%glc_renormalize_smb
    if ( present(wall_time_limit)) wall_time_limit= infodata%wall_time_limit
    if ( present(force_stop_at)  ) force_stop_at  = infodata%force_stop_at
    if ( present(atm_gnam)       ) atm_gnam       = infodata%atm_gnam
    if ( present(lnd_gnam)       ) lnd_gnam       = infodata%lnd_gnam
    if ( present(ocn_gnam)       ) ocn_gnam       = infodata%ocn_gnam
    if ( present(ice_gnam)       ) ice_gnam       = infodata%ice_gnam
    if ( present(rof_gnam)       ) rof_gnam       = infodata%rof_gnam
    if ( present(glc_gnam)       ) glc_gnam       = infodata%glc_gnam
    if ( present(wav_gnam)       ) wav_gnam       = infodata%wav_gnam
    if ( present(shr_map_dopole) ) shr_map_dopole = infodata%shr_map_dopole
    if ( present(vect_map)       ) vect_map       = infodata%vect_map
    if ( present(aoflux_grid)    ) aoflux_grid    = infodata%aoflux_grid
    if ( present(cpl_decomp)     ) cpl_decomp     = infodata%cpl_decomp
    if ( present(cpl_seq_option) ) cpl_seq_option = infodata%cpl_seq_option
    if ( present(do_budgets)     ) do_budgets     = infodata%do_budgets
    if ( present(do_histinit)    ) do_histinit    = infodata%do_histinit
    if ( present(budget_inst)    ) budget_inst    = infodata%budget_inst
    if ( present(budget_daily)   ) budget_daily   = infodata%budget_daily
    if ( present(budget_month)   ) budget_month   = infodata%budget_month
    if ( present(budget_ann)     ) budget_ann     = infodata%budget_ann
    if ( present(budget_ltann)   ) budget_ltann   = infodata%budget_ltann
    if ( present(budget_ltend)   ) budget_ltend   = infodata%budget_ltend
    if ( present(histaux_a2x)    ) histaux_a2x    = infodata%histaux_a2x
    if ( present(histaux_a2x1hri)) histaux_a2x1hri= infodata%histaux_a2x1hri
    if ( present(histaux_a2x1hr) ) histaux_a2x1hr = infodata%histaux_a2x1hr
    if ( present(histaux_a2x3hr) ) histaux_a2x3hr = infodata%histaux_a2x3hr
    if ( present(histaux_a2x3hrp)) histaux_a2x3hrp= infodata%histaux_a2x3hrp
    if ( present(histaux_a2x24hr)) histaux_a2x24hr= infodata%histaux_a2x24hr
    if ( present(histaux_l2x1yrg)) histaux_l2x1yrg= infodata%histaux_l2x1yrg
    if ( present(histaux_l2x)    ) histaux_l2x    = infodata%histaux_l2x
    if ( present(histaux_r2x)    ) histaux_r2x    = infodata%histaux_r2x
    if ( present(histaux_double_precision)) histaux_double_precision = infodata%histaux_double_precision
    if ( present(histavg_atm)    ) histavg_atm    = infodata%histavg_atm
    if ( present(histavg_lnd)    ) histavg_lnd    = infodata%histavg_lnd
    if ( present(histavg_ocn)    ) histavg_ocn    = infodata%histavg_ocn
    if ( present(histavg_ice)    ) histavg_ice    = infodata%histavg_ice
    if ( present(histavg_rof)    ) histavg_rof    = infodata%histavg_rof
    if ( present(histavg_glc)    ) histavg_glc    = infodata%histavg_glc
    if ( present(histavg_wav)    ) histavg_wav    = infodata%histavg_wav
    if ( present(histavg_xao)    ) histavg_xao    = infodata%histavg_xao
    if ( present(drv_threading)  ) drv_threading  = infodata%drv_threading
    if ( present(eps_frac)       ) eps_frac       = infodata%eps_frac
    if ( present(eps_amask)      ) eps_amask      = infodata%eps_amask
    if ( present(eps_agrid)      ) eps_agrid      = infodata%eps_agrid
    if ( present(eps_aarea)      ) eps_aarea      = infodata%eps_aarea
    if ( present(eps_omask)      ) eps_omask      = infodata%eps_omask
    if ( present(eps_ogrid)      ) eps_ogrid      = infodata%eps_ogrid
    if ( present(eps_oarea)      ) eps_oarea      = infodata%eps_oarea
    if ( present(reprosum_use_ddpdd)) reprosum_use_ddpdd = infodata%reprosum_use_ddpdd
    if ( present(reprosum_diffmax)  ) reprosum_diffmax   = infodata%reprosum_diffmax
    if ( present(reprosum_recompute)) reprosum_recompute = infodata%reprosum_recompute
    if ( present(mct_usealltoall)) mct_usealltoall = infodata%mct_usealltoall
    if ( present(mct_usevector)  ) mct_usevector  = infodata%mct_usevector

    if ( present(info_debug)     ) info_debug     = infodata%info_debug
    if ( present(bfbflag)        ) bfbflag        = infodata%bfbflag
    if ( present(esmf_map_flag)  ) esmf_map_flag  = infodata%esmf_map_flag
    if ( present(dead_comps)     ) dead_comps     = infodata%dead_comps

    if ( present(atm_present)    ) atm_present    = infodata%atm_present
    if ( present(atm_prognostic) ) atm_prognostic = infodata%atm_prognostic
    if ( present(lnd_present)    ) lnd_present    = infodata%lnd_present
    if ( present(lnd_prognostic) ) lnd_prognostic = infodata%lnd_prognostic
    if ( present(rof_present)    ) rof_present    = infodata%rof_present
    if ( present(rofice_present) ) rofice_present = infodata%rofice_present
    if ( present(rof_prognostic) ) rof_prognostic = infodata%rof_prognostic
    if ( present(flood_present)  ) flood_present  = infodata%flood_present
    if ( present(ocn_present)    ) ocn_present    = infodata%ocn_present
    if ( present(ocn_prognostic) ) ocn_prognostic = infodata%ocn_prognostic
    if ( present(ocnrof_prognostic) ) ocnrof_prognostic = infodata%ocnrof_prognostic
    if ( present(ice_present)    ) ice_present    = infodata%ice_present
    if ( present(ice_prognostic) ) ice_prognostic = infodata%ice_prognostic
    if ( present(iceberg_prognostic)) iceberg_prognostic = infodata%iceberg_prognostic
    if ( present(glc_present)    ) glc_present    = infodata%glc_present
    if ( present(glclnd_present) ) glclnd_present = infodata%glclnd_present
    if ( present(glcocn_present) ) glcocn_present = infodata%glcocn_present
    if ( present(glcice_present) ) glcice_present = infodata%glcice_present
    if ( present(glc_prognostic) ) glc_prognostic = infodata%glc_prognostic
    if ( present(glc_coupled_fluxes)) glc_coupled_fluxes = infodata%glc_coupled_fluxes
    if ( present(wav_present)    ) wav_present    = infodata%wav_present
    if ( present(wav_prognostic) ) wav_prognostic = infodata%wav_prognostic
    if ( present(esp_present)    ) esp_present    = infodata%esp_present
    if ( present(esp_prognostic) ) esp_prognostic = infodata%esp_prognostic
    if ( present(atm_nx)         ) atm_nx         = infodata%atm_nx
    if ( present(atm_ny)         ) atm_ny         = infodata%atm_ny
    if ( present(lnd_nx)         ) lnd_nx         = infodata%lnd_nx
    if ( present(lnd_ny)         ) lnd_ny         = infodata%lnd_ny
    if ( present(rof_nx)         ) rof_nx         = infodata%rof_nx
    if ( present(rof_ny)         ) rof_ny         = infodata%rof_ny
    if ( present(ice_nx)         ) ice_nx         = infodata%ice_nx
    if ( present(ice_ny)         ) ice_ny         = infodata%ice_ny
    if ( present(ocn_nx)         ) ocn_nx         = infodata%ocn_nx
    if ( present(ocn_ny)         ) ocn_ny         = infodata%ocn_ny
    if ( present(glc_nx)         ) glc_nx         = infodata%glc_nx
    if ( present(glc_ny)         ) glc_ny         = infodata%glc_ny
    if ( present(wav_nx)         ) wav_nx         = infodata%wav_nx
    if ( present(wav_ny)         ) wav_ny         = infodata%wav_ny

    if ( present(nextsw_cday)    ) nextsw_cday    = infodata%nextsw_cday
    if ( present(precip_fact)    ) precip_fact    = infodata%precip_fact
    if ( present(flux_epbalfact) ) then
       flux_epbalfact = 1.0_SHR_KIND_R8
       if (trim(infodata%flux_epbal) == 'ocn') then
          flux_epbalfact = infodata%precip_fact
       end if
       if (flux_epbalfact <= 0.0_SHR_KIND_R8) then
          if (loglevel > 0) write(logunit,'(2a,e16.6)') &
               trim(subname),' WARNING: factor from ocn = ',flux_epbalfact
          if (loglevel > 0) write(logunit,'(2a)') &
               trim(subname),' WARNING: resetting flux_epbalfact to 1.0'
          flux_epbalfact = 1.0_SHR_KIND_R8
       end if
    endif
    if ( present(atm_phase)      ) atm_phase      = infodata%atm_phase
    if ( present(lnd_phase)      ) lnd_phase      = infodata%lnd_phase
    if ( present(ice_phase)      ) ice_phase      = infodata%ice_phase
    if ( present(ocn_phase)      ) ocn_phase      = infodata%ocn_phase
    if ( present(glc_phase)      ) glc_phase      = infodata%glc_phase
    if ( present(rof_phase)      ) rof_phase      = infodata%rof_phase
    if ( present(wav_phase)      ) wav_phase      = infodata%wav_phase
    if ( present(esp_phase)      ) esp_phase      = infodata%esp_phase
    if ( present(atm_aero)       ) atm_aero       = infodata%atm_aero
    if ( present(glc_g2lupdate)  ) glc_g2lupdate  = infodata%glc_g2lupdate
    if ( present(atm_resume) ) then
       if (associated(infodata%pause_resume)) then
          atm_resume(:)  = infodata%pause_resume%atm_resume(:)
       else
          atm_resume(:) = ' '
       end if
    end if
    if ( present(lnd_resume) ) then
       if (associated(infodata%pause_resume)) then
          lnd_resume(:)  = infodata%pause_resume%lnd_resume(:)
       else
          lnd_resume(:) = ' '
       end if
    end if
    if ( present(ice_resume) ) then
       if (associated(infodata%pause_resume)) then
          ice_resume(:)  = infodata%pause_resume%ice_resume(:)
       else
          ice_resume(:) = ' '
       end if
    end if
    if ( present(ocn_resume) ) then
       if (associated(infodata%pause_resume)) then
          ocn_resume(:)  = infodata%pause_resume%ocn_resume(:)
       else
          ocn_resume(:) = ' '
       end if
    end if
    if ( present(glc_resume) ) then
       if (associated(infodata%pause_resume)) then
          glc_resume(:)  = infodata%pause_resume%glc_resume(:)
       else
          glc_resume(:) = ' '
       end if
    end if
    if ( present(rof_resume) ) then
       if (associated(infodata%pause_resume)) then
          rof_resume(:)  = infodata%pause_resume%rof_resume(:)
       else
          rof_resume(:) = ' '
       end if
    end if
    if ( present(wav_resume) ) then
       if (associated(infodata%pause_resume)) then
          wav_resume(:)  = infodata%pause_resume%wav_resume(:)
       else
          wav_resume(:) = ' '
       end if
    end if
    if ( present(cpl_resume) ) then
       if (associated(infodata%pause_resume)) then
          cpl_resume     = infodata%pause_resume%cpl_resume
       else
          cpl_resume = ' '
       end if
    end if
    if ( present(max_cplstep_time) ) max_cplstep_time = infodata%max_cplstep_time
    if ( present(model_doi_url) ) model_doi_url = infodata%model_doi_url
    if ( present(glc_valid_input)) glc_valid_input = infodata%glc_valid_input

  END SUBROUTINE seq_infodata_GetData_explicit

#ifndef CPRPGI
  !===============================================================================
  ! !IROUTINE: seq_infodata_GetData_bytype -- Get values from infodata object
  !
  ! !DESCRIPTION:
  !
  !     Get values out of the infodata object.
  !
  ! !INTERFACE: ------------------------------------------------------------------

  SUBROUTINE seq_infodata_GetData_bytype( component_firstletter, infodata,      &
       comp_present, comp_prognostic, comp_gnam, histavg_comp,            &
       comp_phase, comp_nx, comp_ny, comp_resume)


    implicit none

    ! !INPUT/OUTPUT PARAMETERS:

    character(len=1),                 intent(IN)  :: component_firstletter
    type(seq_infodata_type),          intent(IN)  :: infodata        ! Input CCSM structure
    logical,                optional, intent(OUT) :: comp_present    ! provide data
    logical,                optional, intent(OUT) :: comp_prognostic ! need data
    character(len=*),       optional, intent(OUT) :: comp_gnam       ! comp grid
    integer(SHR_KIND_IN),   optional, intent(OUT) :: comp_nx         ! nx,ny 2d grid size global
    integer(SHR_KIND_IN),   optional, intent(OUT) :: comp_ny         ! nx,ny 2d grid size global
    integer(SHR_KIND_IN),   optional, intent(OUT) :: comp_phase
    logical,                optional, intent(OUT) :: histavg_comp
    character(SHR_KIND_CL), optional, intent(OUT) :: comp_resume(:)

    !----- local -----
    character(len=*), parameter :: subname = '(seq_infodata_GetData_bytype) '

    !-------------------------------------------------------------------------------

    if (component_firstletter == 'a') then
       call seq_infodata_GetData(infodata, atm_present=comp_present,           &
            atm_prognostic=comp_prognostic, atm_gnam=comp_gnam,                &
            atm_phase=comp_phase, atm_nx=comp_nx, atm_ny=comp_ny,              &
            histavg_atm=histavg_comp, atm_resume=comp_resume)
    else if (component_firstletter == 'l') then
       call seq_infodata_GetData(infodata, lnd_present=comp_present,           &
            lnd_prognostic=comp_prognostic, lnd_gnam=comp_gnam,                &
            lnd_phase=comp_phase, lnd_nx=comp_nx, lnd_ny=comp_ny,              &
            histavg_lnd=histavg_comp, lnd_resume=comp_resume)
    else if (component_firstletter == 'i') then
       call seq_infodata_GetData(infodata, ice_present=comp_present,           &
            ice_prognostic=comp_prognostic, ice_gnam=comp_gnam,                &
            ice_phase=comp_phase, ice_nx=comp_nx, ice_ny=comp_ny,              &
            histavg_ice=histavg_comp, ice_resume=comp_resume)
    else if (component_firstletter == 'o') then
       call seq_infodata_GetData(infodata, ocn_present=comp_present,           &
            ocn_prognostic=comp_prognostic, ocn_gnam=comp_gnam,                &
            ocn_phase=comp_phase, ocn_nx=comp_nx, ocn_ny=comp_ny,              &
            histavg_ocn=histavg_comp, ocn_resume=comp_resume)
    else if (component_firstletter == 'r') then
       call seq_infodata_GetData(infodata, rof_present=comp_present,           &
            rof_prognostic=comp_prognostic, rof_gnam=comp_gnam,                &
            rof_phase=comp_phase, rof_nx=comp_nx, rof_ny=comp_ny,              &
            histavg_rof=histavg_comp, rof_resume=comp_resume)
    else if (component_firstletter == 'g') then
       call seq_infodata_GetData(infodata, glc_present=comp_present,           &
            glc_prognostic=comp_prognostic, glc_gnam=comp_gnam,                &
            glc_phase=comp_phase, glc_nx=comp_nx, glc_ny=comp_ny,              &
            histavg_glc=histavg_comp, glc_resume=comp_resume)
    else if (component_firstletter == 'w') then
       call seq_infodata_GetData(infodata, wav_present=comp_present,           &
            wav_prognostic=comp_prognostic, wav_gnam=comp_gnam,                &
            wav_phase=comp_phase, wav_nx=comp_nx, wav_ny=comp_ny,              &
            histavg_wav=histavg_comp, wav_resume=comp_resume)
    else if (component_firstletter == 'e') then
<<<<<<< HEAD
      if (present(comp_gnam)) then
        comp_gnam = ''
        if ((loglevel > 1) .and. seq_comm_iamroot(1)) then
          write(logunit,*) trim(subname),' Note: ESP type has no gnam property'
        end if
      end if
      if (present(comp_nx)) then
        comp_nx = 1
        if ((loglevel > 1) .and. seq_comm_iamroot(1)) then
          write(logunit,*) trim(subname),' Note: ESP type has no nx property'
        end if
      end if
      if (present(comp_ny)) then
        comp_ny = 1
        if ((loglevel > 1) .and. seq_comm_iamroot(1)) then
          write(logunit,*) trim(subname),' Note: ESP type has no ny property'
        end if
      end if
      if (present(histavg_comp)) then
        histavg_comp = .false.
        if ((loglevel > 1) .and. seq_comm_iamroot(1)) then
          write(logunit,*) trim(subname),' Note: ESP type has no histavg property'
        end if
      end if
      if (present(comp_resume)) then
        comp_resume = ' '
        if ((loglevel > 1) .and. seq_comm_iamroot(1)) then
          write(logunit,*) trim(subname),' Note: ESP type has no resume property'
        end if
      end if
     
      call seq_infodata_GetData(infodata, esp_present=comp_present,           &
           esp_prognostic=comp_prognostic, esp_phase=comp_phase)
=======
       if (present(comp_gnam)) then
          comp_gnam = ''
          if ((loglevel > 1) .and. seq_comm_iamroot(1)) then
             write(logunit,*) trim(subname),' Note: ESP type has no gnam property'
          end if
       end if
       if (present(comp_nx)) then
          comp_nx = 1
          if ((loglevel > 1) .and. seq_comm_iamroot(1)) then
             write(logunit,*) trim(subname),' Note: ESP type has no nx property'
          end if
       end if
       if (present(comp_ny)) then
          comp_ny = 1
          if ((loglevel > 1) .and. seq_comm_iamroot(1)) then
             write(logunit,*) trim(subname),' Note: ESP type has no ny property'
          end if
       end if
       if (present(histavg_comp)) then
          histavg_comp = .false.
          if ((loglevel > 1) .and. seq_comm_iamroot(1)) then
             write(logunit,*) trim(subname),' Note: ESP type has no histavg property'
          end if
       end if
       if (present(comp_resume)) then
          comp_resume = ' '
          if ((loglevel > 1) .and. seq_comm_iamroot(1)) then
             write(logunit,*) trim(subname),' Note: ESP type has no resume property'
          end if
       end if

       call seq_infodata_GetData(infodata, esp_present=comp_present,           &
            esp_prognostic=comp_prognostic, esp_phase=comp_phase)
>>>>>>> c43e0605
    else
       call shr_sys_abort( subname//": unknown component-type first letter,'"//component_firstletter//"', aborting")
    end if
  END SUBROUTINE seq_infodata_GetData_bytype
#endif
<<<<<<< HEAD
! ^ ifndef CPRPGI

!===============================================================================
! !IROUTINE: seq_infodata_PutData_explicit -- Put values into infodata object
!
! !DESCRIPTION:
!
!     Put values into the infodata object.
!
! !INTERFACE: ------------------------------------------------------------------

SUBROUTINE seq_infodata_PutData_explicit( infodata, cime_model, case_name, case_desc, timing_dir,  &
           model_version, username, hostname, rest_case_name, tchkpt_dir,     &
           start_type, restart_pfile, restart_file, perpetual, perpetual_ymd, &
           aqua_planet,aqua_planet_sst, brnch_retain_casename, &
           single_column, scmlat,scmlon,logFilePostFix, outPathRoot,          &
           atm_present, atm_prognostic, lnd_present, lnd_prognostic, rof_prognostic, &
           rof_present, ocn_present, ocn_prognostic, ocnrof_prognostic,       &
           ice_present, ice_prognostic, glc_present, glc_prognostic,          &
           glc_coupled_fluxes,                                                &
           flood_present, wav_present, wav_prognostic, rofice_present,        &
           glclnd_present, glcocn_present, glcice_present, iceberg_prognostic,&
           esp_present, esp_prognostic,                                       &
           bfbflag, lnd_gnam, cpl_decomp, cpl_seq_option,                     &
           ice_gnam, rof_gnam, glc_gnam, wav_gnam,                            &
           atm_gnam, ocn_gnam, info_debug, dead_comps, read_restart,          &
           shr_map_dopole, vect_map, aoflux_grid, run_barriers,               &
           nextsw_cday, precip_fact, flux_epbal, flux_albav,                  &
           glc_g2lupdate, atm_aero, esmf_map_flag, wall_time_limit,           &
           do_budgets, do_histinit, drv_threading, flux_diurnal, gust_fac,    &
           flux_scheme, alb_cosz_avg,                                         &!+tht COARE, albedos
           budget_inst, budget_daily, budget_month, force_stop_at,            &
           budget_ann, budget_ltann, budget_ltend ,                           &
           histaux_a2x    , histaux_a2x1hri, histaux_a2x1hr,                  &
           histaux_a2x3hr, histaux_a2x3hrp , histaux_l2x1yr,                  &
           histaux_a2x24hr, histaux_l2x   , histaux_r2x     , orb_obliq,      &
           histavg_atm, histavg_lnd, histavg_ocn, histavg_ice,                &
           histavg_rof, histavg_glc, histavg_wav, histavg_xao,                &
           orb_iyear, orb_iyear_align, orb_mode, orb_mvelp,        &
           orb_eccen, orb_obliqr, orb_lambm0, orb_mvelpp, wv_sat_scheme,      &
           wv_sat_transition_start, wv_sat_use_tables, wv_sat_table_spacing,  &
           tfreeze_option, glc_renormalize_smb, &
           glc_phase, rof_phase, atm_phase, lnd_phase, ocn_phase, ice_phase,  &
           wav_phase, esp_phase, wav_nx, wav_ny, atm_nx, atm_ny,              &
           lnd_nx, lnd_ny, rof_nx, rof_ny, ice_nx, ice_ny, ocn_nx, ocn_ny,    &
           glc_nx, glc_ny, eps_frac, eps_amask,                               &
           eps_agrid, eps_aarea, eps_omask, eps_ogrid, eps_oarea,             &
           reprosum_use_ddpdd, reprosum_diffmax, reprosum_recompute,          &
           atm_resume, lnd_resume, ocn_resume, ice_resume,                    &
           glc_resume, rof_resume, wav_resume, cpl_resume,                    &
           mct_usealltoall, mct_usevector, glc_valid_input)


   implicit none

! !INPUT/OUTPUT PARAMETERS:

   type(seq_infodata_type),          intent(INOUT) :: infodata                ! Input CCSM structure
   character(len=*),       optional, intent(IN)    :: cime_model              ! CIME model (acme or cesm)
   character(len=*),       optional, intent(IN)    :: start_type              ! Start type
   character(len=*),       optional, intent(IN)    :: case_name               ! Short case identification
   character(len=*),       optional, intent(IN)    :: case_desc               ! Long case description
   character(len=*),       optional, intent(IN)    :: model_version           ! Model version
   character(len=*),       optional, intent(IN)    :: username                ! Username
   character(len=*),       optional, intent(IN)    :: hostname                ! Hostname
   character(len=*),       optional, intent(IN)    :: rest_case_name          ! restart casename
   character(len=*),       optional, intent(IN)    :: timing_dir              ! timing dir name
   character(len=*),       optional, intent(IN)    :: tchkpt_dir              ! timing checkpoint dir name
   logical,                optional, intent(IN)    :: aqua_planet             ! aqua_planet mode
   integer(SHR_KIND_IN),   optional, intent(IN)    :: aqua_planet_sst         ! aqua_planet sst type
   logical,                optional, intent(IN)    :: run_barriers            ! barrier component run calls
   logical,                optional, intent(IN)    :: brnch_retain_casename
   logical,                optional, intent(IN)    :: read_restart            ! read restart flag
   character(len=*),       optional, intent(IN)    :: restart_pfile           ! Restart pointer file
   character(len=*),       optional, intent(IN)    :: restart_file            ! Restart file pathname
   logical,                optional, intent(IN)    :: single_column
   real (SHR_KIND_R8),     optional, intent(IN)    :: scmlat
   real (SHR_KIND_R8),     optional, intent(IN)    :: scmlon
   character(len=*),       optional, intent(IN)    :: logFilePostFix          ! output log file postfix
   character(len=*),       optional, intent(IN)    :: outPathRoot             ! output file root
   logical,                optional, intent(IN)    :: perpetual               ! If this is perpetual
   integer,                optional, intent(IN)    :: perpetual_ymd           ! If perpetual, date
   character(len=*),       optional, intent(IN)    :: orb_mode                ! orbital mode
   integer,                optional, intent(IN)    :: orb_iyear               ! orbital year
   integer,                optional, intent(IN)    :: orb_iyear_align         ! orbital year model year align
   real(SHR_KIND_R8),      optional, intent(IN)    :: orb_eccen               ! See shr_orb_mod
   real(SHR_KIND_R8),      optional, intent(IN)    :: orb_obliqr              ! See shr_orb_mod
   real(SHR_KIND_R8),      optional, intent(IN)    :: orb_obliq               ! See shr_orb_mod
   real(SHR_KIND_R8),      optional, intent(IN)    :: orb_lambm0              ! See shr_orb_mod
   real(SHR_KIND_R8),      optional, intent(IN)    :: orb_mvelpp              ! See shr_orb_mod
   real(SHR_KIND_R8),      optional, intent(IN)    :: orb_mvelp               ! See shr_orb_mod
   character(len=*),       optional, intent(IN)    :: wv_sat_scheme           ! Water vapor saturation pressure scheme
   real(SHR_KIND_R8),      optional, intent(IN)    :: wv_sat_transition_start ! Saturation transition range
   logical,                optional, intent(IN)    :: wv_sat_use_tables       ! Saturation pressure lookup tables
   real(SHR_KIND_R8),      optional, intent(IN)    :: wv_sat_table_spacing    ! Saturation pressure table resolution
   character(len=*),       optional, intent(IN)    :: tfreeze_option          ! Freezing point of salt water
   character(len=*),       optional, intent(IN)    :: flux_epbal              ! selects E,P,R adjustment technique
   logical,                optional, intent(IN)    :: flux_albav              ! T => no diurnal cycle in ocn albedos
   logical,                optional, intent(IN)    :: flux_diurnal            ! T => diurnal cycle in atm/ocn flux
   real(SHR_KIND_R8),      optional, intent(IN)    :: gust_fac                ! wind gustiness factor
   integer,                optional, intent(IN)    :: flux_scheme             !+tht COARE
   logical,                optional, intent(IN)    :: alb_cosz_avg            !+tht albedos
   character(len=*),       optional, intent(IN)    :: glc_renormalize_smb     ! Whether to renormalize smb sent from lnd -> glc
   real(SHR_KIND_R8),      optional, intent(IN)    :: wall_time_limit         ! force stop wall time (hours)
   character(len=*),       optional, intent(IN)    :: force_stop_at           ! force a stop at next (month, day, etc)
   character(len=*),       optional, intent(IN)    :: atm_gnam                ! atm grid
   character(len=*),       optional, intent(IN)    :: lnd_gnam                ! lnd grid
   character(len=*),       optional, intent(IN)    :: ocn_gnam                ! ocn grid
   character(len=*),       optional, intent(IN)    :: ice_gnam                ! ice grid
   character(len=*),       optional, intent(IN)    :: rof_gnam                ! rof grid
   character(len=*),       optional, intent(IN)    :: glc_gnam                ! glc grid
   character(len=*),       optional, intent(IN)    :: wav_gnam                ! wav grid
   logical,                optional, intent(IN)    :: shr_map_dopole          ! pole corrections in shr_map_mod
   character(len=*),       optional, intent(IN)    :: vect_map                ! vector mapping option
   character(len=*),       optional, intent(IN)    :: aoflux_grid             ! grid for atm ocn flux calc
   integer,                optional, intent(IN)    :: cpl_decomp              ! coupler decomp
   character(len=*),       optional, intent(IN)    :: cpl_seq_option          ! coupler sequencing option
   logical,                optional, intent(IN)    :: do_budgets              ! heat/water budgets
   logical,                optional, intent(IN)    :: do_histinit             ! initial history file
   integer,                optional, intent(IN)    :: budget_inst             ! inst budget
   integer,                optional, intent(IN)    :: budget_daily            ! daily budget
   integer,                optional, intent(IN)    :: budget_month            ! month budget
   integer,                optional, intent(IN)    :: budget_ann              ! ann budget
   integer,                optional, intent(IN)    :: budget_ltann            ! ltann budget
   integer,                optional, intent(IN)    :: budget_ltend            ! ltend budget
   logical,                optional, intent(IN)    :: histaux_a2x
   logical,                optional, intent(IN)    :: histaux_a2x1hri
   logical,                optional, intent(IN)    :: histaux_a2x1hr
   logical,                optional, intent(IN)    :: histaux_a2x3hr
   logical,                optional, intent(IN)    :: histaux_a2x3hrp
   logical,                optional, intent(IN)    :: histaux_a2x24hr
   logical,                optional, intent(IN)    :: histaux_l2x1yr
   logical,                optional, intent(IN)    :: histaux_l2x
   logical,                optional, intent(IN)    :: histaux_r2x
   logical,                optional, intent(IN)    :: histavg_atm
   logical,                optional, intent(IN)    :: histavg_lnd
   logical,                optional, intent(IN)    :: histavg_ocn
   logical,                optional, intent(IN)    :: histavg_ice
   logical,                optional, intent(IN)    :: histavg_rof
   logical,                optional, intent(IN)    :: histavg_glc
   logical,                optional, intent(IN)    :: histavg_wav
   logical,                optional, intent(IN)    :: histavg_xao
   logical,                optional, intent(IN)    :: drv_threading      ! driver threading control flag
   real(SHR_KIND_R8),      optional, intent(IN)    :: eps_frac           ! fraction error tolerance
   real(SHR_KIND_R8),      optional, intent(IN)    :: eps_amask          ! atm mask error tolerance
   real(SHR_KIND_R8),      optional, intent(IN)    :: eps_agrid          ! atm grid error tolerance
   real(SHR_KIND_R8),      optional, intent(IN)    :: eps_aarea          ! atm area error tolerance
   real(SHR_KIND_R8),      optional, intent(IN)    :: eps_omask          ! ocn mask error tolerance
   real(SHR_KIND_R8),      optional, intent(IN)    :: eps_ogrid          ! ocn grid error tolerance
   real(SHR_KIND_R8),      optional, intent(IN)    :: eps_oarea          ! ocn area error tolerance
   logical,                optional, intent(IN)    :: reprosum_use_ddpdd ! use ddpdd algorithm
   real(SHR_KIND_R8),      optional, intent(IN)    :: reprosum_diffmax   ! maximum difference tolerance
   logical,                optional, intent(IN)    :: reprosum_recompute ! recompute if tolerance exceeded
   logical,                optional, intent(IN)    :: mct_usealltoall    ! flag for mct alltoall
   logical,                optional, intent(IN)    :: mct_usevector      ! flag for mct vector

   integer(SHR_KIND_IN),   optional, intent(IN)    :: info_debug
   logical,                optional, intent(IN)    :: bfbflag
   logical,                optional, intent(IN)    :: esmf_map_flag
   logical,                optional, intent(IN)    :: dead_comps         ! do we have dead models

   logical,                optional, intent(IN)    :: atm_present        ! provide data
   logical,                optional, intent(IN)    :: atm_prognostic     ! need data
   logical,                optional, intent(IN)    :: lnd_present
   logical,                optional, intent(IN)    :: lnd_prognostic
   logical,                optional, intent(IN)    :: rof_present
   logical,                optional, intent(IN)    :: rofice_present
   logical,                optional, intent(IN)    :: rof_prognostic
   logical,                optional, intent(IN)    :: flood_present
   logical,                optional, intent(IN)    :: ocn_present
   logical,                optional, intent(IN)    :: ocn_prognostic
   logical,                optional, intent(IN)    :: ocnrof_prognostic
   logical,                optional, intent(IN)    :: ice_present
   logical,                optional, intent(IN)    :: ice_prognostic
   logical,                optional, intent(IN)    :: iceberg_prognostic
   logical,                optional, intent(IN)    :: glc_present
   logical,                optional, intent(IN)    :: glclnd_present
   logical,                optional, intent(IN)    :: glcocn_present
   logical,                optional, intent(IN)    :: glcice_present
   logical,                optional, intent(IN)    :: glc_prognostic
   logical,                optional, intent(IN)    :: glc_coupled_fluxes
   logical,                optional, intent(IN)    :: wav_present
   logical,                optional, intent(IN)    :: wav_prognostic
   logical,                optional, intent(IN)    :: esp_present
   logical,                optional, intent(IN)    :: esp_prognostic
   integer(SHR_KIND_IN),   optional, intent(IN)    :: atm_nx             ! nx,ny 2d grid size global
   integer(SHR_KIND_IN),   optional, intent(IN)    :: atm_ny             ! nx,ny 2d grid size global
   integer(SHR_KIND_IN),   optional, intent(IN)    :: lnd_nx
   integer(SHR_KIND_IN),   optional, intent(IN)    :: lnd_ny
   integer(SHR_KIND_IN),   optional, intent(IN)    :: rof_nx
   integer(SHR_KIND_IN),   optional, intent(IN)    :: rof_ny
   integer(SHR_KIND_IN),   optional, intent(IN)    :: ice_nx
   integer(SHR_KIND_IN),   optional, intent(IN)    :: ice_ny
   integer(SHR_KIND_IN),   optional, intent(IN)    :: ocn_nx
   integer(SHR_KIND_IN),   optional, intent(IN)    :: ocn_ny
   integer(SHR_KIND_IN),   optional, intent(IN)    :: glc_nx
   integer(SHR_KIND_IN),   optional, intent(IN)    :: glc_ny
   integer(SHR_KIND_IN),   optional, intent(IN)    :: wav_nx
   integer(SHR_KIND_IN),   optional, intent(IN)    :: wav_ny

   real(SHR_KIND_R8),      optional, intent(IN)    :: nextsw_cday        ! calendar of next atm shortwave
   real(SHR_KIND_R8),      optional, intent(IN)    :: precip_fact        ! precip factor
   integer(SHR_KIND_IN),   optional, intent(IN)    :: atm_phase          ! atm phase
   integer(SHR_KIND_IN),   optional, intent(IN)    :: lnd_phase          ! lnd phase
   integer(SHR_KIND_IN),   optional, intent(IN)    :: ice_phase          ! ice phase
   integer(SHR_KIND_IN),   optional, intent(IN)    :: ocn_phase          ! ocn phase
   integer(SHR_KIND_IN),   optional, intent(IN)    :: glc_phase          ! glc phase
   integer(SHR_KIND_IN),   optional, intent(IN)    :: rof_phase          ! rof phase
   integer(SHR_KIND_IN),   optional, intent(IN)    :: wav_phase          ! wav phase
   integer(SHR_KIND_IN),   optional, intent(IN) :: esp_phase             ! esp phase
   logical,                optional, intent(IN) :: atm_aero              ! atm aerosols
   logical,                optional, intent(IN) :: glc_g2lupdate         ! update glc2lnd fields in lnd model
   logical,                optional, intent(IN) :: glc_valid_input
   character(SHR_KIND_CL), optional, intent(IN) :: atm_resume(:)         ! atm resume
   character(SHR_KIND_CL), optional, intent(IN) :: lnd_resume(:)         ! lnd resume
   character(SHR_KIND_CL), optional, intent(IN) :: ice_resume(:)         ! ice resume
   character(SHR_KIND_CL), optional, intent(IN) :: ocn_resume(:)         ! ocn resume
   character(SHR_KIND_CL), optional, intent(IN) :: glc_resume(:)         ! glc resume
   character(SHR_KIND_CL), optional, intent(IN) :: rof_resume(:)         ! rof resume
   character(SHR_KIND_CL), optional, intent(IN) :: wav_resume(:)         ! wav resume
   character(SHR_KIND_CL), optional, intent(IN) :: cpl_resume            ! cpl resume

!EOP
=======
  ! ^ ifndef CPRPGI

  !===============================================================================
  ! !IROUTINE: seq_infodata_PutData_explicit -- Put values into infodata object
  !
  ! !DESCRIPTION:
  !
  !     Put values into the infodata object.
  !
  ! !INTERFACE: ------------------------------------------------------------------

  SUBROUTINE seq_infodata_PutData_explicit( infodata, cime_model, case_name, case_desc, timing_dir,  &
       model_version, username, hostname, rest_case_name, tchkpt_dir,     &
       start_type, restart_pfile, restart_file, perpetual, perpetual_ymd, &
       aqua_planet,aqua_planet_sst, brnch_retain_casename, &
       single_column, scmlat,scmlon,logFilePostFix, outPathRoot,          &
       atm_present, atm_prognostic, lnd_present, lnd_prognostic, rof_prognostic, &
       rof_present, ocn_present, ocn_prognostic, ocnrof_prognostic,       &
       ice_present, ice_prognostic, glc_present, glc_prognostic,          &
       glc_coupled_fluxes,                                                &
       flood_present, wav_present, wav_prognostic, rofice_present,        &
       glclnd_present, glcocn_present, glcice_present, iceberg_prognostic,&
       esp_present, esp_prognostic,                                       &
       bfbflag, lnd_gnam, cpl_decomp, cpl_seq_option,                     &
       ice_gnam, rof_gnam, glc_gnam, wav_gnam,                            &
       atm_gnam, ocn_gnam, info_debug, dead_comps, read_restart,          &
       shr_map_dopole, vect_map, aoflux_grid, run_barriers,               &
       nextsw_cday, precip_fact, flux_epbal, flux_albav,                  &
       glc_g2lupdate, atm_aero, esmf_map_flag, wall_time_limit,           &
       do_budgets, do_histinit, drv_threading, flux_diurnal,              &
       coldair_outbreak_mod,                                                           &
       flux_convergence, flux_max_iteration, gust_fac,                    &
       flux_scheme, alb_cosz_avg,                                         &!+tht COARE, albedos
       budget_inst, budget_daily, budget_month, force_stop_at,            &
       budget_ann, budget_ltann, budget_ltend ,                           &
       histaux_a2x    , histaux_a2x1hri, histaux_a2x1hr,                  &
       histaux_a2x3hr, histaux_a2x3hrp , histaux_l2x1yrg,                 &
       histaux_a2x24hr, histaux_l2x   , histaux_r2x     , histaux_double_precision, &
       orb_obliq, histavg_atm, histavg_lnd, histavg_ocn, histavg_ice,     &
       histavg_rof, histavg_glc, histavg_wav, histavg_xao,                &
       orb_iyear, orb_iyear_align, orb_mode, orb_mvelp,        &
       orb_eccen, orb_obliqr, orb_lambm0, orb_mvelpp, wv_sat_scheme,      &
       wv_sat_transition_start, wv_sat_use_tables, wv_sat_table_spacing,  &
       tfreeze_option, glc_renormalize_smb, &
       glc_phase, rof_phase, atm_phase, lnd_phase, ocn_phase, ice_phase,  &
       wav_phase, esp_phase, wav_nx, wav_ny, atm_nx, atm_ny,              &
       lnd_nx, lnd_ny, rof_nx, rof_ny, ice_nx, ice_ny, ocn_nx, ocn_ny,    &
       glc_nx, glc_ny, eps_frac, eps_amask,                               &
       eps_agrid, eps_aarea, eps_omask, eps_ogrid, eps_oarea,             &
       reprosum_use_ddpdd, reprosum_diffmax, reprosum_recompute,          &
       atm_resume, lnd_resume, ocn_resume, ice_resume,                    &
       glc_resume, rof_resume, wav_resume, cpl_resume,                    &
       mct_usealltoall, mct_usevector, glc_valid_input)


    implicit none

    ! !INPUT/OUTPUT PARAMETERS:

    type(seq_infodata_type),          intent(INOUT) :: infodata                ! Input CCSM structure
    character(len=*),       optional, intent(IN)    :: cime_model              ! CIME model (e3sm or cesm)
    character(len=*),       optional, intent(IN)    :: start_type              ! Start type
    character(len=*),       optional, intent(IN)    :: case_name               ! Short case identification
    character(len=*),       optional, intent(IN)    :: case_desc               ! Long case description
    character(len=*),       optional, intent(IN)    :: model_version           ! Model version
    character(len=*),       optional, intent(IN)    :: username                ! Username
    character(len=*),       optional, intent(IN)    :: hostname                ! Hostname
    character(len=*),       optional, intent(IN)    :: rest_case_name          ! restart casename
    character(len=*),       optional, intent(IN)    :: timing_dir              ! timing dir name
    character(len=*),       optional, intent(IN)    :: tchkpt_dir              ! timing checkpoint dir name
    logical,                optional, intent(IN)    :: aqua_planet             ! aqua_planet mode
    integer(SHR_KIND_IN),   optional, intent(IN)    :: aqua_planet_sst         ! aqua_planet sst type
    logical,                optional, intent(IN)    :: run_barriers            ! barrier component run calls
    logical,                optional, intent(IN)    :: brnch_retain_casename
    logical,                optional, intent(IN)    :: read_restart            ! read restart flag
    character(len=*),       optional, intent(IN)    :: restart_pfile           ! Restart pointer file
    character(len=*),       optional, intent(IN)    :: restart_file            ! Restart file pathname
    logical,                optional, intent(IN)    :: single_column
    real (SHR_KIND_R8),     optional, intent(IN)    :: scmlat
    real (SHR_KIND_R8),     optional, intent(IN)    :: scmlon
    character(len=*),       optional, intent(IN)    :: logFilePostFix          ! output log file postfix
    character(len=*),       optional, intent(IN)    :: outPathRoot             ! output file root
    logical,                optional, intent(IN)    :: perpetual               ! If this is perpetual
    integer,                optional, intent(IN)    :: perpetual_ymd           ! If perpetual, date
    character(len=*),       optional, intent(IN)    :: orb_mode                ! orbital mode
    integer,                optional, intent(IN)    :: orb_iyear               ! orbital year
    integer,                optional, intent(IN)    :: orb_iyear_align         ! orbital year model year align
    real(SHR_KIND_R8),      optional, intent(IN)    :: orb_eccen               ! See shr_orb_mod
    real(SHR_KIND_R8),      optional, intent(IN)    :: orb_obliqr              ! See shr_orb_mod
    real(SHR_KIND_R8),      optional, intent(IN)    :: orb_obliq               ! See shr_orb_mod
    real(SHR_KIND_R8),      optional, intent(IN)    :: orb_lambm0              ! See shr_orb_mod
    real(SHR_KIND_R8),      optional, intent(IN)    :: orb_mvelpp              ! See shr_orb_mod
    real(SHR_KIND_R8),      optional, intent(IN)    :: orb_mvelp               ! See shr_orb_mod
    character(len=*),       optional, intent(IN)    :: wv_sat_scheme           ! Water vapor saturation pressure scheme
    real(SHR_KIND_R8),      optional, intent(IN)    :: wv_sat_transition_start ! Saturation transition range
    logical,                optional, intent(IN)    :: wv_sat_use_tables       ! Saturation pressure lookup tables
    real(SHR_KIND_R8),      optional, intent(IN)    :: wv_sat_table_spacing    ! Saturation pressure table resolution
    character(len=*),       optional, intent(IN)    :: tfreeze_option          ! Freezing point of salt water
    character(len=*),       optional, intent(IN)    :: flux_epbal              ! selects E,P,R adjustment technique
    logical,                optional, intent(IN)    :: flux_albav              ! T => no diurnal cycle in ocn albedos
    logical,                optional, intent(IN)    :: flux_diurnal            ! T => diurnal cycle in atm/ocn flux
    logical, optional, intent(in) :: coldair_outbreak_mod
    real(SHR_KIND_R8),      optional, intent(IN)    :: flux_convergence   ! atmocn flux calc convergence value
    integer,                optional, intent(IN)    :: flux_max_iteration ! max number of iterations of atmocn flux loop
    real(SHR_KIND_R8),      optional, intent(IN)    :: gust_fac                ! wind gustiness factor
    integer,                optional, intent(IN)    :: flux_scheme             !+tht COARE
    logical,                optional, intent(IN)    :: alb_cosz_avg            !+tht albedos
    character(len=*),       optional, intent(IN)    :: glc_renormalize_smb     ! Whether to renormalize smb sent from lnd -> glc
    real(SHR_KIND_R8),      optional, intent(IN)    :: wall_time_limit         ! force stop wall time (hours)
    character(len=*),       optional, intent(IN)    :: force_stop_at           ! force a stop at next (month, day, etc)
    character(len=*),       optional, intent(IN)    :: atm_gnam                ! atm grid
    character(len=*),       optional, intent(IN)    :: lnd_gnam                ! lnd grid
    character(len=*),       optional, intent(IN)    :: ocn_gnam                ! ocn grid
    character(len=*),       optional, intent(IN)    :: ice_gnam                ! ice grid
    character(len=*),       optional, intent(IN)    :: rof_gnam                ! rof grid
    character(len=*),       optional, intent(IN)    :: glc_gnam                ! glc grid
    character(len=*),       optional, intent(IN)    :: wav_gnam                ! wav grid
    logical,                optional, intent(IN)    :: shr_map_dopole          ! pole corrections in shr_map_mod
    character(len=*),       optional, intent(IN)    :: vect_map                ! vector mapping option
    character(len=*),       optional, intent(IN)    :: aoflux_grid             ! grid for atm ocn flux calc
    integer,                optional, intent(IN)    :: cpl_decomp              ! coupler decomp
    character(len=*),       optional, intent(IN)    :: cpl_seq_option          ! coupler sequencing option
    logical,                optional, intent(IN)    :: do_budgets              ! heat/water budgets
    logical,                optional, intent(IN)    :: do_histinit             ! initial history file
    integer,                optional, intent(IN)    :: budget_inst             ! inst budget
    integer,                optional, intent(IN)    :: budget_daily            ! daily budget
    integer,                optional, intent(IN)    :: budget_month            ! month budget
    integer,                optional, intent(IN)    :: budget_ann              ! ann budget
    integer,                optional, intent(IN)    :: budget_ltann            ! ltann budget
    integer,                optional, intent(IN)    :: budget_ltend            ! ltend budget
    logical,                optional, intent(IN)    :: histaux_a2x
    logical,                optional, intent(IN)    :: histaux_a2x1hri
    logical,                optional, intent(IN)    :: histaux_a2x1hr
    logical,                optional, intent(IN)    :: histaux_a2x3hr
    logical,                optional, intent(IN)    :: histaux_a2x3hrp
    logical,                optional, intent(IN)    :: histaux_a2x24hr
    logical,                optional, intent(IN)    :: histaux_l2x1yrg
    logical,                optional, intent(IN)    :: histaux_double_precision
    logical,                optional, intent(IN)    :: histaux_l2x
    logical,                optional, intent(IN)    :: histaux_r2x
    logical,                optional, intent(IN)    :: histavg_atm
    logical,                optional, intent(IN)    :: histavg_lnd
    logical,                optional, intent(IN)    :: histavg_ocn
    logical,                optional, intent(IN)    :: histavg_ice
    logical,                optional, intent(IN)    :: histavg_rof
    logical,                optional, intent(IN)    :: histavg_glc
    logical,                optional, intent(IN)    :: histavg_wav
    logical,                optional, intent(IN)    :: histavg_xao
    logical,                optional, intent(IN)    :: drv_threading      ! driver threading control flag
    real(SHR_KIND_R8),      optional, intent(IN)    :: eps_frac           ! fraction error tolerance
    real(SHR_KIND_R8),      optional, intent(IN)    :: eps_amask          ! atm mask error tolerance
    real(SHR_KIND_R8),      optional, intent(IN)    :: eps_agrid          ! atm grid error tolerance
    real(SHR_KIND_R8),      optional, intent(IN)    :: eps_aarea          ! atm area error tolerance
    real(SHR_KIND_R8),      optional, intent(IN)    :: eps_omask          ! ocn mask error tolerance
    real(SHR_KIND_R8),      optional, intent(IN)    :: eps_ogrid          ! ocn grid error tolerance
    real(SHR_KIND_R8),      optional, intent(IN)    :: eps_oarea          ! ocn area error tolerance
    logical,                optional, intent(IN)    :: reprosum_use_ddpdd ! use ddpdd algorithm
    real(SHR_KIND_R8),      optional, intent(IN)    :: reprosum_diffmax   ! maximum difference tolerance
    logical,                optional, intent(IN)    :: reprosum_recompute ! recompute if tolerance exceeded
    logical,                optional, intent(IN)    :: mct_usealltoall    ! flag for mct alltoall
    logical,                optional, intent(IN)    :: mct_usevector      ! flag for mct vector

    integer(SHR_KIND_IN),   optional, intent(IN)    :: info_debug
    logical,                optional, intent(IN)    :: bfbflag
    logical,                optional, intent(IN)    :: esmf_map_flag
    logical,                optional, intent(IN)    :: dead_comps         ! do we have dead models

    logical,                optional, intent(IN)    :: atm_present        ! provide data
    logical,                optional, intent(IN)    :: atm_prognostic     ! need data
    logical,                optional, intent(IN)    :: lnd_present
    logical,                optional, intent(IN)    :: lnd_prognostic
    logical,                optional, intent(IN)    :: rof_present
    logical,                optional, intent(IN)    :: rofice_present
    logical,                optional, intent(IN)    :: rof_prognostic
    logical,                optional, intent(IN)    :: flood_present
    logical,                optional, intent(IN)    :: ocn_present
    logical,                optional, intent(IN)    :: ocn_prognostic
    logical,                optional, intent(IN)    :: ocnrof_prognostic
    logical,                optional, intent(IN)    :: ice_present
    logical,                optional, intent(IN)    :: ice_prognostic
    logical,                optional, intent(IN)    :: iceberg_prognostic
    logical,                optional, intent(IN)    :: glc_present
    logical,                optional, intent(IN)    :: glclnd_present
    logical,                optional, intent(IN)    :: glcocn_present
    logical,                optional, intent(IN)    :: glcice_present
    logical,                optional, intent(IN)    :: glc_prognostic
    logical,                optional, intent(IN)    :: glc_coupled_fluxes
    logical,                optional, intent(IN)    :: wav_present
    logical,                optional, intent(IN)    :: wav_prognostic
    logical,                optional, intent(IN)    :: esp_present
    logical,                optional, intent(IN)    :: esp_prognostic
    integer(SHR_KIND_IN),   optional, intent(IN)    :: atm_nx             ! nx,ny 2d grid size global
    integer(SHR_KIND_IN),   optional, intent(IN)    :: atm_ny             ! nx,ny 2d grid size global
    integer(SHR_KIND_IN),   optional, intent(IN)    :: lnd_nx
    integer(SHR_KIND_IN),   optional, intent(IN)    :: lnd_ny
    integer(SHR_KIND_IN),   optional, intent(IN)    :: rof_nx
    integer(SHR_KIND_IN),   optional, intent(IN)    :: rof_ny
    integer(SHR_KIND_IN),   optional, intent(IN)    :: ice_nx
    integer(SHR_KIND_IN),   optional, intent(IN)    :: ice_ny
    integer(SHR_KIND_IN),   optional, intent(IN)    :: ocn_nx
    integer(SHR_KIND_IN),   optional, intent(IN)    :: ocn_ny
    integer(SHR_KIND_IN),   optional, intent(IN)    :: glc_nx
    integer(SHR_KIND_IN),   optional, intent(IN)    :: glc_ny
    integer(SHR_KIND_IN),   optional, intent(IN)    :: wav_nx
    integer(SHR_KIND_IN),   optional, intent(IN)    :: wav_ny

    real(SHR_KIND_R8),      optional, intent(IN)    :: nextsw_cday        ! calendar of next atm shortwave
    real(SHR_KIND_R8),      optional, intent(IN)    :: precip_fact        ! precip factor
    integer(SHR_KIND_IN),   optional, intent(IN)    :: atm_phase          ! atm phase
    integer(SHR_KIND_IN),   optional, intent(IN)    :: lnd_phase          ! lnd phase
    integer(SHR_KIND_IN),   optional, intent(IN)    :: ice_phase          ! ice phase
    integer(SHR_KIND_IN),   optional, intent(IN)    :: ocn_phase          ! ocn phase
    integer(SHR_KIND_IN),   optional, intent(IN)    :: glc_phase          ! glc phase
    integer(SHR_KIND_IN),   optional, intent(IN)    :: rof_phase          ! rof phase
    integer(SHR_KIND_IN),   optional, intent(IN)    :: wav_phase          ! wav phase
    integer(SHR_KIND_IN),   optional, intent(IN) :: esp_phase             ! esp phase
    logical,                optional, intent(IN) :: atm_aero              ! atm aerosols
    logical,                optional, intent(IN) :: glc_g2lupdate         ! update glc2lnd fields in lnd model
    logical,                optional, intent(IN) :: glc_valid_input
    character(SHR_KIND_CL), optional, intent(IN) :: atm_resume(:)         ! atm resume
    character(SHR_KIND_CL), optional, intent(IN) :: lnd_resume(:)         ! lnd resume
    character(SHR_KIND_CL), optional, intent(IN) :: ice_resume(:)         ! ice resume
    character(SHR_KIND_CL), optional, intent(IN) :: ocn_resume(:)         ! ocn resume
    character(SHR_KIND_CL), optional, intent(IN) :: glc_resume(:)         ! glc resume
    character(SHR_KIND_CL), optional, intent(IN) :: rof_resume(:)         ! rof resume
    character(SHR_KIND_CL), optional, intent(IN) :: wav_resume(:)         ! wav resume
    character(SHR_KIND_CL), optional, intent(IN) :: cpl_resume            ! cpl resume

    !EOP
>>>>>>> c43e0605

    !----- local -----
    character(len=*), parameter :: subname = '(seq_infodata_PutData_explicit) '

    !-------------------------------------------------------------------------------

    if ( present(cime_model)     ) infodata%cime_model     = cime_model
    if ( present(start_type)     ) infodata%start_type     = start_type
    if ( present(case_name)      ) infodata%case_name      = case_name
    if ( present(case_desc)      ) infodata%case_desc      = case_desc
    if ( present(model_version)  ) infodata%model_version  = model_version
    if ( present(username)       ) infodata%username       = username
    if ( present(hostname)       ) infodata%hostname       = hostname
    if ( present(rest_case_name) ) infodata%rest_case_name = rest_case_name
    if ( present(timing_dir)     ) infodata%timing_dir     = timing_dir
    if ( present(tchkpt_dir)     ) infodata%tchkpt_dir     = tchkpt_dir
    if ( present(aqua_planet)    ) infodata%aqua_planet    = aqua_planet
    if ( present(aqua_planet_sst)) infodata%aqua_planet_sst= aqua_planet_sst
    if ( present(run_barriers)   ) infodata%run_barriers   = run_barriers
    if ( present(brnch_retain_casename)) infodata%brnch_retain_casename = brnch_retain_casename
    if ( present(read_restart)   ) infodata%read_restart   = read_restart
    if ( present(restart_pfile)  ) infodata%restart_pfile  = restart_pfile
    if ( present(restart_file)   ) infodata%restart_file   = restart_file
    if ( present(single_column)  ) infodata%single_column  = single_column
    if ( present(scmlat)         ) infodata%scmlat         = scmlat
    if ( present(scmlon)         ) infodata%scmlon         = scmlon
    if ( present(logFilePostFix) ) infodata%logFilePostFix = logFilePostFix
    if ( present(outPathRoot)    ) infodata%outPathRoot    = outPathRoot
    if ( present(perpetual)      ) infodata%perpetual      = perpetual
    if ( present(perpetual_ymd)  ) infodata%perpetual_ymd  = perpetual_ymd
    if ( present(orb_iyear)      ) infodata%orb_iyear      = orb_iyear
    if ( present(orb_iyear_align)) infodata%orb_iyear_align= orb_iyear_align
    if ( present(orb_mode)       ) infodata%orb_mode       = orb_mode
    if ( present(orb_eccen)      ) infodata%orb_eccen      = orb_eccen
    if ( present(orb_obliqr)     ) infodata%orb_obliqr     = orb_obliqr
    if ( present(orb_obliq)      ) infodata%orb_obliq      = orb_obliq
    if ( present(orb_lambm0)     ) infodata%orb_lambm0     = orb_lambm0
    if ( present(orb_mvelpp)     ) infodata%orb_mvelpp     = orb_mvelpp
    if ( present(orb_mvelp)      ) infodata%orb_mvelp      = orb_mvelp
    if ( present(wv_sat_scheme)  ) infodata%wv_sat_scheme  = wv_sat_scheme
    if ( present(wv_sat_transition_start)) &
         infodata%wv_sat_transition_start = wv_sat_transition_start
    if ( present(wv_sat_use_tables)) infodata%wv_sat_use_tables = wv_sat_use_tables
    if ( present(wv_sat_table_spacing)) infodata%wv_sat_table_spacing = wv_sat_table_spacing
    if ( present(tfreeze_option)    ) infodata%tfreeze_option    = tfreeze_option
    if ( present(flux_epbal)     ) infodata%flux_epbal     = flux_epbal
    if ( present(flux_albav)     ) infodata%flux_albav     = flux_albav
    if ( present(flux_diurnal)   ) infodata%flux_diurnal   = flux_diurnal
    if ( present(coldair_outbreak_mod)   ) infodata%coldair_outbreak_mod  = coldair_outbreak_mod
    if ( present(flux_convergence)) infodata%flux_convergence  = flux_convergence
    if ( present(flux_max_iteration)) infodata%flux_max_iteration   = flux_max_iteration
    if ( present(gust_fac)       ) infodata%gust_fac       = gust_fac
    if ( present(flux_scheme)    ) infodata%flux_scheme    = flux_scheme  !+tht COARE
    if ( present(alb_cosz_avg)   ) infodata%alb_cosz_avg   = alb_cosz_avg !+tht albedos
    if ( present(glc_renormalize_smb)) infodata%glc_renormalize_smb = glc_renormalize_smb
    if ( present(wall_time_limit)) infodata%wall_time_limit= wall_time_limit
    if ( present(force_stop_at)  ) infodata%force_stop_at  = force_stop_at
    if ( present(atm_gnam)       ) infodata%atm_gnam       = atm_gnam
    if ( present(lnd_gnam)       ) infodata%lnd_gnam       = lnd_gnam
    if ( present(ocn_gnam)       ) infodata%ocn_gnam       = ocn_gnam
    if ( present(ice_gnam)       ) infodata%ice_gnam       = ice_gnam
    if ( present(rof_gnam)       ) infodata%rof_gnam       = rof_gnam
    if ( present(glc_gnam)       ) infodata%glc_gnam       = glc_gnam
    if ( present(wav_gnam)       ) infodata%wav_gnam       = wav_gnam
    if ( present(shr_map_dopole) ) infodata%shr_map_dopole = shr_map_dopole
    if ( present(vect_map)       ) infodata%vect_map       = vect_map
    if ( present(aoflux_grid)    ) infodata%aoflux_grid    = aoflux_grid
    if ( present(cpl_decomp)     ) infodata%cpl_decomp     = cpl_decomp
    if ( present(cpl_seq_option) ) infodata%cpl_seq_option = cpl_seq_option
    if ( present(do_budgets)     ) infodata%do_budgets     = do_budgets
    if ( present(do_histinit)    ) infodata%do_histinit    = do_histinit
    if ( present(budget_inst)    ) infodata%budget_inst    = budget_inst
    if ( present(budget_daily)   ) infodata%budget_daily   = budget_daily
    if ( present(budget_month)   ) infodata%budget_month   = budget_month
    if ( present(budget_ann)     ) infodata%budget_ann     = budget_ann
    if ( present(budget_ltann)   ) infodata%budget_ltann   = budget_ltann
    if ( present(budget_ltend)   ) infodata%budget_ltend   = budget_ltend
    if ( present(histaux_a2x)    ) infodata%histaux_a2x    = histaux_a2x
    if ( present(histaux_a2x1hri)) infodata%histaux_a2x1hri= histaux_a2x1hri
    if ( present(histaux_a2x1hr) ) infodata%histaux_a2x1hr = histaux_a2x1hr
    if ( present(histaux_a2x3hr) ) infodata%histaux_a2x3hr = histaux_a2x3hr
    if ( present(histaux_a2x3hrp)) infodata%histaux_a2x3hrp= histaux_a2x3hrp
    if ( present(histaux_a2x24hr)) infodata%histaux_a2x24hr= histaux_a2x24hr
    if ( present(histaux_l2x1yrg)) infodata%histaux_l2x1yrg= histaux_l2x1yrg
    if ( present(histaux_l2x)    ) infodata%histaux_l2x    = histaux_l2x
    if ( present(histaux_r2x)    ) infodata%histaux_r2x    = histaux_r2x
    if ( present(histaux_double_precision)) infodata%histaux_double_precision = histaux_double_precision
    if ( present(histavg_atm)    ) infodata%histavg_atm    = histavg_atm
    if ( present(histavg_lnd)    ) infodata%histavg_lnd    = histavg_lnd
    if ( present(histavg_ocn)    ) infodata%histavg_ocn    = histavg_ocn
    if ( present(histavg_ice)    ) infodata%histavg_ice    = histavg_ice
    if ( present(histavg_rof)    ) infodata%histavg_rof    = histavg_rof
    if ( present(histavg_glc)    ) infodata%histavg_glc    = histavg_glc
    if ( present(histavg_wav)    ) infodata%histavg_wav    = histavg_wav
    if ( present(histavg_xao)    ) infodata%histavg_xao    = histavg_xao
    if ( present(drv_threading)  ) infodata%drv_threading  = drv_threading
    if ( present(eps_frac)       ) infodata%eps_frac       = eps_frac
    if ( present(eps_amask)      ) infodata%eps_amask      = eps_amask
    if ( present(eps_agrid)      ) infodata%eps_agrid      = eps_agrid
    if ( present(eps_aarea)      ) infodata%eps_aarea      = eps_aarea
    if ( present(eps_omask)      ) infodata%eps_omask      = eps_omask
    if ( present(eps_ogrid)      ) infodata%eps_ogrid      = eps_ogrid
    if ( present(eps_oarea)      ) infodata%eps_oarea      = eps_oarea
    if ( present(reprosum_use_ddpdd)) infodata%reprosum_use_ddpdd = reprosum_use_ddpdd
    if ( present(reprosum_diffmax)  ) infodata%reprosum_diffmax   = reprosum_diffmax
    if ( present(reprosum_recompute)) infodata%reprosum_recompute = reprosum_recompute
    if ( present(mct_usealltoall)) infodata%mct_usealltoall = mct_usealltoall
    if ( present(mct_usevector)  ) infodata%mct_usevector  = mct_usevector

    if ( present(info_debug)     ) infodata%info_debug     = info_debug
    if ( present(bfbflag)        ) infodata%bfbflag        = bfbflag
    if ( present(esmf_map_flag)  ) infodata%esmf_map_flag  = esmf_map_flag
    if ( present(dead_comps)     ) infodata%dead_comps     = dead_comps

    if ( present(atm_present)    ) infodata%atm_present    = atm_present
    if ( present(atm_prognostic) ) infodata%atm_prognostic = atm_prognostic
    if ( present(lnd_present)    ) infodata%lnd_present    = lnd_present
    if ( present(lnd_prognostic) ) infodata%lnd_prognostic = lnd_prognostic
    if ( present(rof_present)    ) infodata%rof_present    = rof_present
    if ( present(rofice_present) ) infodata%rofice_present = rofice_present
    if ( present(rof_prognostic) ) infodata%rof_prognostic = rof_prognostic
    if ( present(flood_present)  ) infodata%flood_present  = flood_present
    if ( present(ocn_present)    ) infodata%ocn_present    = ocn_present
    if ( present(ocn_prognostic) ) infodata%ocn_prognostic = ocn_prognostic
    if ( present(ocnrof_prognostic)) infodata%ocnrof_prognostic = ocnrof_prognostic
    if ( present(ice_present)    ) infodata%ice_present    = ice_present
    if ( present(ice_prognostic) ) infodata%ice_prognostic = ice_prognostic
    if ( present(iceberg_prognostic)) infodata%iceberg_prognostic = iceberg_prognostic
    if ( present(glc_present)    ) infodata%glc_present    = glc_present
    if ( present(glclnd_present) ) infodata%glclnd_present = glclnd_present
    if ( present(glcocn_present) ) infodata%glcocn_present = glcocn_present
    if ( present(glcice_present) ) infodata%glcice_present = glcice_present
    if ( present(glc_prognostic) ) infodata%glc_prognostic = glc_prognostic
    if ( present(glc_coupled_fluxes)) infodata%glc_coupled_fluxes = glc_coupled_fluxes
    if ( present(wav_present)    ) infodata%wav_present    = wav_present
    if ( present(wav_prognostic) ) infodata%wav_prognostic = wav_prognostic
    if ( present(esp_present)    ) infodata%esp_present    = esp_present
    if ( present(esp_prognostic) ) infodata%esp_prognostic = esp_prognostic
    if ( present(atm_nx)         ) infodata%atm_nx         = atm_nx
    if ( present(atm_ny)         ) infodata%atm_ny         = atm_ny
    if ( present(lnd_nx)         ) infodata%lnd_nx         = lnd_nx
    if ( present(lnd_ny)         ) infodata%lnd_ny         = lnd_ny
    if ( present(rof_nx)         ) infodata%rof_nx         = rof_nx
    if ( present(rof_ny)         ) infodata%rof_ny         = rof_ny
    if ( present(ice_nx)         ) infodata%ice_nx         = ice_nx
    if ( present(ice_ny)         ) infodata%ice_ny         = ice_ny
    if ( present(ocn_nx)         ) infodata%ocn_nx         = ocn_nx
    if ( present(ocn_ny)         ) infodata%ocn_ny         = ocn_ny
    if ( present(glc_nx)         ) infodata%glc_nx         = glc_nx
    if ( present(glc_ny)         ) infodata%glc_ny         = glc_ny
    if ( present(wav_nx)         ) infodata%wav_nx         = wav_nx
    if ( present(wav_ny)         ) infodata%wav_ny         = wav_ny

    if ( present(nextsw_cday)    ) infodata%nextsw_cday    = nextsw_cday
    if ( present(precip_fact)    ) infodata%precip_fact    = precip_fact
    if ( present(atm_phase)      ) infodata%atm_phase      = atm_phase
    if ( present(lnd_phase)      ) infodata%lnd_phase      = lnd_phase
    if ( present(ice_phase)      ) infodata%ice_phase      = ice_phase
    if ( present(ocn_phase)      ) infodata%ocn_phase      = ocn_phase
    if ( present(glc_phase)      ) infodata%glc_phase      = glc_phase
    if ( present(rof_phase)      ) infodata%rof_phase      = rof_phase
    if ( present(wav_phase)      ) infodata%wav_phase      = wav_phase
    if ( present(esp_phase)      ) infodata%esp_phase      = esp_phase
    if ( present(atm_aero)       ) infodata%atm_aero       = atm_aero
    if ( present(glc_g2lupdate)  ) infodata%glc_g2lupdate  = glc_g2lupdate
    if ( present(glc_valid_input) ) infodata%glc_valid_input = glc_valid_input
    if ( present(atm_resume) ) then
       if (associated(infodata%pause_resume)) then
          infodata%pause_resume%atm_resume(:) = atm_resume(:)
       else if (ANY(len_trim(atm_resume(:)) > 0)) then
          allocate(infodata%pause_resume)
          infodata%pause_resume%atm_resume(:) = atm_resume(:)
       end if
    end if
    if ( present(lnd_resume) ) then
       if (associated(infodata%pause_resume)) then
          infodata%pause_resume%lnd_resume(:) = lnd_resume(:)
       else if (ANY(len_trim(lnd_resume(:)) > 0)) then
          allocate(infodata%pause_resume)
          infodata%pause_resume%lnd_resume(:) = lnd_resume(:)
       end if
    end if
    if ( present(ice_resume) ) then
       if (associated(infodata%pause_resume)) then
          infodata%pause_resume%ice_resume(:) = ice_resume(:)
       else if (ANY(len_trim(ice_resume(:)) > 0)) then
          allocate(infodata%pause_resume)
          infodata%pause_resume%ice_resume(:) = ice_resume(:)
       end if
    end if
    if ( present(ocn_resume) ) then
       if (associated(infodata%pause_resume)) then
          infodata%pause_resume%ocn_resume(:) = ocn_resume(:)
       else if (ANY(len_trim(ocn_resume(:)) > 0)) then
          allocate(infodata%pause_resume)
          infodata%pause_resume%ocn_resume(:) = ocn_resume(:)
       end if
    end if
    if ( present(glc_resume) ) then
       if (associated(infodata%pause_resume)) then
          infodata%pause_resume%glc_resume(:) = glc_resume(:)
       else if (ANY(len_trim(glc_resume(:)) > 0)) then
          allocate(infodata%pause_resume)
          infodata%pause_resume%glc_resume(:) = glc_resume(:)
       end if
    end if
    if ( present(rof_resume) ) then
       if (associated(infodata%pause_resume)) then
          infodata%pause_resume%rof_resume(:) = rof_resume(:)
       else if (ANY(len_trim(rof_resume(:)) > 0)) then
          allocate(infodata%pause_resume)
          infodata%pause_resume%rof_resume(:) = rof_resume(:)
       end if
    end if
    if ( present(wav_resume) ) then
       if (associated(infodata%pause_resume)) then
          infodata%pause_resume%wav_resume(:) = wav_resume(:)
       else if (ANY(len_trim(wav_resume(:)) > 0)) then
          allocate(infodata%pause_resume)
          infodata%pause_resume%wav_resume(:) = wav_resume(:)
       end if
    end if
    if ( present(cpl_resume) ) then
       if (associated(infodata%pause_resume)) then
          infodata%pause_resume%cpl_resume = cpl_resume
       else if (len_trim(cpl_resume) > 0) then
          allocate(infodata%pause_resume)
          infodata%pause_resume%cpl_resume = cpl_resume
       end if
    end if

  END SUBROUTINE seq_infodata_PutData_explicit

#ifndef CPRPGI
  !===============================================================================
  ! !IROUTINE: seq_infodata_PutData_bytype -- Put values into infodata object
  !
  ! !DESCRIPTION:
  !
  !     Put values into the infodata object.
  !
  ! !INTERFACE: ------------------------------------------------------------------

  SUBROUTINE seq_infodata_PutData_bytype( component_firstletter, infodata,      &
       comp_present, comp_prognostic, comp_gnam,                          &
       histavg_comp, comp_phase, comp_nx, comp_ny, comp_resume)

    implicit none

    ! !INPUT/OUTPUT PARAMETERS:

    character(len=1),                 intent(IN)    :: component_firstletter
    type(seq_infodata_type),          intent(INOUT) :: infodata        ! Input CCSM structure
    logical,                optional, intent(IN)    :: comp_present    ! provide data
    logical,                optional, intent(IN)    :: comp_prognostic ! need data
    character(len=*),       optional, intent(IN)    :: comp_gnam       ! comp grid
    integer(SHR_KIND_IN),   optional, intent(IN)    :: comp_nx         ! nx,ny 2d grid size global
    integer(SHR_KIND_IN),   optional, intent(IN)    :: comp_ny         ! nx,ny 2d grid size global
    integer(SHR_KIND_IN),   optional, intent(IN)    :: comp_phase
    logical,                optional, intent(IN)    :: histavg_comp
    character(SHR_KIND_CL), optional, intent(IN)    :: comp_resume(:)

    !EOP

    !----- local -----
    character(len=*), parameter :: subname = '(seq_infodata_PutData_bytype) '

    !-------------------------------------------------------------------------------

    if (component_firstletter == 'a') then
       call seq_infodata_PutData(infodata, atm_present=comp_present,           &
            atm_prognostic=comp_prognostic, atm_gnam=comp_gnam,                &
            atm_phase=comp_phase, atm_nx=comp_nx, atm_ny=comp_ny,              &
            histavg_atm=histavg_comp, atm_resume=comp_resume)
    else if (component_firstletter == 'l') then
       call seq_infodata_PutData(infodata, lnd_present=comp_present,           &
            lnd_prognostic=comp_prognostic, lnd_gnam=comp_gnam,                &
            lnd_phase=comp_phase, lnd_nx=comp_nx, lnd_ny=comp_ny,              &
            histavg_lnd=histavg_comp, lnd_resume=comp_resume)
    else if (component_firstletter == 'i') then
       call seq_infodata_PutData(infodata, ice_present=comp_present,           &
            ice_prognostic=comp_prognostic, ice_gnam=comp_gnam,                &
            ice_phase=comp_phase, ice_nx=comp_nx, ice_ny=comp_ny,              &
            histavg_ice=histavg_comp, ice_resume=comp_resume)
    else if (component_firstletter == 'o') then
       call seq_infodata_PutData(infodata, ocn_present=comp_present,           &
            ocn_prognostic=comp_prognostic, ocn_gnam=comp_gnam,                &
            ocn_phase=comp_phase, ocn_nx=comp_nx, ocn_ny=comp_ny,              &
            histavg_ocn=histavg_comp, ocn_resume=comp_resume)
    else if (component_firstletter == 'r') then
       call seq_infodata_PutData(infodata, rof_present=comp_present,           &
            rof_prognostic=comp_prognostic, rof_gnam=comp_gnam,                &
            rof_phase=comp_phase, rof_nx=comp_nx, rof_ny=comp_ny,              &
            histavg_rof=histavg_comp, rof_resume=comp_resume)
    else if (component_firstletter == 'g') then
       call seq_infodata_PutData(infodata, glc_present=comp_present,           &
            glc_prognostic=comp_prognostic, glc_gnam=comp_gnam,                &
            glc_phase=comp_phase, glc_nx=comp_nx, glc_ny=comp_ny,              &
            histavg_glc=histavg_comp, glc_resume=comp_resume)
    else if (component_firstletter == 'w') then
       call seq_infodata_PutData(infodata, wav_present=comp_present,           &
            wav_prognostic=comp_prognostic, wav_gnam=comp_gnam,                &
            wav_phase=comp_phase, wav_nx=comp_nx, wav_ny=comp_ny,              &
            histavg_wav=histavg_comp, wav_resume=comp_resume)
    else if (component_firstletter == 'e') then
<<<<<<< HEAD
      if ((loglevel > 1) .and. seq_comm_iamroot(1)) then
        if (present(comp_gnam)) then
          write(logunit,*) trim(subname),' Note: ESP type has no gnam property'
        end if
        if (present(comp_nx)) then
          write(logunit,*) trim(subname),' Note: ESP type has no nx property'
        end if
        if (present(comp_ny)) then
          write(logunit,*) trim(subname),' Note: ESP type has no ny property'
        end if
        if (present(histavg_comp)) then
          write(logunit,*) trim(subname),' Note: ESP type has no histavg property'
        end if
        if (present(comp_resume)) then
          write(logunit,*) trim(subname),' Note: ESP type has no resume property'
        end if
     
      end if
     
      call seq_infodata_PutData(infodata, esp_present=comp_present,           &
           esp_prognostic=comp_prognostic, esp_phase=comp_phase)
=======
       if ((loglevel > 1) .and. seq_comm_iamroot(1)) then
          if (present(comp_gnam)) then
             write(logunit,*) trim(subname),' Note: ESP type has no gnam property'
          end if
          if (present(comp_nx)) then
             write(logunit,*) trim(subname),' Note: ESP type has no nx property'
          end if
          if (present(comp_ny)) then
             write(logunit,*) trim(subname),' Note: ESP type has no ny property'
          end if
          if (present(histavg_comp)) then
             write(logunit,*) trim(subname),' Note: ESP type has no histavg property'
          end if
          if (present(comp_resume)) then
             write(logunit,*) trim(subname),' Note: ESP type has no resume property'
          end if

       end if

       call seq_infodata_PutData(infodata, esp_present=comp_present,           &
            esp_prognostic=comp_prognostic, esp_phase=comp_phase)
>>>>>>> c43e0605
    else
       call shr_sys_abort( subname//": unknown component-type first letter,'"//component_firstletter//"', aborting")
    end if

  END SUBROUTINE seq_infodata_PutData_bytype
#endif
  ! ^ ifndef CPRPGI

  !===============================================================================
  !BOP ===========================================================================
  !
  ! !IROUTINE: seq_infodata_pauseresume_bcast -- Broadcast pause/resume data from root pe
  !
  ! !DESCRIPTION:
  !
  ! Broadcast the pause_resume data from an infodata across pes
  !
  ! !INTERFACE: ------------------------------------------------------------------

  subroutine seq_infodata_pauseresume_bcast(infodata, mpicom, pebcast)

    use shr_mpi_mod, only : shr_mpi_bcast

    ! !INPUT/OUTPUT PARAMETERS:

    type(seq_infodata_type),        intent(INOUT) :: infodata ! assume valid on root pe
    integer(SHR_KIND_IN),           intent(IN)    :: mpicom   ! MPI Communicator
    integer(SHR_KIND_IN), optional, intent(IN)    :: pebcast  ! pe sending

    !EOP

    !----- local -----
    integer                     :: ind
    integer(SHR_KIND_IN)        :: pebcast_local
    character(len=*), parameter :: subname = '(seq_infodata_pauseresume_bcast) '

    if (present(pebcast)) then
       pebcast_local = pebcast
    else
       pebcast_local = 0
    end if

    if (associated(infodata%pause_resume)) then
       do ind = 1, num_inst_atm
          call shr_mpi_bcast(infodata%pause_resume%atm_resume(ind), mpicom,       &
               pebcast=pebcast_local)
       end do
       do ind = 1, num_inst_lnd
          call shr_mpi_bcast(infodata%pause_resume%lnd_resume(ind), mpicom,       &
               pebcast=pebcast_local)
       end do
       do ind = 1, num_inst_ice
          call shr_mpi_bcast(infodata%pause_resume%ice_resume(ind), mpicom,       &
               pebcast=pebcast_local)
       end do
       do ind = 1, num_inst_ocn
          call shr_mpi_bcast(infodata%pause_resume%ocn_resume(ind), mpicom,       &
               pebcast=pebcast_local)
       end do
       do ind = 1, num_inst_glc
          call shr_mpi_bcast(infodata%pause_resume%glc_resume(ind), mpicom,       &
               pebcast=pebcast_local)
       end do
       do ind = 1, num_inst_rof
          call shr_mpi_bcast(infodata%pause_resume%rof_resume(ind), mpicom,       &
               pebcast=pebcast_local)
       end do
       do ind = 1, num_inst_wav
          call shr_mpi_bcast(infodata%pause_resume%wav_resume(ind), mpicom,       &
               pebcast=pebcast_local)
       end do
       call shr_mpi_bcast(infodata%pause_resume%cpl_resume,        mpicom,       &
            pebcast=pebcast_local)
    end if
  end subroutine seq_infodata_pauseresume_bcast

  !===============================================================================
  !BOP ===========================================================================
  !
  ! !IROUTINE: seq_infodata_bcast -- Broadcast an infodata from root pe
  !
  ! !DESCRIPTION:
  !
  ! Broadcast an infodata across pes
  !
  ! !INTERFACE: ------------------------------------------------------------------

  subroutine seq_infodata_bcast(infodata,mpicom)

    use shr_mpi_mod, only : shr_mpi_bcast

    implicit none

    ! !INPUT/OUTPUT PARAMETERS:

    type(seq_infodata_type), intent(INOUT) :: infodata    ! assume valid on root pe
    integer(SHR_KIND_IN),    intent(IN)    :: mpicom      ! mpi comm

    !EOP

    !----- local -----

    !-------------------------------------------------------------------------------
    ! Notes:
    !-------------------------------------------------------------------------------

    call shr_mpi_bcast(infodata%cime_model,              mpicom)
    call shr_mpi_bcast(infodata%start_type,              mpicom)
    call shr_mpi_bcast(infodata%case_desc,               mpicom)
    call shr_mpi_bcast(infodata%model_version,           mpicom)
    call shr_mpi_bcast(infodata%username,                mpicom)
    call shr_mpi_bcast(infodata%hostname,                mpicom)
    call shr_mpi_bcast(infodata%case_name,               mpicom)
    call shr_mpi_bcast(infodata%timing_dir,              mpicom)
    call shr_mpi_bcast(infodata%tchkpt_dir,              mpicom)
    call shr_mpi_bcast(infodata%aqua_planet,             mpicom)
    call shr_mpi_bcast(infodata%aqua_planet_sst,         mpicom)
    call shr_mpi_bcast(infodata%run_barriers,            mpicom)
    call shr_mpi_bcast(infodata%brnch_retain_casename,   mpicom)
    call shr_mpi_bcast(infodata%read_restart,            mpicom)
    call shr_mpi_bcast(infodata%restart_pfile,           mpicom)
    call shr_mpi_bcast(infodata%restart_file,            mpicom)
    call shr_mpi_bcast(infodata%single_column,           mpicom)
    call shr_mpi_bcast(infodata%scmlat,                  mpicom)
    call shr_mpi_bcast(infodata%scmlon,                  mpicom)
    call shr_mpi_bcast(infodata%logFilePostFix,          mpicom)
    call shr_mpi_bcast(infodata%outPathRoot,             mpicom)
    call shr_mpi_bcast(infodata%perpetual,               mpicom)
    call shr_mpi_bcast(infodata%perpetual_ymd,           mpicom)
    call shr_mpi_bcast(infodata%orb_iyear,               mpicom)
    call shr_mpi_bcast(infodata%orb_iyear_align,         mpicom)
    call shr_mpi_bcast(infodata%orb_mode,                mpicom)
    call shr_mpi_bcast(infodata%orb_eccen,               mpicom)
    call shr_mpi_bcast(infodata%orb_obliq,               mpicom)
    call shr_mpi_bcast(infodata%orb_mvelp,               mpicom)
    call shr_mpi_bcast(infodata%orb_obliqr,              mpicom)
    call shr_mpi_bcast(infodata%orb_lambm0,              mpicom)
    call shr_mpi_bcast(infodata%orb_mvelpp,              mpicom)
    call shr_mpi_bcast(infodata%wv_sat_scheme,           mpicom)
    call shr_mpi_bcast(infodata%wv_sat_transition_start, mpicom)
    call shr_mpi_bcast(infodata%wv_sat_use_tables,       mpicom)
    call shr_mpi_bcast(infodata%wv_sat_table_spacing,    mpicom)
    call shr_mpi_bcast(infodata%tfreeze_option,          mpicom)
    call shr_mpi_bcast(infodata%flux_epbal,              mpicom)
    call shr_mpi_bcast(infodata%flux_albav,              mpicom)
    call shr_mpi_bcast(infodata%flux_diurnal,            mpicom)
    call shr_mpi_bcast(infodata%coldair_outbreak_mod,            mpicom)
    call shr_mpi_bcast(infodata%flux_convergence,        mpicom)
    call shr_mpi_bcast(infodata%flux_max_iteration,      mpicom)
    call shr_mpi_bcast(infodata%gust_fac,                mpicom)
    call shr_mpi_bcast(infodata%flux_scheme,             mpicom) !+tht COARE
    call shr_mpi_bcast(infodata%alb_cosz_avg,            mpicom) !+tht albedos
    call shr_mpi_bcast(infodata%glc_renormalize_smb,     mpicom)
    call shr_mpi_bcast(infodata%wall_time_limit,         mpicom)
    call shr_mpi_bcast(infodata%force_stop_at,           mpicom)
    call shr_mpi_bcast(infodata%atm_gnam,                mpicom)
    call shr_mpi_bcast(infodata%lnd_gnam,                mpicom)
    call shr_mpi_bcast(infodata%ocn_gnam,                mpicom)
    call shr_mpi_bcast(infodata%ice_gnam,                mpicom)
    call shr_mpi_bcast(infodata%rof_gnam,                mpicom)
    call shr_mpi_bcast(infodata%glc_gnam,                mpicom)
    call shr_mpi_bcast(infodata%wav_gnam,                mpicom)
    call shr_mpi_bcast(infodata%shr_map_dopole,          mpicom)
    call shr_mpi_bcast(infodata%vect_map,                mpicom)
    call shr_mpi_bcast(infodata%aoflux_grid,             mpicom)
    call shr_mpi_bcast(infodata%cpl_decomp,              mpicom)
    call shr_mpi_bcast(infodata%cpl_seq_option,          mpicom)
    call shr_mpi_bcast(infodata%do_budgets,              mpicom)
    call shr_mpi_bcast(infodata%do_histinit,             mpicom)
    call shr_mpi_bcast(infodata%budget_inst,             mpicom)
    call shr_mpi_bcast(infodata%budget_daily,            mpicom)
    call shr_mpi_bcast(infodata%budget_month,            mpicom)
    call shr_mpi_bcast(infodata%budget_ann,              mpicom)
    call shr_mpi_bcast(infodata%budget_ltann,            mpicom)
    call shr_mpi_bcast(infodata%budget_ltend,            mpicom)
    call shr_mpi_bcast(infodata%histaux_a2x           ,  mpicom)
    call shr_mpi_bcast(infodata%histaux_a2x1hri       ,  mpicom)
    call shr_mpi_bcast(infodata%histaux_a2x1hr        ,  mpicom)
    call shr_mpi_bcast(infodata%histaux_a2x3hr        ,  mpicom)
    call shr_mpi_bcast(infodata%histaux_a2x3hrp       ,  mpicom)
    call shr_mpi_bcast(infodata%histaux_a2x24hr       ,  mpicom)
    call shr_mpi_bcast(infodata%histaux_l2x1yrg       ,  mpicom)
    call shr_mpi_bcast(infodata%histaux_l2x           ,  mpicom)
    call shr_mpi_bcast(infodata%histaux_r2x           ,  mpicom)
    call shr_mpi_bcast(infodata%histaux_double_precision,mpicom)
    call shr_mpi_bcast(infodata%histavg_atm           ,  mpicom)
    call shr_mpi_bcast(infodata%histavg_lnd           ,  mpicom)
    call shr_mpi_bcast(infodata%histavg_ocn           ,  mpicom)
    call shr_mpi_bcast(infodata%histavg_ice           ,  mpicom)
    call shr_mpi_bcast(infodata%histavg_rof           ,  mpicom)
    call shr_mpi_bcast(infodata%histavg_glc           ,  mpicom)
    call shr_mpi_bcast(infodata%histavg_wav           ,  mpicom)
    call shr_mpi_bcast(infodata%histavg_xao           ,  mpicom)
    call shr_mpi_bcast(infodata%drv_threading,           mpicom)
    call shr_mpi_bcast(infodata%eps_frac,                mpicom)
    call shr_mpi_bcast(infodata%eps_amask,               mpicom)
    call shr_mpi_bcast(infodata%eps_agrid,               mpicom)
    call shr_mpi_bcast(infodata%eps_aarea,               mpicom)
    call shr_mpi_bcast(infodata%eps_omask,               mpicom)
    call shr_mpi_bcast(infodata%eps_ogrid,               mpicom)
    call shr_mpi_bcast(infodata%eps_oarea,               mpicom)
    call shr_mpi_bcast(infodata%reprosum_use_ddpdd,      mpicom)
    call shr_mpi_bcast(infodata%reprosum_diffmax,        mpicom)
    call shr_mpi_bcast(infodata%reprosum_recompute,      mpicom)
    call shr_mpi_bcast(infodata%mct_usealltoall,         mpicom)
    call shr_mpi_bcast(infodata%mct_usevector,           mpicom)

    call shr_mpi_bcast(infodata%info_debug,              mpicom)
    call shr_mpi_bcast(infodata%bfbflag,                 mpicom)
    call shr_mpi_bcast(infodata%esmf_map_flag,           mpicom)
    call shr_mpi_bcast(infodata%dead_comps,              mpicom)

    call shr_mpi_bcast(infodata%atm_present,             mpicom)
    call shr_mpi_bcast(infodata%atm_prognostic,          mpicom)
    call shr_mpi_bcast(infodata%lnd_present,             mpicom)
    call shr_mpi_bcast(infodata%lnd_prognostic,          mpicom)
    call shr_mpi_bcast(infodata%rof_present,             mpicom)
    call shr_mpi_bcast(infodata%rofice_present,          mpicom)
    call shr_mpi_bcast(infodata%rof_prognostic,          mpicom)
    call shr_mpi_bcast(infodata%flood_present,           mpicom)
    call shr_mpi_bcast(infodata%ocn_present,             mpicom)
    call shr_mpi_bcast(infodata%ocn_prognostic,          mpicom)
    call shr_mpi_bcast(infodata%ocnrof_prognostic,       mpicom)
    call shr_mpi_bcast(infodata%ice_present,             mpicom)
    call shr_mpi_bcast(infodata%ice_prognostic,          mpicom)
    call shr_mpi_bcast(infodata%iceberg_prognostic,      mpicom)
    call shr_mpi_bcast(infodata%glc_present,             mpicom)
    call shr_mpi_bcast(infodata%glclnd_present,          mpicom)
    call shr_mpi_bcast(infodata%glcocn_present,          mpicom)
    call shr_mpi_bcast(infodata%glcice_present,          mpicom)
    call shr_mpi_bcast(infodata%glc_prognostic,          mpicom)
    call shr_mpi_bcast(infodata%glc_coupled_fluxes,      mpicom)
    call shr_mpi_bcast(infodata%wav_present,             mpicom)
    call shr_mpi_bcast(infodata%wav_prognostic,          mpicom)
    call shr_mpi_bcast(infodata%esp_present,             mpicom)
    call shr_mpi_bcast(infodata%esp_prognostic,          mpicom)

    call shr_mpi_bcast(infodata%atm_nx,                  mpicom)
    call shr_mpi_bcast(infodata%atm_ny,                  mpicom)
    call shr_mpi_bcast(infodata%lnd_nx,                  mpicom)
    call shr_mpi_bcast(infodata%lnd_ny,                  mpicom)
    call shr_mpi_bcast(infodata%rof_nx,                  mpicom)
    call shr_mpi_bcast(infodata%rof_ny,                  mpicom)
    call shr_mpi_bcast(infodata%ice_nx,                  mpicom)
    call shr_mpi_bcast(infodata%ice_ny,                  mpicom)
    call shr_mpi_bcast(infodata%ocn_nx,                  mpicom)
    call shr_mpi_bcast(infodata%ocn_ny,                  mpicom)
    call shr_mpi_bcast(infodata%glc_nx,                  mpicom)
    call shr_mpi_bcast(infodata%glc_ny,                  mpicom)
    call shr_mpi_bcast(infodata%wav_nx,                  mpicom)
    call shr_mpi_bcast(infodata%wav_ny,                  mpicom)

    call shr_mpi_bcast(infodata%nextsw_cday,             mpicom)
    call shr_mpi_bcast(infodata%precip_fact,             mpicom)
    call shr_mpi_bcast(infodata%atm_phase,               mpicom)
    call shr_mpi_bcast(infodata%lnd_phase,               mpicom)
    call shr_mpi_bcast(infodata%ice_phase,               mpicom)
    call shr_mpi_bcast(infodata%ocn_phase,               mpicom)
    call shr_mpi_bcast(infodata%glc_phase,               mpicom)
    call shr_mpi_bcast(infodata%rof_phase,               mpicom)
    call shr_mpi_bcast(infodata%wav_phase,               mpicom)
    call shr_mpi_bcast(infodata%atm_aero,                mpicom)
    call shr_mpi_bcast(infodata%glc_g2lupdate,           mpicom)
    call shr_mpi_bcast(infodata%glc_valid_input,         mpicom)
    call shr_mpi_bcast(infodata%model_doi_url,           mpicom)
    call seq_infodata_pauseresume_bcast(infodata,        mpicom)

  end subroutine seq_infodata_bcast

  !===============================================================================
  !BOP ===========================================================================
  !
  ! !IROUTINE: seq_infodata_Exchange -- Broadcast a subset of infodata between pes
  !
  ! !DESCRIPTION:
  !
  ! Broadcast a subset of infodata data between pes to support "exchange" of information
  !
  ! !INTERFACE: ------------------------------------------------------------------

  subroutine seq_infodata_Exchange(infodata,ID,type)

    use shr_mpi_mod, only : shr_mpi_bcast

    implicit none

    ! !INPUT/OUTPUT PARAMETERS:

    type(seq_infodata_type), intent(INOUT) :: infodata    ! assume valid on root pe
    integer(SHR_KIND_IN),    intent(IN)    :: ID          ! mpi comm
    character(len=*),        intent(IN)    :: type        ! type

    !EOP

    !----- local -----
    integer(SHR_KIND_IN) :: mpicom     ! mpicom
    integer(SHR_KIND_IN) :: cmppe      ! component 'root' for broadcast
    integer(SHR_KIND_IN) :: cplpe      ! coupler 'root' for broadcast
    logical :: atm2cpli,atm2cplr
    logical :: lnd2cpli,lnd2cplr
    logical :: rof2cpli,rof2cplr
    logical :: ocn2cpli,ocn2cplr
    logical :: ice2cpli,ice2cplr
    logical :: glc2cpli,glc2cplr
    logical :: wav2cpli,wav2cplr
    logical :: esp2cpli,esp2cplr
    logical :: cpl2i,cpl2r
    logical :: logset
    logical :: deads   ! local variable to hold info temporarily
    character(len=*), parameter :: subname = '(seq_infodata_Exchange) '

    !-------------------------------------------------------------------------------
    ! Notes:
    !-------------------------------------------------------------------------------

    call seq_comm_setptrs(ID, mpicom=mpicom, cmppe=cmppe, cplpe=cplpe)

    logset = .false.

    atm2cpli = .false.
    atm2cplr = .false.
    lnd2cpli = .false.
    lnd2cplr = .false.
    rof2cpli = .false.
    rof2cplr = .false.
    ocn2cpli = .false.
    ocn2cplr = .false.
    ice2cpli = .false.
    ice2cplr = .false.
    glc2cpli = .false.
    glc2cplr = .false.
    wav2cpli = .false.
    wav2cplr = .false.
    esp2cpli = .false.
    esp2cplr = .false.
    cpl2i = .false.
    cpl2r = .false.

    ! --- translate type into logicals ---

    if (trim(type) == 'atm2cpl_init') then
       atm2cpli = .true.
       atm2cplr = .true.
       logset = .true.
    endif
    if (trim(type) == 'atm2cpl_run') then
       atm2cplr = .true.
       logset = .true.
    endif

    if (trim(type) == 'lnd2cpl_init') then
       lnd2cpli = .true.
       lnd2cplr = .true.
       logset = .true.
    endif
    if (trim(type) == 'lnd2cpl_run') then
       lnd2cplr = .true.
       logset = .true.
    endif

    if (trim(type) == 'rof2cpl_init') then
       rof2cpli = .true.
       rof2cplr = .true.
       logset = .true.
    endif
    if (trim(type) == 'rof2cpl_run') then
       rof2cplr = .true.
       logset = .true.
    endif

    if (trim(type) == 'ocn2cpl_init') then
       ocn2cpli = .true.
       ocn2cplr = .true.
       logset = .true.
    endif
    if (trim(type) == 'ocn2cpl_run') then
       ocn2cplr = .true.
       logset = .true.
    endif

    if (trim(type) == 'ice2cpl_init') then
       ice2cpli = .true.
       ice2cplr = .true.
       logset = .true.
    endif
    if (trim(type) == 'ice2cpl_run') then
       ice2cplr = .true.
       logset = .true.
    endif

    if (trim(type) == 'glc2cpl_init') then
       glc2cpli = .true.
       glc2cplr = .true.
       logset = .true.
    endif
    if (trim(type) == 'glc2cpl_run') then
       glc2cplr = .true.
       logset = .true.
    endif

    if (trim(type) == 'wav2cpl_init') then
       wav2cpli = .true.
       wav2cplr = .true.
       logset = .true.
    endif
    if (trim(type) == 'wav2cpl_run') then
       wav2cplr = .true.
       logset = .true.
    endif

    if (trim(type) == 'esp2cpl_init') then
       esp2cpli = .true.
       esp2cplr = .true.
       logset = .true.
    endif
    if (trim(type) == 'esp2cpl_run') then
       esp2cplr = .true.
       logset = .true.
    endif

    if (trim(type) == 'cpl2atm_init' .or. &
         trim(type) == 'cpl2lnd_init' .or. &
         trim(type) == 'cpl2rof_init' .or. &
         trim(type) == 'cpl2ocn_init' .or. &
         trim(type) == 'cpl2glc_init' .or. &
         trim(type) == 'cpl2wav_init' .or. &
         trim(type) == 'cpl2esp_init' .or. &
         trim(type) == 'cpl2ice_init') then
       cpl2i = .true.
       cpl2r = .true.
       logset = .true.
    endif

    if (trim(type) == 'cpl2atm_run' .or. &
         trim(type) == 'cpl2lnd_run' .or. &
         trim(type) == 'cpl2rof_run' .or. &
         trim(type) == 'cpl2ocn_run' .or. &
         trim(type) == 'cpl2glc_run' .or. &
         trim(type) == 'cpl2wav_run' .or. &
         trim(type) == 'cpl2ice_run') then
       cpl2r = .true.
       logset = .true.
    endif

    ! --- make sure the type was valid ---

    if (.not. logset) then
       write(logunit,*) trim(subname),' ERROR: type invalid ',trim(type)
       call shr_sys_abort()
    endif

    ! --- now execute exchange ---

    if (atm2cpli) then
       call shr_mpi_bcast(infodata%atm_present,        mpicom, pebcast=cmppe)
       call shr_mpi_bcast(infodata%atm_prognostic,     mpicom, pebcast=cmppe)
       call shr_mpi_bcast(infodata%atm_nx,             mpicom, pebcast=cmppe)
       call shr_mpi_bcast(infodata%atm_ny,             mpicom, pebcast=cmppe)
       call shr_mpi_bcast(infodata%atm_aero,           mpicom, pebcast=cmppe)
       ! dead_comps is true if it's ever set to true
       deads = infodata%dead_comps
       call shr_mpi_bcast(deads,                       mpicom, pebcast=cmppe)
       if (deads .or. infodata%dead_comps) infodata%dead_comps = .true.
    endif

    if (lnd2cpli) then
       call shr_mpi_bcast(infodata%lnd_present,        mpicom, pebcast=cmppe)
       call shr_mpi_bcast(infodata%lnd_prognostic,     mpicom, pebcast=cmppe)
       call shr_mpi_bcast(infodata%lnd_nx,             mpicom, pebcast=cmppe)
       call shr_mpi_bcast(infodata%lnd_ny,             mpicom, pebcast=cmppe)
       ! dead_comps is true if it's ever set to true
       deads = infodata%dead_comps
       call shr_mpi_bcast(deads,                       mpicom, pebcast=cmppe)
       if (deads .or. infodata%dead_comps) infodata%dead_comps = .true.
    endif

    if (rof2cpli) then
       call shr_mpi_bcast(infodata%rof_present,        mpicom, pebcast=cmppe)
       call shr_mpi_bcast(infodata%rofice_present,     mpicom, pebcast=cmppe)
       call shr_mpi_bcast(infodata%rof_prognostic,     mpicom, pebcast=cmppe)
       call shr_mpi_bcast(infodata%rof_nx,             mpicom, pebcast=cmppe)
       call shr_mpi_bcast(infodata%rof_ny,             mpicom, pebcast=cmppe)
       call shr_mpi_bcast(infodata%flood_present,      mpicom, pebcast=cmppe)
       ! dead_comps is true if it's ever set to true
       deads = infodata%dead_comps
       call shr_mpi_bcast(deads,                       mpicom, pebcast=cmppe)
       if (deads .or. infodata%dead_comps) infodata%dead_comps = .true.
    endif

    if (ocn2cpli) then
       call shr_mpi_bcast(infodata%ocn_present,        mpicom, pebcast=cmppe)
       call shr_mpi_bcast(infodata%ocn_prognostic,     mpicom, pebcast=cmppe)
       call shr_mpi_bcast(infodata%ocnrof_prognostic,  mpicom, pebcast=cmppe)
       call shr_mpi_bcast(infodata%ocn_nx,             mpicom, pebcast=cmppe)
       call shr_mpi_bcast(infodata%ocn_ny,             mpicom, pebcast=cmppe)
       ! dead_comps is true if it's ever set to true
       deads = infodata%dead_comps
       call shr_mpi_bcast(deads,                       mpicom, pebcast=cmppe)
       if (deads .or. infodata%dead_comps) infodata%dead_comps = .true.
    endif

    if (ice2cpli) then
       call shr_mpi_bcast(infodata%ice_present,        mpicom, pebcast=cmppe)
       call shr_mpi_bcast(infodata%ice_prognostic,     mpicom, pebcast=cmppe)
       call shr_mpi_bcast(infodata%iceberg_prognostic, mpicom, pebcast=cmppe)
       call shr_mpi_bcast(infodata%ice_nx,             mpicom, pebcast=cmppe)
       call shr_mpi_bcast(infodata%ice_ny,             mpicom, pebcast=cmppe)
       ! dead_comps is true if it's ever set to true
       deads = infodata%dead_comps
       call shr_mpi_bcast(deads,                       mpicom, pebcast=cmppe)
       if (deads .or. infodata%dead_comps) infodata%dead_comps = .true.
    endif

    if (glc2cpli) then
       call shr_mpi_bcast(infodata%glc_present,        mpicom, pebcast=cmppe)
       call shr_mpi_bcast(infodata%glclnd_present,     mpicom, pebcast=cmppe)
       call shr_mpi_bcast(infodata%glcocn_present,     mpicom, pebcast=cmppe)
       call shr_mpi_bcast(infodata%glcice_present,     mpicom, pebcast=cmppe)
       call shr_mpi_bcast(infodata%glc_prognostic,     mpicom, pebcast=cmppe)
       call shr_mpi_bcast(infodata%glc_coupled_fluxes, mpicom, pebcast=cmppe)
       call shr_mpi_bcast(infodata%glc_nx,             mpicom, pebcast=cmppe)
       call shr_mpi_bcast(infodata%glc_ny,             mpicom, pebcast=cmppe)
       ! dead_comps is true if it's ever set to true
       deads = infodata%dead_comps
       call shr_mpi_bcast(deads,                       mpicom, pebcast=cmppe)
       if (deads .or. infodata%dead_comps) infodata%dead_comps = .true.
    endif

    if (wav2cpli) then
       call shr_mpi_bcast(infodata%wav_present,        mpicom, pebcast=cmppe)
       call shr_mpi_bcast(infodata%wav_prognostic,     mpicom, pebcast=cmppe)
       call shr_mpi_bcast(infodata%wav_nx,             mpicom, pebcast=cmppe)
       call shr_mpi_bcast(infodata%wav_ny,             mpicom, pebcast=cmppe)
       ! dead_comps is true if it's ever set to true
       deads = infodata%dead_comps
       call shr_mpi_bcast(deads,                       mpicom, pebcast=cmppe)
       if (deads .or. infodata%dead_comps) infodata%dead_comps = .true.
    endif

    if (esp2cpli) then
       call shr_mpi_bcast(infodata%esp_present,        mpicom, pebcast=cmppe)
       call shr_mpi_bcast(infodata%esp_prognostic,     mpicom, pebcast=cmppe)
       call seq_infodata_pauseresume_bcast(infodata,   mpicom, pebcast=cmppe)
    endif

    if (cpl2i) then
       call shr_mpi_bcast(infodata%atm_present,        mpicom, pebcast=cplpe)
       call shr_mpi_bcast(infodata%atm_prognostic,     mpicom, pebcast=cplpe)
       call shr_mpi_bcast(infodata%lnd_present,        mpicom, pebcast=cplpe)
       call shr_mpi_bcast(infodata%lnd_prognostic,     mpicom, pebcast=cplpe)
       call shr_mpi_bcast(infodata%rof_present,        mpicom, pebcast=cplpe)
       call shr_mpi_bcast(infodata%rofice_present,     mpicom, pebcast=cplpe)
       call shr_mpi_bcast(infodata%rof_prognostic,     mpicom, pebcast=cplpe)
       call shr_mpi_bcast(infodata%flood_present,      mpicom, pebcast=cplpe)
       call shr_mpi_bcast(infodata%ocn_present,        mpicom, pebcast=cplpe)
       call shr_mpi_bcast(infodata%ocn_prognostic,     mpicom, pebcast=cplpe)
       call shr_mpi_bcast(infodata%ocnrof_prognostic,  mpicom, pebcast=cplpe)
       call shr_mpi_bcast(infodata%ice_present,        mpicom, pebcast=cplpe)
       call shr_mpi_bcast(infodata%ice_prognostic,     mpicom, pebcast=cplpe)
       call shr_mpi_bcast(infodata%iceberg_prognostic, mpicom, pebcast=cplpe)
       call shr_mpi_bcast(infodata%glc_present,        mpicom, pebcast=cplpe)
       call shr_mpi_bcast(infodata%glclnd_present,     mpicom, pebcast=cplpe)
       call shr_mpi_bcast(infodata%glcocn_present,     mpicom, pebcast=cplpe)
       call shr_mpi_bcast(infodata%glcice_present,     mpicom, pebcast=cplpe)
       call shr_mpi_bcast(infodata%glc_prognostic,     mpicom, pebcast=cplpe)
       call shr_mpi_bcast(infodata%glc_coupled_fluxes, mpicom, pebcast=cplpe)
       call shr_mpi_bcast(infodata%wav_present,        mpicom, pebcast=cplpe)
       call shr_mpi_bcast(infodata%wav_prognostic,     mpicom, pebcast=cplpe)
       call shr_mpi_bcast(infodata%esp_present,        mpicom, pebcast=cplpe)
       call shr_mpi_bcast(infodata%esp_prognostic,     mpicom, pebcast=cplpe)
       call shr_mpi_bcast(infodata%dead_comps,         mpicom, pebcast=cplpe)
       call shr_mpi_bcast(infodata%atm_aero,           mpicom, pebcast=cplpe)
    endif

    ! Run-time data exchanges
    if (atm2cplr) then
       call shr_mpi_bcast(infodata%nextsw_cday,        mpicom, pebcast=cmppe)
    endif

    if (ocn2cplr) then
       call shr_mpi_bcast(infodata%precip_fact,        mpicom, pebcast=cmppe)
    endif

    if (esp2cplr) then
       call seq_infodata_pauseresume_bcast(infodata,   mpicom, pebcast=cmppe)
    endif

    if (cpl2r) then
       call shr_mpi_bcast(infodata%nextsw_cday,        mpicom, pebcast=cplpe)
       call shr_mpi_bcast(infodata%precip_fact,        mpicom, pebcast=cplpe)
       call shr_mpi_bcast(infodata%glc_g2lupdate,      mpicom, pebcast=cplpe)
       call shr_mpi_bcast(infodata%glc_valid_input,    mpicom, pebcast=cplpe)
       call seq_infodata_pauseresume_bcast(infodata,   mpicom, pebcast=cplpe)
    endif

  end subroutine seq_infodata_Exchange

  !===============================================================================
  !BOP ===========================================================================
  !
  ! !IROUTINE: seq_infodata_Check  -- Check that input InputInfo derived type is valid
  !
  ! !DESCRIPTION:
  !
  ! Check that input infodata object has reasonable values
  !
  ! !INTERFACE: ------------------------------------------------------------------

  subroutine seq_infodata_Check( infodata )

    ! !USES:

    use shr_assert_mod,   only: shr_assert_in_domain
    use shr_string_mod,   only: shr_string_listIntersect
    use shr_wv_sat_mod,   only: shr_wv_sat_get_scheme_idx, shr_wv_sat_valid_idx

    implicit none

    ! !INPUT/OUTPUT PARAMETERS:

    type(seq_infodata_type), intent(INOUT) :: infodata    ! Output CCSM structure

    !EOP

    !----- local -----
    character(len=*), parameter :: subname = '(seq_infodata_Check) '
    integer :: lastchar                        ! Last character index

    !-------------------------------------------------------------------------------
    ! Notes:
    !-------------------------------------------------------------------------------

    ! --- CIME model ------
    if ( trim(infodata%cime_model) /= 'e3sm' .and. trim(infodata%cime_model) /= 'cesm') then
       call shr_sys_abort( subname//': cime_model must be set to e3sm or cesm, aborting')
    end if

    ! --- Case name ------
    lastchar = len(infodata%case_name)
    if ( len_trim(infodata%case_name) == 0) then
       call shr_sys_abort( subname//': variable case_name must be set, aborting')
    end if
    if (infodata%case_name(lastchar:lastchar) /= ' ') then
       write(logunit,"(A,I4,A)")'ERROR: case_name must not exceed ', len(infodata%case_name)-1, &
            ' characters'
       call shr_sys_abort( subname//': variable case_name must be set, aborting')
    end if

    ! --- Restart pointer file -----
    if ( len_trim(infodata%restart_pfile) == 0 ) then
       call shr_sys_abort( subname//': restart_pfile must be set' )
    end if

    ! --- LogFile ending name -----
    if ( len_trim(infodata%logFilePostFix) == 0 ) then
       call shr_sys_abort( subname//': logFilePostFix  must be set to something not blank' )
    end if

    ! --- Output path root directory -----
    if ( len_trim(infodata%outPathRoot) == 0 ) then
       call shr_sys_abort( subname//': outPathRoot  must be set' )
    end if
    if ( index(infodata%outPathRoot,"/",back=.true.) /= &
         len_trim(infodata%outPathRoot) ) then
       call shr_sys_abort( subname//': outPathRoot must end with a slash' )
    end if

    ! --- Start-type ------
    if ((trim(infodata%start_type) /= seq_infodata_start_type_start) .and.  &
         (trim(infodata%start_type) /= seq_infodata_start_type_cont ) .and.  &
         (trim(infodata%start_type) /= seq_infodata_start_type_brnch)) then
       call shr_sys_abort(subname//': start_type invalid = '//trim(infodata%start_type))
    end if

    if ((trim(infodata%start_type) == seq_infodata_start_type_cont ) .and.  &
         (trim(infodata%case_name)  /= trim(infodata%rest_case_name))) then
       write(logunit,'(10a)') subname,' case_name =',trim(infodata%case_name),':', &
            ' rest_case_name =',trim(infodata%rest_case_name),':'
       call shr_sys_abort(subname//': invalid continue restart case name = '//trim(infodata%rest_case_name))
    endif

    if (infodata%orb_eccen  == SHR_ORB_UNDEF_REAL .or. &
         infodata%orb_obliqr == SHR_ORB_UNDEF_REAL .or. &
         infodata%orb_mvelpp == SHR_ORB_UNDEF_REAL .or. &
         infodata%orb_lambm0 == SHR_ORB_UNDEF_REAL) then
       call shr_sys_abort(subname//': orb params incorrect')
    endif

    if (.not. shr_wv_sat_valid_idx(shr_wv_sat_get_scheme_idx(trim(infodata%wv_sat_scheme)))) then
       call shr_sys_abort(subname//': "'//trim(infodata%wv_sat_scheme)//'" &
            &is not a recognized saturation vapor pressure scheme name')
    end if

    ! A transition range averaging method in CAM is only valid for:
    !
    ! -40 deg C <= T <= 0 deg C
    !
    ! shr_wv_sat_mod itself checks for values with the wrong sign, but we
    ! have to check that the range is no more than 40 deg C here. Even
    ! though this is a CAM-specific restriction, it's not really likely
    ! that any other parameterization will be dealing with mixed-phase
    ! water below 40 deg C anyway.
    call shr_assert_in_domain(infodata%wv_sat_transition_start, &
         ge=0._SHR_KIND_R8, le=40._SHR_KIND_R8, &
         varname="wv_sat_transition_start",&
         msg="Invalid transition temperature range.")

    if ((trim(infodata%aoflux_grid) /= 'ocn') .and. &
         (trim(infodata%aoflux_grid) /= 'atm') .and. &
         (trim(infodata%aoflux_grid) /= 'exch')) then
       write(logunit,'(2a)') 'ERROR aoflux_grid not supported = ',trim(infodata%aoflux_grid)
       call shr_sys_abort(subname//': aoflux_grid invalid = '//trim(infodata%aoflux_grid))
    endif

    if ((trim(infodata%vect_map) /= 'none') .and. &
         (trim(infodata%vect_map) /= 'cart3d') .and. &
         (trim(infodata%vect_map) /= 'cart3d_diag') .and. &
         (trim(infodata%vect_map) /= 'cart3d_uvw') .and. &
         (trim(infodata%vect_map) /= 'cart3d_uvw_diag')) then
       write(logunit,'(2a)') 'ERROR vect_map not supported = ',trim(infodata%vect_map)
       call shr_sys_abort(subname//': vect_map invalid = '//trim(infodata%vect_map))
    endif

  END SUBROUTINE seq_infodata_Check

  !===============================================================================
  !===============================================================================
  ! !IROUTINE: seq_infodata_print -- Print out values to log file
  !
  ! !DESCRIPTION:
  !
  !     Print derivied type out to screen.
  !
  ! !INTERFACE: ------------------------------------------------------------------

  SUBROUTINE seq_infodata_print( infodata )

    implicit none

    ! !INPUT/OUTPUT PARAMETERS:

    type(seq_infodata_type), intent(IN) :: infodata  ! Output CCSM structure

    !EOP

    !----- local -----
    integer                     :: ind
    character(len=*), parameter :: subname = '(seq_infodata_print) '
    character(len=*), parameter ::  F0A = "(2A,A)"
    character(len=*), parameter ::  F0L = "(2A,L3)"
    character(len=*), parameter ::  F0I = "(2A,I10)"
    character(len=*), parameter ::  FIA = "(2A,I5,2A)"
    character(len=*), parameter ::  F0S = "(2A,I4)"
    character(len=*), parameter ::  F0R = "(2A,g22.14)"

    !-------------------------------------------------------------------------------
    ! Notes:
    !-------------------------------------------------------------------------------

    !    if (loglevel > 0) then
    write(logunit,F0A) subname,'CIME model               = ', trim(infodata%cime_model)
    write(logunit,F0A) subname,'Start type               = ', trim(infodata%start_type)
    write(logunit,F0A) subname,'Case name                = ', trim(infodata%case_name)
    write(logunit,F0A) subname,'Case description         = ', trim(infodata%case_desc)
    write(logunit,F0A) subname,'Model version            = ', trim(infodata%model_version)
    write(logunit,F0A) subname,'Username                 = ', trim(infodata%username)
    write(logunit,F0A) subname,'Hostname                 = ', trim(infodata%hostname)
    write(logunit,F0A) subname,'Timing Dir               = ', trim(infodata%timing_dir)
    write(logunit,F0A) subname,'Timing Checkpoint Dir    = ', trim(infodata%tchkpt_dir)
    write(logunit,F0A) subname,'Restart case name        = ', trim(infodata%rest_case_name)

    write(logunit,F0L) subname,'aqua_planet mode         = ', infodata%aqua_planet
    write(logunit,F0I) subname,'aqua_planet analytic sst = ', infodata%aqua_planet_sst
    write(logunit,F0L) subname,'brnch_retain_casename    = ', infodata%brnch_retain_casename

    write(logunit,F0L) subname,'read_restart flag        = ', infodata%read_restart
    write(logunit,F0A) subname,'Restart pointer file     = ', trim(infodata%restart_pfile)
    write(logunit,F0A) subname,'Restart file (full path) = ', trim(infodata%restart_file)

    write(logunit,F0L) subname,'single_column            = ', infodata%single_column
    write(logunit,F0R) subname,'scmlat                   = ', infodata%scmlat
    write(logunit,F0R) subname,'scmlon                   = ', infodata%scmlon

    write(logunit,F0A) subname,'Log output end name      = ', trim(infodata%logFilePostFix)
    write(logunit,F0A) subname,'Output path dir          = ', trim(infodata%outPathRoot)

    write(logunit,F0L) subname,'perpetual                = ', infodata%perpetual
    write(logunit,F0I) subname,'perpetual_ymd            = ', infodata%perpetual_ymd

    write(logunit,F0A) subname,'orb_mode                 = ', trim(infodata%orb_mode)
    if (trim(infodata%orb_mode) == trim(seq_infodata_orb_fixed_parameters)) then
       write(logunit,F0R) subname,'orb_eccen                = ', infodata%orb_eccen
       write(logunit,F0R) subname,'orb_obliq                = ', infodata%orb_obliq
       write(logunit,F0R) subname,'orb_mvelp                = ', infodata%orb_mvelp
       write(logunit,F0R) subname,'orb_obliqr               = ', infodata%orb_obliqr
       write(logunit,F0R) subname,'orb_mvelpp               = ', infodata%orb_mvelpp
       write(logunit,F0R) subname,'orb_lambm0               = ', infodata%orb_lambm0
    elseif (trim(infodata%orb_mode) == trim(seq_infodata_orb_fixed_year)) then
       write(logunit,F0I) subname,'orb_iyear                = ', infodata%orb_iyear
       write(logunit,F0R) subname,'orb_eccen                = ', infodata%orb_eccen
       write(logunit,F0R) subname,'orb_obliq                = ', infodata%orb_obliq
       write(logunit,F0R) subname,'orb_mvelp                = ', infodata%orb_mvelp
       write(logunit,F0R) subname,'orb_obliqr               = ', infodata%orb_obliqr
       write(logunit,F0R) subname,'orb_mvelpp               = ', infodata%orb_mvelpp
       write(logunit,F0R) subname,'orb_lambm0               = ', infodata%orb_lambm0
    elseif (trim(infodata%orb_mode) == trim(seq_infodata_orb_variable_year)) then
       write(logunit,F0I) subname,'orb_iyear                = ', infodata%orb_iyear
       write(logunit,F0I) subname,'orb_iyear_align          = ', infodata%orb_iyear_align
<<<<<<< HEAD
     endif

       write(logunit,F0A) subname,'wv_sat_scheme            = ', trim(infodata%wv_sat_scheme)
       write(logunit,F0R) subname,'wv_sat_transition_start  = ', infodata%wv_sat_transition_start
       write(logunit,F0L) subname,'wv_sat_use_tables        = ', infodata%wv_sat_use_tables
       write(logunit,F0R) subname,'wv_sat_table_spacing     = ', infodata%wv_sat_table_spacing

       write(logunit,F0A) subname,'tfreeze_option           = ', trim(infodata%tfreeze_option)
       write(logunit,F0A) subname,'flux_epbal               = ', trim(infodata%flux_epbal)
       write(logunit,F0L) subname,'flux_albav               = ', infodata%flux_albav
       write(logunit,F0L) subname,'flux_diurnal             = ', infodata%flux_diurnal
       write(logunit,F0R) subname,'gust_fac                 = ', infodata%gust_fac
       write(logunit,F0I) subname,'flux_scheme              = ', infodata%flux_scheme  !+tht COARE
       write(logunit,F0I) subname,'alb_cosz_avg             = ', infodata%alb_cosz_avg !+tht albedos
       write(logunit,F0A) subname,'glc_renormalize_smb      = ', trim(infodata%glc_renormalize_smb)
       write(logunit,F0R) subname,'wall_time_limit          = ', infodata%wall_time_limit
       write(logunit,F0A) subname,'force_stop_at            = ', trim(infodata%force_stop_at)
       write(logunit,F0A) subname,'atm_gridname             = ', trim(infodata%atm_gnam)
       write(logunit,F0A) subname,'lnd_gridname             = ', trim(infodata%lnd_gnam)
       write(logunit,F0A) subname,'ocn_gridname             = ', trim(infodata%ocn_gnam)
       write(logunit,F0A) subname,'ice_gridname             = ', trim(infodata%ice_gnam)
       write(logunit,F0A) subname,'rof_gridname             = ', trim(infodata%rof_gnam)
       write(logunit,F0A) subname,'glc_gridname             = ', trim(infodata%glc_gnam)
       write(logunit,F0A) subname,'wav_gridname             = ', trim(infodata%wav_gnam)
       write(logunit,F0L) subname,'shr_map_dopole           = ', infodata%shr_map_dopole
       write(logunit,F0A) subname,'vect_map                 = ', trim(infodata%vect_map)
       write(logunit,F0A) subname,'aoflux_grid              = ', trim(infodata%aoflux_grid)
       write(logunit,F0A) subname,'cpl_seq_option           = ', trim(infodata%cpl_seq_option)
       write(logunit,F0S) subname,'cpl_decomp               = ', infodata%cpl_decomp
       write(logunit,F0L) subname,'do_budgets               = ', infodata%do_budgets
       write(logunit,F0L) subname,'do_histinit              = ', infodata%do_histinit
       write(logunit,F0S) subname,'budget_inst              = ', infodata%budget_inst
       write(logunit,F0S) subname,'budget_daily             = ', infodata%budget_daily
       write(logunit,F0S) subname,'budget_month             = ', infodata%budget_month
       write(logunit,F0S) subname,'budget_ann               = ', infodata%budget_ann
       write(logunit,F0S) subname,'budget_ltann             = ', infodata%budget_ltann
       write(logunit,F0S) subname,'budget_ltend             = ', infodata%budget_ltend
       write(logunit,F0L) subname,'histaux_a2x              = ', infodata%histaux_a2x
       write(logunit,F0L) subname,'histaux_a2x1hri          = ', infodata%histaux_a2x1hri
       write(logunit,F0L) subname,'histaux_a2x1hr           = ', infodata%histaux_a2x1hr
       write(logunit,F0L) subname,'histaux_a2x3hr           = ', infodata%histaux_a2x3hr
       write(logunit,F0L) subname,'histaux_a2x3hrp          = ', infodata%histaux_a2x3hrp
       write(logunit,F0L) subname,'histaux_a2x24hr          = ', infodata%histaux_a2x24hr
       write(logunit,F0L) subname,'histaux_l2x1yr           = ', infodata%histaux_l2x1yr
       write(logunit,F0L) subname,'histaux_l2x              = ', infodata%histaux_l2x
       write(logunit,F0L) subname,'histaux_r2x              = ', infodata%histaux_r2x
       write(logunit,F0L) subname,'histavg_atm              = ', infodata%histavg_atm
       write(logunit,F0L) subname,'histavg_lnd              = ', infodata%histavg_lnd
       write(logunit,F0L) subname,'histavg_ocn              = ', infodata%histavg_ocn
       write(logunit,F0L) subname,'histavg_ice              = ', infodata%histavg_ice
       write(logunit,F0L) subname,'histavg_rof              = ', infodata%histavg_rof
       write(logunit,F0L) subname,'histavg_glc              = ', infodata%histavg_glc
       write(logunit,F0L) subname,'histavg_wav              = ', infodata%histavg_wav
       write(logunit,F0L) subname,'histavg_xao              = ', infodata%histavg_xao
       write(logunit,F0L) subname,'drv_threading            = ', infodata%drv_threading

       write(logunit,F0R) subname,'eps_frac                 = ', infodata%eps_frac
       write(logunit,F0R) subname,'eps_amask                = ', infodata%eps_amask
       write(logunit,F0R) subname,'eps_agrid                = ', infodata%eps_agrid
       write(logunit,F0R) subname,'eps_aarea                = ', infodata%eps_aarea
       write(logunit,F0R) subname,'eps_omask                = ', infodata%eps_omask
       write(logunit,F0R) subname,'eps_ogrid                = ', infodata%eps_ogrid
       write(logunit,F0R) subname,'eps_oarea                = ', infodata%eps_oarea

       write(logunit,F0L) subname,'reprosum_use_ddpdd       = ', infodata%reprosum_use_ddpdd
       write(logunit,F0R) subname,'reprosum_diffmax         = ', infodata%reprosum_diffmax
       write(logunit,F0L) subname,'reprosum_recompute       = ', infodata%reprosum_recompute

       write(logunit,F0L) subname,'mct_usealltoall          = ', infodata%mct_usealltoall
       write(logunit,F0L) subname,'mct_usevector            = ', infodata%mct_usevector

       write(logunit,F0S) subname,'info_debug               = ', infodata%info_debug
       write(logunit,F0L) subname,'bfbflag                  = ', infodata%bfbflag
       write(logunit,F0L) subname,'esmf_map_flag            = ', infodata%esmf_map_flag
       write(logunit,F0L) subname,'dead_comps               = ', infodata%dead_comps
       write(logunit,F0L) subname,'run_barriers             = ', infodata%run_barriers

       write(logunit,F0L) subname,'atm_present              = ', infodata%atm_present
       write(logunit,F0L) subname,'atm_prognostic           = ', infodata%atm_prognostic
       write(logunit,F0L) subname,'lnd_present              = ', infodata%lnd_present
       write(logunit,F0L) subname,'lnd_prognostic           = ', infodata%lnd_prognostic
       write(logunit,F0L) subname,'rof_present              = ', infodata%rof_present
       write(logunit,F0L) subname,'rofice_present           = ', infodata%rofice_present
       write(logunit,F0L) subname,'rof_prognostic           = ', infodata%rof_prognostic
       write(logunit,F0L) subname,'flood_present            = ', infodata%flood_present
       write(logunit,F0L) subname,'ocn_present              = ', infodata%ocn_present
       write(logunit,F0L) subname,'ocn_prognostic           = ', infodata%ocn_prognostic
       write(logunit,F0L) subname,'ocnrof_prognostic        = ', infodata%ocnrof_prognostic
       write(logunit,F0L) subname,'ice_present              = ', infodata%ice_present
       write(logunit,F0L) subname,'ice_prognostic           = ', infodata%ice_prognostic
       write(logunit,F0L) subname,'iceberg_prognostic       = ', infodata%iceberg_prognostic
       write(logunit,F0L) subname,'glc_present              = ', infodata%glc_present
       write(logunit,F0L) subname,'glclnd_present           = ', infodata%glclnd_present
       write(logunit,F0L) subname,'glcocn_present           = ', infodata%glcocn_present
       write(logunit,F0L) subname,'glcice_present           = ', infodata%glcice_present
       write(logunit,F0L) subname,'glc_prognostic           = ', infodata%glc_prognostic
       write(logunit,F0L) subname,'glc_coupled_fluxes       = ', infodata%glc_coupled_fluxes
       write(logunit,F0L) subname,'wav_present              = ', infodata%wav_present
       write(logunit,F0L) subname,'wav_prognostic           = ', infodata%wav_prognostic
       write(logunit,F0L) subname,'esp_present              = ', infodata%esp_present
       write(logunit,F0L) subname,'esp_prognostic           = ', infodata%esp_prognostic

       write(logunit,F0I) subname,'atm_nx                   = ', infodata%atm_nx
       write(logunit,F0I) subname,'atm_ny                   = ', infodata%atm_ny
       write(logunit,F0I) subname,'lnd_nx                   = ', infodata%lnd_nx
       write(logunit,F0I) subname,'lnd_ny                   = ', infodata%lnd_ny
       write(logunit,F0I) subname,'rof_nx                   = ', infodata%rof_nx
       write(logunit,F0I) subname,'rof_ny                   = ', infodata%rof_ny
       write(logunit,F0I) subname,'ice_nx                   = ', infodata%ice_nx
       write(logunit,F0I) subname,'ice_ny                   = ', infodata%ice_ny
       write(logunit,F0I) subname,'ocn_nx                   = ', infodata%ocn_nx
       write(logunit,F0I) subname,'ocn_ny                   = ', infodata%ocn_ny
       write(logunit,F0I) subname,'glc_nx                   = ', infodata%glc_nx
       write(logunit,F0I) subname,'glc_ny                   = ', infodata%glc_ny
       write(logunit,F0I) subname,'wav_nx                   = ', infodata%wav_nx
       write(logunit,F0I) subname,'wav_ny                   = ', infodata%wav_ny

       write(logunit,F0R) subname,'nextsw_cday              = ', infodata%nextsw_cday
       write(logunit,F0R) subname,'precip_fact              = ', infodata%precip_fact
       write(logunit,F0L) subname,'atm_aero                 = ', infodata%atm_aero

       write(logunit,F0S) subname,'atm_phase                = ', infodata%atm_phase
       write(logunit,F0S) subname,'lnd_phase                = ', infodata%lnd_phase
       write(logunit,F0S) subname,'ocn_phase                = ', infodata%ocn_phase
       write(logunit,F0S) subname,'ice_phase                = ', infodata%ice_phase
       write(logunit,F0S) subname,'glc_phase                = ', infodata%glc_phase
       write(logunit,F0S) subname,'rof_phase                = ', infodata%rof_phase
       write(logunit,F0S) subname,'wav_phase                = ', infodata%wav_phase

       write(logunit,F0L) subname,'glc_g2lupdate            = ', infodata%glc_g2lupdate
       if (associated(infodata%pause_resume)) then
         do ind = 1, num_inst_atm
           if (len_trim(infodata%pause_resume%atm_resume(ind)) > 0) then
=======
    endif

    write(logunit,F0A) subname,'wv_sat_scheme            = ', trim(infodata%wv_sat_scheme)
    write(logunit,F0R) subname,'wv_sat_transition_start  = ', infodata%wv_sat_transition_start
    write(logunit,F0L) subname,'wv_sat_use_tables        = ', infodata%wv_sat_use_tables
    write(logunit,F0R) subname,'wv_sat_table_spacing     = ', infodata%wv_sat_table_spacing

    write(logunit,F0A) subname,'tfreeze_option           = ', trim(infodata%tfreeze_option)
    write(logunit,F0A) subname,'flux_epbal               = ', trim(infodata%flux_epbal)
    write(logunit,F0L) subname,'flux_albav               = ', infodata%flux_albav
    write(logunit,F0L) subname,'flux_diurnal             = ', infodata%flux_diurnal
    write(logunit,F0L) subname,'coldair_outbreak_mod            = ', infodata%coldair_outbreak_mod
    write(logunit,F0R) subname,'flux_convergence         = ', infodata%flux_convergence
    write(logunit,F0I) subname,'flux_max_iteration       = ', infodata%flux_max_iteration
    write(logunit,F0R) subname,'gust_fac                 = ', infodata%gust_fac
    write(logunit,F0I) subname,'flux_scheme              = ', infodata%flux_scheme  !+tht COARE
    write(logunit,F0I) subname,'alb_cosz_avg             = ', infodata%alb_cosz_avg !+tht albedos
    write(logunit,F0A) subname,'glc_renormalize_smb      = ', trim(infodata%glc_renormalize_smb)
    write(logunit,F0R) subname,'wall_time_limit          = ', infodata%wall_time_limit
    write(logunit,F0A) subname,'force_stop_at            = ', trim(infodata%force_stop_at)
    write(logunit,F0A) subname,'atm_gridname             = ', trim(infodata%atm_gnam)
    write(logunit,F0A) subname,'lnd_gridname             = ', trim(infodata%lnd_gnam)
    write(logunit,F0A) subname,'ocn_gridname             = ', trim(infodata%ocn_gnam)
    write(logunit,F0A) subname,'ice_gridname             = ', trim(infodata%ice_gnam)
    write(logunit,F0A) subname,'rof_gridname             = ', trim(infodata%rof_gnam)
    write(logunit,F0A) subname,'glc_gridname             = ', trim(infodata%glc_gnam)
    write(logunit,F0A) subname,'wav_gridname             = ', trim(infodata%wav_gnam)
    write(logunit,F0L) subname,'shr_map_dopole           = ', infodata%shr_map_dopole
    write(logunit,F0A) subname,'vect_map                 = ', trim(infodata%vect_map)
    write(logunit,F0A) subname,'aoflux_grid              = ', trim(infodata%aoflux_grid)
    write(logunit,F0A) subname,'cpl_seq_option           = ', trim(infodata%cpl_seq_option)
    write(logunit,F0S) subname,'cpl_decomp               = ', infodata%cpl_decomp
    write(logunit,F0L) subname,'do_budgets               = ', infodata%do_budgets
    write(logunit,F0L) subname,'do_histinit              = ', infodata%do_histinit
    write(logunit,F0S) subname,'budget_inst              = ', infodata%budget_inst
    write(logunit,F0S) subname,'budget_daily             = ', infodata%budget_daily
    write(logunit,F0S) subname,'budget_month             = ', infodata%budget_month
    write(logunit,F0S) subname,'budget_ann               = ', infodata%budget_ann
    write(logunit,F0S) subname,'budget_ltann             = ', infodata%budget_ltann
    write(logunit,F0S) subname,'budget_ltend             = ', infodata%budget_ltend
    write(logunit,F0L) subname,'histaux_a2x              = ', infodata%histaux_a2x
    write(logunit,F0L) subname,'histaux_a2x1hri          = ', infodata%histaux_a2x1hri
    write(logunit,F0L) subname,'histaux_a2x1hr           = ', infodata%histaux_a2x1hr
    write(logunit,F0L) subname,'histaux_a2x3hr           = ', infodata%histaux_a2x3hr
    write(logunit,F0L) subname,'histaux_a2x3hrp          = ', infodata%histaux_a2x3hrp
    write(logunit,F0L) subname,'histaux_a2x24hr          = ', infodata%histaux_a2x24hr
    write(logunit,F0L) subname,'histaux_l2x1yrg          = ', infodata%histaux_l2x1yrg
    write(logunit,F0L) subname,'histaux_l2x              = ', infodata%histaux_l2x
    write(logunit,F0L) subname,'histaux_r2x              = ', infodata%histaux_r2x
    write(logunit,F0L) subname,'histaux_double_precision = ', infodata%histaux_double_precision
    write(logunit,F0L) subname,'histavg_atm              = ', infodata%histavg_atm
    write(logunit,F0L) subname,'histavg_lnd              = ', infodata%histavg_lnd
    write(logunit,F0L) subname,'histavg_ocn              = ', infodata%histavg_ocn
    write(logunit,F0L) subname,'histavg_ice              = ', infodata%histavg_ice
    write(logunit,F0L) subname,'histavg_rof              = ', infodata%histavg_rof
    write(logunit,F0L) subname,'histavg_glc              = ', infodata%histavg_glc
    write(logunit,F0L) subname,'histavg_wav              = ', infodata%histavg_wav
    write(logunit,F0L) subname,'histavg_xao              = ', infodata%histavg_xao
    write(logunit,F0L) subname,'drv_threading            = ', infodata%drv_threading

    write(logunit,F0R) subname,'eps_frac                 = ', infodata%eps_frac
    write(logunit,F0R) subname,'eps_amask                = ', infodata%eps_amask
    write(logunit,F0R) subname,'eps_agrid                = ', infodata%eps_agrid
    write(logunit,F0R) subname,'eps_aarea                = ', infodata%eps_aarea
    write(logunit,F0R) subname,'eps_omask                = ', infodata%eps_omask
    write(logunit,F0R) subname,'eps_ogrid                = ', infodata%eps_ogrid
    write(logunit,F0R) subname,'eps_oarea                = ', infodata%eps_oarea

    write(logunit,F0L) subname,'reprosum_use_ddpdd       = ', infodata%reprosum_use_ddpdd
    write(logunit,F0R) subname,'reprosum_diffmax         = ', infodata%reprosum_diffmax
    write(logunit,F0L) subname,'reprosum_recompute       = ', infodata%reprosum_recompute

    write(logunit,F0L) subname,'mct_usealltoall          = ', infodata%mct_usealltoall
    write(logunit,F0L) subname,'mct_usevector            = ', infodata%mct_usevector

    write(logunit,F0S) subname,'info_debug               = ', infodata%info_debug
    write(logunit,F0L) subname,'bfbflag                  = ', infodata%bfbflag
    write(logunit,F0L) subname,'esmf_map_flag            = ', infodata%esmf_map_flag
    write(logunit,F0L) subname,'dead_comps               = ', infodata%dead_comps
    write(logunit,F0L) subname,'run_barriers             = ', infodata%run_barriers

    write(logunit,F0L) subname,'atm_present              = ', infodata%atm_present
    write(logunit,F0L) subname,'atm_prognostic           = ', infodata%atm_prognostic
    write(logunit,F0L) subname,'lnd_present              = ', infodata%lnd_present
    write(logunit,F0L) subname,'lnd_prognostic           = ', infodata%lnd_prognostic
    write(logunit,F0L) subname,'rof_present              = ', infodata%rof_present
    write(logunit,F0L) subname,'rofice_present           = ', infodata%rofice_present
    write(logunit,F0L) subname,'rof_prognostic           = ', infodata%rof_prognostic
    write(logunit,F0L) subname,'flood_present            = ', infodata%flood_present
    write(logunit,F0L) subname,'ocn_present              = ', infodata%ocn_present
    write(logunit,F0L) subname,'ocn_prognostic           = ', infodata%ocn_prognostic
    write(logunit,F0L) subname,'ocnrof_prognostic        = ', infodata%ocnrof_prognostic
    write(logunit,F0L) subname,'ice_present              = ', infodata%ice_present
    write(logunit,F0L) subname,'ice_prognostic           = ', infodata%ice_prognostic
    write(logunit,F0L) subname,'iceberg_prognostic       = ', infodata%iceberg_prognostic
    write(logunit,F0L) subname,'glc_present              = ', infodata%glc_present
    write(logunit,F0L) subname,'glclnd_present           = ', infodata%glclnd_present
    write(logunit,F0L) subname,'glcocn_present           = ', infodata%glcocn_present
    write(logunit,F0L) subname,'glcice_present           = ', infodata%glcice_present
    write(logunit,F0L) subname,'glc_prognostic           = ', infodata%glc_prognostic
    write(logunit,F0L) subname,'glc_coupled_fluxes       = ', infodata%glc_coupled_fluxes
    write(logunit,F0L) subname,'wav_present              = ', infodata%wav_present
    write(logunit,F0L) subname,'wav_prognostic           = ', infodata%wav_prognostic
    write(logunit,F0L) subname,'esp_present              = ', infodata%esp_present
    write(logunit,F0L) subname,'esp_prognostic           = ', infodata%esp_prognostic

    write(logunit,F0I) subname,'atm_nx                   = ', infodata%atm_nx
    write(logunit,F0I) subname,'atm_ny                   = ', infodata%atm_ny
    write(logunit,F0I) subname,'lnd_nx                   = ', infodata%lnd_nx
    write(logunit,F0I) subname,'lnd_ny                   = ', infodata%lnd_ny
    write(logunit,F0I) subname,'rof_nx                   = ', infodata%rof_nx
    write(logunit,F0I) subname,'rof_ny                   = ', infodata%rof_ny
    write(logunit,F0I) subname,'ice_nx                   = ', infodata%ice_nx
    write(logunit,F0I) subname,'ice_ny                   = ', infodata%ice_ny
    write(logunit,F0I) subname,'ocn_nx                   = ', infodata%ocn_nx
    write(logunit,F0I) subname,'ocn_ny                   = ', infodata%ocn_ny
    write(logunit,F0I) subname,'glc_nx                   = ', infodata%glc_nx
    write(logunit,F0I) subname,'glc_ny                   = ', infodata%glc_ny
    write(logunit,F0I) subname,'wav_nx                   = ', infodata%wav_nx
    write(logunit,F0I) subname,'wav_ny                   = ', infodata%wav_ny

    write(logunit,F0R) subname,'nextsw_cday              = ', infodata%nextsw_cday
    write(logunit,F0R) subname,'precip_fact              = ', infodata%precip_fact
    write(logunit,F0L) subname,'atm_aero                 = ', infodata%atm_aero

    write(logunit,F0S) subname,'atm_phase                = ', infodata%atm_phase
    write(logunit,F0S) subname,'lnd_phase                = ', infodata%lnd_phase
    write(logunit,F0S) subname,'ocn_phase                = ', infodata%ocn_phase
    write(logunit,F0S) subname,'ice_phase                = ', infodata%ice_phase
    write(logunit,F0S) subname,'glc_phase                = ', infodata%glc_phase
    write(logunit,F0S) subname,'rof_phase                = ', infodata%rof_phase
    write(logunit,F0S) subname,'wav_phase                = ', infodata%wav_phase

    write(logunit,F0L) subname,'glc_g2lupdate            = ', infodata%glc_g2lupdate
    if (associated(infodata%pause_resume)) then
       do ind = 1, num_inst_atm
          if (len_trim(infodata%pause_resume%atm_resume(ind)) > 0) then
>>>>>>> c43e0605
             write(logunit,FIA) subname,'atm_resume(',ind,')        = ', trim(infodata%pause_resume%atm_resume(ind))
          end if
       end do
       do ind = 1, num_inst_lnd
          if (len_trim(infodata%pause_resume%lnd_resume(ind)) > 0) then
             write(logunit,FIA) subname,'lnd_resume(',ind,')        = ', trim(infodata%pause_resume%lnd_resume(ind))
          end if
       end do
       do ind = 1, num_inst_ocn
          if (len_trim(infodata%pause_resume%ocn_resume(ind)) > 0) then
             write(logunit,FIA) subname,'ocn_resume(',ind,')        = ', trim(infodata%pause_resume%ocn_resume(ind))
          end if
       end do
       do ind = 1, num_inst_ice
          if (len_trim(infodata%pause_resume%ice_resume(ind)) > 0) then
             write(logunit,FIA) subname,'ice_resume(',ind,')        = ', trim(infodata%pause_resume%ice_resume(ind))
          end if
       end do
       do ind = 1, num_inst_glc
          if (len_trim(infodata%pause_resume%glc_resume(ind)) > 0) then
             write(logunit,FIA) subname,'glc_resume(',ind,')        = ', trim(infodata%pause_resume%glc_resume(ind))
          end if
       end do
       do ind = 1, num_inst_rof
          if (len_trim(infodata%pause_resume%rof_resume(ind)) > 0) then
             write(logunit,FIA) subname,'rof_resume(',ind,')        = ', trim(infodata%pause_resume%rof_resume(ind))
          end if
       end do
       do ind = 1, num_inst_wav
          if (len_trim(infodata%pause_resume%wav_resume(ind)) > 0) then
             write(logunit,FIA) subname,'wav_resume(',ind,')        = ', trim(infodata%pause_resume%wav_resume(ind))
          end if
       end do
       if (len_trim(infodata%pause_resume%cpl_resume) > 0) then
          write(logunit,F0A) subname,'cpl_resume               = ', trim(infodata%pause_resume%cpl_resume)
       end if
    end if
    !     endif

  END SUBROUTINE seq_infodata_print

  !===============================================================================
  !===============================================================================

END MODULE seq_infodata_mod<|MERGE_RESOLUTION|>--- conflicted
+++ resolved
@@ -18,237 +18,6 @@
 
 MODULE seq_infodata_mod
 
-<<<<<<< HEAD
-! !USES:
-
-   use shr_kind_mod, only: SHR_KIND_CS, SHR_KIND_CL, SHR_KIND_IN,             &
-                           SHR_KIND_R8, SHR_KIND_I8
-   use shr_sys_mod,  only: shr_sys_flush, shr_sys_abort, shr_sys_getenv
-   use seq_comm_mct, only: logunit, loglevel, CPLID, seq_comm_gloroot
-   use seq_comm_mct, only: seq_comm_setptrs, seq_comm_iamroot, seq_comm_iamin
-   use seq_comm_mct, only: num_inst_atm, num_inst_lnd, num_inst_rof
-   use seq_comm_mct, only: num_inst_ocn, num_inst_ice, num_inst_glc
-   use seq_comm_mct, only: num_inst_wav
-   use shr_orb_mod,  only: SHR_ORB_UNDEF_INT, SHR_ORB_UNDEF_REAL, shr_orb_params
-
-   implicit none
-
-   private  ! default private
-
-! !PUBLIC TYPES:
-
-   public :: seq_infodata_type
-
-! !PUBLIC MEMBER FUNCTIONS
-
-   public :: seq_infodata_Init            ! Initialize
-   public :: seq_infodata_Init2           ! Init after clocks initialized
-   public :: seq_infodata_GetData         ! Get values from object
-   public :: seq_infodata_PutData         ! Change values
-   public :: seq_infodata_Print           ! print current info
-   public :: seq_infodata_Exchange        ! exchange data across pes
-
-! !PUBLIC DATA MEMBERS:
-
-!EOP
-
-   ! Strings of valid start_type options
-   character(len=*), public, parameter :: seq_infodata_start_type_start = "startup"
-   character(len=*), public, parameter :: seq_infodata_start_type_cont  = "continue"
-   character(len=*), public, parameter :: seq_infodata_start_type_brnch = "branch"
-   character(len=*), public, parameter :: seq_infodata_orb_fixed_year       = 'fixed_year'
-   character(len=*), public, parameter :: seq_infodata_orb_variable_year    = 'variable_year'
-   character(len=*), public, parameter :: seq_infodata_orb_fixed_parameters = 'fixed_parameters'
-
-   ! Type to hold pause/resume signaling information
-   type seq_pause_resume_type
-      private
-      character(SHR_KIND_CL) :: atm_resume(num_inst_atm) = ' ' ! atm resume file
-      character(SHR_KIND_CL) :: lnd_resume(num_inst_lnd) = ' ' ! lnd resume file
-      character(SHR_KIND_CL) :: ice_resume(num_inst_ice) = ' ' ! ice resume file
-      character(SHR_KIND_CL) :: ocn_resume(num_inst_ocn) = ' ' ! ocn resume file
-      character(SHR_KIND_CL) :: glc_resume(num_inst_glc) = ' ' ! glc resume file
-      character(SHR_KIND_CL) :: rof_resume(num_inst_rof) = ' ' ! rof resume file
-      character(SHR_KIND_CL) :: wav_resume(num_inst_wav) = ' ' ! wav resume file
-      character(SHR_KIND_CL) :: cpl_resume = ' '               ! cpl resume file
-   end type seq_pause_resume_type
-
-   ! InputInfo derived type
-
-   type seq_infodata_type
-      private     ! This type is opaque
-
-      !--- set via namelist and held fixed ----
-      character(SHR_KIND_CS)  :: cime_model      ! acme or cesm
-      character(SHR_KIND_CL)  :: start_type      ! Type of startup
-      character(SHR_KIND_CL)  :: case_name       ! Short case identification
-      character(SHR_KIND_CL)  :: case_desc       ! Long description of this case
-      character(SHR_KIND_CL)  :: model_version   ! Model version
-      character(SHR_KIND_CS)  :: username        ! Current user
-      character(SHR_KIND_CS)  :: hostname        ! Current machine
-      character(SHR_KIND_CL)  :: timing_dir      ! Dir for timing files
-      character(SHR_KIND_CL)  :: tchkpt_dir      ! Dir for timing checkpoint files
-      logical                 :: aqua_planet     ! No ice/lnd, analytic ocn, perpetual time
-      integer(SHR_KIND_IN)    :: aqua_planet_sst ! aqua planet analytic sst type
-      logical                 :: run_barriers    ! barrier component run calls
-      logical                 :: brnch_retain_casename   ! If branch and can use same casename
-      logical                 :: read_restart    ! read the restart file, based on start_type
-      character(SHR_KIND_CL)  :: restart_pfile   ! Restart pointer file
-      character(SHR_KIND_CL)  :: restart_file    ! Full archive path to restart file
-      logical                 :: single_column   ! single column mode
-      real (SHR_KIND_R8)      :: scmlat          ! single column lat
-      real (SHR_KIND_R8)      :: scmlon          ! single column lon
-      character(SHR_KIND_CS)  :: logFilePostFix  ! postfix for output log files
-      character(SHR_KIND_CL)  :: outPathRoot     ! root for output log files
-      logical                 :: perpetual       ! perpetual flag
-      integer(SHR_KIND_IN)    :: perpetual_ymd   ! perpetual date
-      integer(SHR_KIND_IN)    :: orb_iyear       ! orbital year
-      integer(SHR_KIND_IN)    :: orb_iyear_align ! model year associated with orb year
-      character(SHR_KIND_CL)  :: orb_mode        ! orbital mode
-      real(SHR_KIND_R8)       :: orb_eccen       ! See shr_orb_mod
-      real(SHR_KIND_R8)       :: orb_obliq       ! See shr_orb_mod
-      real(SHR_KIND_R8)       :: orb_mvelp       ! See shr_orb_mod
-      real(SHR_KIND_R8)       :: orb_obliqr      ! See shr_orb_mod
-      real(SHR_KIND_R8)       :: orb_lambm0      ! See shr_orb_mod
-      real(SHR_KIND_R8)       :: orb_mvelpp      ! See shr_orb_mod
-      character(SHR_KIND_CS)  :: wv_sat_scheme   ! Water vapor saturation pressure scheme
-      real(SHR_KIND_R8)       :: wv_sat_transition_start ! Saturation transition range
-      logical                 :: wv_sat_use_tables   ! Saturation pressure lookup tables
-      real(SHR_KIND_R8)       :: wv_sat_table_spacing! Saturation pressure table resolution
-      character(SHR_KIND_CS)  :: tfreeze_option  ! Freezing point calculation
-      character(SHR_KIND_CL)  :: flux_epbal      ! selects E,P,R adjustment technique
-      logical                 :: flux_albav      ! T => no diurnal cycle in ocn albedos
-      logical                 :: flux_diurnal    ! T => diurnal cycle in atm/ocn fluxes
-      real(SHR_KIND_R8)       :: gust_fac        ! wind gustiness factor
-      integer                 :: flux_scheme     !+tht option for COARE flux computation (=0,1,2)
-      logical                 :: alb_cosz_avg    !+tht T=>use time-step average cosz for albedo computation
-      character(SHR_KIND_CL)  :: glc_renormalize_smb ! Whether to renormalize smb sent from lnd -> glc
-      real(SHR_KIND_R8)       :: wall_time_limit ! force stop time limit (hours)
-      character(SHR_KIND_CS)  :: force_stop_at   ! when to force a stop (month, day, etc)
-      character(SHR_KIND_CL)  :: atm_gnam        ! atm grid
-      character(SHR_KIND_CL)  :: lnd_gnam        ! lnd grid
-      character(SHR_KIND_CL)  :: ocn_gnam        ! ocn grid
-      character(SHR_KIND_CL)  :: ice_gnam        ! ice grid
-      character(SHR_KIND_CL)  :: rof_gnam        ! rof grid
-      character(SHR_KIND_CL)  :: glc_gnam        ! glc grid
-      character(SHR_KIND_CL)  :: wav_gnam        ! wav grid
-      logical                 :: shr_map_dopole  ! pole corrections in shr_map_mod
-      character(SHR_KIND_CL)  :: vect_map        ! vector mapping option, none, cart3d, cart3d_diag, cart3d_uvw, cart3d_uvw_diag
-      character(SHR_KIND_CS)  :: aoflux_grid     ! grid for atm ocn flux calc
-      integer                 :: cpl_decomp      ! coupler decomp
-      character(SHR_KIND_CL)  :: cpl_seq_option  ! coupler sequencing option
-
-      logical                 :: do_budgets      ! do heat/water budgets diagnostics
-      logical                 :: do_histinit     ! write out initial history file
-      integer                 :: budget_inst     ! instantaneous budget level
-      integer                 :: budget_daily    ! daily budget level
-      integer                 :: budget_month    ! monthly budget level
-      integer                 :: budget_ann      ! annual budget level
-      integer                 :: budget_ltann    ! long term budget level written at end of year
-      integer                 :: budget_ltend    ! long term budget level written at end of run
-      logical                 :: drv_threading   ! is threading control in driver turned on
-      logical                 :: histaux_a2x     ! cpl writes aux hist files: a2x every c2a comm
-      logical                 :: histaux_a2x1hri ! cpl writes aux hist files: a2x 1hr instaneous values
-      logical                 :: histaux_a2x1hr  ! cpl writes aux hist files: a2x 1hr
-      logical                 :: histaux_a2x3hr  ! cpl writes aux hist files: a2x 3hr states
-      logical                 :: histaux_a2x3hrp ! cpl writes aux hist files: a2x 3hr precip
-      logical                 :: histaux_a2x24hr ! cpl writes aux hist files: a2x daily all
-      logical                 :: histaux_l2x1yr  ! cpl writes aux hist files: l2x annual all
-      logical                 :: histaux_l2x     ! cpl writes aux hist files: l2x every c2l comm
-      logical                 :: histaux_r2x     ! cpl writes aux hist files: r2x every c2o comm
-      logical                 :: histavg_atm     ! cpl writes atm fields in average history file
-      logical                 :: histavg_lnd     ! cpl writes lnd fields in average history file
-      logical                 :: histavg_ocn     ! cpl writes ocn fields in average history file
-      logical                 :: histavg_ice     ! cpl writes ice fields in average history file
-      logical                 :: histavg_rof     ! cpl writes rof fields in average history file
-      logical                 :: histavg_glc     ! cpl writes glc fields in average history file
-      logical                 :: histavg_wav     ! cpl writes wav fields in average history file
-      logical                 :: histavg_xao     ! cpl writes flux xao fields in average history file
-      real(SHR_KIND_R8)       :: eps_frac        ! fraction error tolerance
-      real(SHR_KIND_R8)       :: eps_amask       ! atm mask error tolerance
-      real(SHR_KIND_R8)       :: eps_agrid       ! atm grid error tolerance
-      real(SHR_KIND_R8)       :: eps_aarea       ! atm area error tolerance
-      real(SHR_KIND_R8)       :: eps_omask       ! ocn mask error tolerance
-      real(SHR_KIND_R8)       :: eps_ogrid       ! ocn grid error tolerance
-      real(SHR_KIND_R8)       :: eps_oarea       ! ocn area error tolerance
-      logical                 :: mct_usealltoall ! flag for mct alltoall
-      logical                 :: mct_usevector   ! flag for mct vector
-
-      logical                 :: reprosum_use_ddpdd  ! use ddpdd algorithm
-      real(SHR_KIND_R8)       :: reprosum_diffmax    ! maximum difference tolerance
-      logical                 :: reprosum_recompute  ! recompute reprosum with nonscalable algorithm
-                                                     ! if reprosum_diffmax is exceeded
-
-      !--- set via namelist and may be time varying ---
-      integer(SHR_KIND_IN)    :: info_debug      ! debug level
-      logical                 :: bfbflag         ! turn on bfb option
-      logical                 :: esmf_map_flag   ! do we use esmf mapping
-
-      !--- set via components and held fixed ---
-      logical                 :: atm_present     ! does component model exist
-      logical                 :: atm_prognostic  ! does component model need input data from driver
-      logical                 :: lnd_present     ! does component model exist
-      logical                 :: lnd_prognostic  ! does component model need input data from driver
-      logical                 :: rof_present     ! does rof component exist
-      logical                 :: rofice_present  ! does rof have iceberg coupling on
-      logical                 :: rof_prognostic  ! does rof component need input data
-      logical                 :: flood_present   ! does rof have flooding on
-      logical                 :: ocn_present     ! does component model exist
-      logical                 :: ocn_prognostic  ! does component model need input data from driver
-      logical                 :: ocnrof_prognostic ! does component need rof data
-      logical                 :: ice_present     ! does component model exist
-      logical                 :: ice_prognostic  ! does component model need input data from driver
-      logical                 :: iceberg_prognostic ! does the ice model support icebergs
-      logical                 :: glc_present     ! does component model exist
-      logical                 :: glclnd_present  ! does glc have land coupling fields on
-      logical                 :: glcocn_present  ! does glc have ocean runoff on
-      logical                 :: glcice_present  ! does glc have iceberg coupling on
-      logical                 :: glc_prognostic  ! does component model need input data from driver
-      logical                 :: glc_coupled_fluxes ! does glc send fluxes to other components (only relevant if glc_present is .true.)
-      logical                 :: wav_present     ! does component model exist
-      logical                 :: wav_prognostic  ! does component model need input data from driver
-      logical                 :: esp_present     ! does component model exist
-      logical                 :: esp_prognostic  ! does component model need input data from driver
-      logical                 :: dead_comps      ! do we have dead models
-      integer(SHR_KIND_IN)    :: atm_nx          ! nx, ny of "2d" grid
-      integer(SHR_KIND_IN)    :: atm_ny          ! nx, ny of "2d" grid
-      integer(SHR_KIND_IN)    :: lnd_nx          ! nx, ny of "2d" grid
-      integer(SHR_KIND_IN)    :: lnd_ny          ! nx, ny of "2d" grid
-      integer(SHR_KIND_IN)    :: ice_nx          ! nx, ny of "2d" grid
-      integer(SHR_KIND_IN)    :: ice_ny          ! nx, ny of "2d" grid
-      integer(SHR_KIND_IN)    :: ocn_nx          ! nx, ny of "2d" grid
-      integer(SHR_KIND_IN)    :: ocn_ny          ! nx, ny of "2d" grid
-      integer(SHR_KIND_IN)    :: rof_nx          ! nx, ny of "2d" grid
-      integer(SHR_KIND_IN)    :: rof_ny          ! nx, ny of "2d" grid
-      integer(SHR_KIND_IN)    :: glc_nx          ! nx, ny of "2d" grid
-      integer(SHR_KIND_IN)    :: glc_ny          ! nx, ny of "2d" grid
-      integer(SHR_KIND_IN)    :: wav_nx          ! nx, ny of "2d" grid
-      integer(SHR_KIND_IN)    :: wav_ny          ! nx, ny of "2d" grid
-
-      !--- set via components and may be time varying ---
-      real(SHR_KIND_R8)       :: nextsw_cday     ! calendar of next atm shortwave
-      real(SHR_KIND_R8)       :: precip_fact     ! precip factor
-      integer(SHR_KIND_IN)    :: atm_phase       ! atm phase
-      integer(SHR_KIND_IN)    :: lnd_phase       ! lnd phase
-      integer(SHR_KIND_IN)    :: ice_phase       ! ice phase
-      integer(SHR_KIND_IN)    :: ocn_phase       ! ocn phase
-      integer(SHR_KIND_IN)    :: glc_phase       ! glc phase
-      integer(SHR_KIND_IN)    :: rof_phase       ! rof phase
-      integer(SHR_KIND_IN)    :: wav_phase       ! wav phase
-      integer(SHR_KIND_IN)    :: esp_phase       ! esp phase
-      logical                 :: atm_aero        ! atmosphere aerosols
-      logical                 :: glc_g2lupdate   ! update glc2lnd fields in lnd model
-      type(seq_pause_resume_type), pointer :: pause_resume => NULL()
-      real(shr_kind_r8) :: max_cplstep_time  ! abort if cplstep time exceeds this value
-      !--- set from restart file ---
-      character(SHR_KIND_CL)  :: rest_case_name  ! Short case identification
-      !--- set by driver and may be time varying
-      logical                 :: glc_valid_input  ! is valid accumulated data being sent to prognostic glc
-   end type seq_infodata_type
-
-   ! --- public interfaces --------------------------------------------------------
-   interface seq_infodata_GetData
-=======
   ! !USES:
 
   use shr_kind_mod, only: SHR_KIND_CS, SHR_KIND_CL, SHR_KIND_IN,             &
@@ -483,7 +252,6 @@
 
   ! --- public interfaces --------------------------------------------------------
   interface seq_infodata_GetData
->>>>>>> c43e0605
      module procedure seq_infodata_GetData_explicit
 #ifndef CPRPGI
      module procedure seq_infodata_GetData_bytype
@@ -663,15 +431,10 @@
          brnch_retain_casename, info_debug, bfbflag,       &
          restart_pfile, restart_file, run_barriers,        &
          single_column, scmlat, force_stop_at,             &
-<<<<<<< HEAD
-         scmlon, logFilePostFix, outPathRoot, flux_diurnal, gust_fac,&
-        flux_scheme, alb_cosz_avg,                        & !+tht options for COARE fluxes and avg cosz albedos
-=======
          scmlon, logFilePostFix, outPathRoot, flux_diurnal,&
          flux_scheme, alb_cosz_avg,                        & !+tht options for COARE fluxes and avg cosz albedos
          coldair_outbreak_mod, &
          flux_convergence, flux_max_iteration, gust_fac   ,&
->>>>>>> c43e0605
          perpetual, perpetual_ymd, flux_epbal, flux_albav, &
          orb_iyear_align, orb_mode, wall_time_limit,       &
          orb_iyear, orb_obliq, orb_eccen, orb_mvelp,       &
@@ -1165,220 +928,6 @@
     !----- local -----
     integer :: mpicom             ! MPI communicator
 
-<<<<<<< HEAD
-SUBROUTINE seq_infodata_GetData_explicit( infodata, cime_model, case_name, case_desc, timing_dir,  &
-           model_version, username, hostname, rest_case_name, tchkpt_dir,     &
-           start_type, restart_pfile, restart_file, perpetual, perpetual_ymd, &
-           aqua_planet,aqua_planet_sst, brnch_retain_casename, &
-           single_column, scmlat,scmlon,logFilePostFix, outPathRoot,          &
-           atm_present, atm_prognostic, lnd_present, lnd_prognostic, rof_prognostic, &
-           rof_present, ocn_present, ocn_prognostic, ocnrof_prognostic,       &
-           ice_present, ice_prognostic, glc_present, glc_prognostic,          &
-           glc_coupled_fluxes,                                                &
-           flood_present, wav_present, wav_prognostic, rofice_present,        &
-           glclnd_present, glcocn_present, glcice_present, iceberg_prognostic,&
-           esp_present, esp_prognostic,                                       &
-           bfbflag, lnd_gnam, cpl_decomp, cpl_seq_option,                     &
-           ice_gnam, rof_gnam, glc_gnam, wav_gnam,                            &
-           atm_gnam, ocn_gnam, info_debug, dead_comps, read_restart,          &
-           shr_map_dopole, vect_map, aoflux_grid, flux_epbalfact,             &
-           nextsw_cday, precip_fact, flux_epbal, flux_albav,                  &
-           glc_g2lupdate, atm_aero, run_barriers, esmf_map_flag,              &
-           do_budgets, do_histinit, drv_threading, flux_diurnal, gust_fac,    &
-           flux_scheme, alb_cosz_avg,                                         &!+tht: COARE option (=1), albedo avg (=T)
-           budget_inst, budget_daily, budget_month, wall_time_limit,          &
-           budget_ann, budget_ltann, budget_ltend , force_stop_at,            &
-           histaux_a2x    , histaux_a2x1hri, histaux_a2x1hr,                  &
-           histaux_a2x3hr, histaux_a2x3hrp , histaux_l2x1yr,                  &
-           histaux_a2x24hr, histaux_l2x   , histaux_r2x     , orb_obliq,      &
-           histavg_atm, histavg_lnd, histavg_ocn, histavg_ice,                &
-           histavg_rof, histavg_glc, histavg_wav, histavg_xao,                &
-           orb_iyear, orb_iyear_align, orb_mode, orb_mvelp,        &
-           orb_eccen, orb_obliqr, orb_lambm0, orb_mvelpp, wv_sat_scheme,      &
-           wv_sat_transition_start, wv_sat_use_tables, wv_sat_table_spacing,  &
-           tfreeze_option, glc_renormalize_smb,                               &
-           glc_phase, rof_phase, atm_phase, lnd_phase, ocn_phase, ice_phase,  &
-           wav_phase, esp_phase, wav_nx, wav_ny, atm_nx, atm_ny,              &
-           lnd_nx, lnd_ny, rof_nx, rof_ny, ice_nx, ice_ny, ocn_nx, ocn_ny,    &
-           glc_nx, glc_ny, eps_frac, eps_amask,                               &
-           eps_agrid, eps_aarea, eps_omask, eps_ogrid, eps_oarea,             &
-           reprosum_use_ddpdd, reprosum_diffmax, reprosum_recompute,          &
-           atm_resume, lnd_resume, ocn_resume, ice_resume,                    &
-           glc_resume, rof_resume, wav_resume, cpl_resume,                    &
-           mct_usealltoall, mct_usevector, max_cplstep_time, glc_valid_input)
-
-
-   implicit none
-
-! !INPUT/OUTPUT PARAMETERS:
-
-   type(seq_infodata_type),          intent(IN)  :: infodata                ! Input CCSM structure
-   character(len=*),       optional, intent(OUT) :: cime_model              ! CIME model (acme or cesm)
-   character(len=*),       optional, intent(OUT) :: start_type              ! Start type
-   character(len=*),       optional, intent(OUT) :: case_name               ! Short case identification
-   character(len=*),       optional, intent(OUT) :: case_desc               ! Long case description
-   character(len=*),       optional, intent(OUT) :: model_version           ! Model version
-   character(len=*),       optional, intent(OUT) :: username                ! Username
-   character(len=*),       optional, intent(OUT) :: hostname                ! Hostname
-   character(len=*),       optional, intent(OUT) :: rest_case_name          ! restart casename
-   character(len=*),       optional, intent(OUT) :: timing_dir              ! timing dir name
-   character(len=*),       optional, intent(OUT) :: tchkpt_dir              ! timing checkpoint dir name
-   logical,                optional, intent(OUT) :: aqua_planet             ! aqua_planet mode
-   integer(SHR_KIND_IN),   optional, intent(OUT) :: aqua_planet_sst         ! aqua_planet sst_type
-   logical,                optional, intent(OUT) :: run_barriers            ! barrier component run calls
-   logical,                optional, intent(OUT) :: brnch_retain_casename
-   logical,                optional, intent(OUT) :: read_restart            ! read restart flag
-   character(len=*),       optional, intent(OUT) :: restart_pfile           ! Restart pointer file
-   character(len=*),       optional, intent(OUT) :: restart_file            ! Restart file pathname
-   logical,                optional, intent(OUT) :: single_column
-   real (SHR_KIND_R8),     optional, intent(OUT) :: scmlat
-   real (SHR_KIND_R8),     optional, intent(OUT) :: scmlon
-   character(len=*),       optional, intent(OUT) :: logFilePostFix          ! output log file postfix
-   character(len=*),       optional, intent(OUT) :: outPathRoot             ! output file root
-   logical,                optional, intent(OUT) :: perpetual               ! If this is perpetual
-   integer,                optional, intent(OUT) :: perpetual_ymd           ! If perpetual, date
-   character(len=*),       optional, intent(OUT) :: orb_mode                ! orbital mode
-   integer,                optional, intent(OUT) :: orb_iyear               ! orbital year
-   integer,                optional, intent(OUT) :: orb_iyear_align         ! orbital year model year align
-   real(SHR_KIND_R8),      optional, intent(OUT) :: orb_eccen               ! See shr_orb_mod
-   real(SHR_KIND_R8),      optional, intent(OUT) :: orb_obliqr              ! See shr_orb_mod
-   real(SHR_KIND_R8),      optional, intent(OUT) :: orb_obliq               ! See shr_orb_mod
-   real(SHR_KIND_R8),      optional, intent(OUT) :: orb_lambm0              ! See shr_orb_mod
-   real(SHR_KIND_R8),      optional, intent(OUT) :: orb_mvelpp              ! See shr_orb_mod
-   real(SHR_KIND_R8),      optional, intent(OUT) :: orb_mvelp               ! See shr_orb_mod
-   character(len=*),       optional, intent(OUT) :: wv_sat_scheme           ! Water vapor saturation pressure scheme
-   real(SHR_KIND_R8),      optional, intent(OUT) :: wv_sat_transition_start ! Saturation transition range
-   logical,                optional, intent(OUT) :: wv_sat_use_tables       ! Saturation pressure lookup tables
-   real(SHR_KIND_R8),      optional, intent(OUT) :: wv_sat_table_spacing    ! Saturation pressure table resolution
-   character(len=*),       optional, intent(OUT) :: tfreeze_option          ! Freezing point of salt water
-   character(len=*),       optional, intent(OUT) :: flux_epbal              ! selects E,P,R adjustment technique
-   logical,                optional, intent(OUT) :: flux_albav              ! T => no diurnal cycle in ocn albedos
-   logical,                optional, intent(OUT) :: flux_diurnal            ! T => diurnal cycle in atm/ocn flux
-   real(SHR_KIND_R8),      optional, intent(OUT) :: gust_fac                ! wind gustiness factor
-   integer          ,      optional, intent(OUT) :: flux_scheme             !+tht COARE option (=1)
-   logical          ,      optional, intent(OUT) :: alb_cosz_avg            !+tht albedo avg option (=T)
-   character(len=*),       optional, intent(OUT) :: glc_renormalize_smb     ! Whether to renormalize smb sent from lnd -> glc
-   real(SHR_KIND_R8),      optional, intent(OUT) :: wall_time_limit         ! force stop wall time (hours)
-   character(len=*),       optional, intent(OUT) :: force_stop_at           ! force stop at next (month, day, etc)
-   character(len=*),       optional, intent(OUT) :: atm_gnam                ! atm grid
-   character(len=*),       optional, intent(OUT) :: lnd_gnam                ! lnd grid
-   character(len=*),       optional, intent(OUT) :: ocn_gnam                ! ocn grid
-   character(len=*),       optional, intent(OUT) :: ice_gnam                ! ice grid
-   character(len=*),       optional, intent(OUT) :: rof_gnam                ! rof grid
-   character(len=*),       optional, intent(OUT) :: glc_gnam                ! glc grid
-   character(len=*),       optional, intent(OUT) :: wav_gnam                ! wav grid
-   logical,                optional, intent(OUT) :: shr_map_dopole          ! pole corrections in shr_map_mod
-   character(len=*),       optional, intent(OUT) :: vect_map                ! vector mapping option
-   character(len=*),       optional, intent(OUT) :: aoflux_grid             ! grid for atm ocn flux calc
-   integer,                optional, intent(OUT) :: cpl_decomp              ! coupler decomp
-   character(len=*),       optional, intent(OUT) :: cpl_seq_option          ! coupler sequencing option
-   logical,                optional, intent(OUT) :: do_budgets              ! heat/water budgets
-   logical,                optional, intent(OUT) :: do_histinit             ! initial history file
-   integer,                optional, intent(OUT) :: budget_inst             ! inst budget
-   integer,                optional, intent(OUT) :: budget_daily            ! daily budget
-   integer,                optional, intent(OUT) :: budget_month            ! month budget
-   integer,                optional, intent(OUT) :: budget_ann              ! ann budget
-   integer,                optional, intent(OUT) :: budget_ltann            ! ltann budget
-   integer,                optional, intent(OUT) :: budget_ltend            ! ltend budget
-   logical,                optional, intent(OUT) :: histaux_a2x
-   logical,                optional, intent(OUT) :: histaux_a2x1hri
-   logical,                optional, intent(OUT) :: histaux_a2x1hr
-   logical,                optional, intent(OUT) :: histaux_a2x3hr
-   logical,                optional, intent(OUT) :: histaux_a2x3hrp
-   logical,                optional, intent(OUT) :: histaux_a2x24hr
-   logical,                optional, intent(OUT) :: histaux_l2x1yr
-   logical,                optional, intent(OUT) :: histaux_l2x
-   logical,                optional, intent(OUT) :: histaux_r2x
-   logical,                optional, intent(OUT) :: histavg_atm
-   logical,                optional, intent(OUT) :: histavg_lnd
-   logical,                optional, intent(OUT) :: histavg_ocn
-   logical,                optional, intent(OUT) :: histavg_ice
-   logical,                optional, intent(OUT) :: histavg_rof
-   logical,                optional, intent(OUT) :: histavg_glc
-   logical,                optional, intent(OUT) :: histavg_wav
-   logical,                optional, intent(OUT) :: histavg_xao
-   logical,                optional, intent(OUT) :: drv_threading           ! driver threading control flag
-   real(SHR_KIND_R8),      optional, intent(OUT) :: eps_frac                ! fraction error tolerance
-   real(SHR_KIND_R8),      optional, intent(OUT) :: eps_amask               ! atm mask error tolerance
-   real(SHR_KIND_R8),      optional, intent(OUT) :: eps_agrid               ! atm grid error tolerance
-   real(SHR_KIND_R8),      optional, intent(OUT) :: eps_aarea               ! atm area error tolerance
-   real(SHR_KIND_R8),      optional, intent(OUT) :: eps_omask               ! ocn mask error tolerance
-   real(SHR_KIND_R8),      optional, intent(OUT) :: eps_ogrid               ! ocn grid error tolerance
-   real(SHR_KIND_R8),      optional, intent(OUT) :: eps_oarea               ! ocn area error tolerance
-   logical,                optional, intent(OUT) :: reprosum_use_ddpdd      ! use ddpdd algorithm
-   real(SHR_KIND_R8),      optional, intent(OUT) :: reprosum_diffmax        ! maximum difference tolerance
-   logical,                optional, intent(OUT) :: reprosum_recompute      ! recompute if tolerance exceeded
-   logical,                optional, intent(OUT) :: mct_usealltoall         ! flag for mct alltoall
-   logical,                optional, intent(OUT) :: mct_usevector           ! flag for mct vector
-
-   integer(SHR_KIND_IN),   optional, intent(OUT) :: info_debug
-   logical,                optional, intent(OUT) :: bfbflag
-   logical,                optional, intent(OUT) :: esmf_map_flag
-   logical,                optional, intent(OUT) :: dead_comps              ! do we have dead models
-
-   logical,                optional, intent(OUT) :: atm_present             ! provide data
-   logical,                optional, intent(OUT) :: atm_prognostic          ! need data
-   logical,                optional, intent(OUT) :: lnd_present
-   logical,                optional, intent(OUT) :: lnd_prognostic
-   logical,                optional, intent(OUT) :: rof_present
-   logical,                optional, intent(OUT) :: rofice_present
-   logical,                optional, intent(OUT) :: rof_prognostic
-   logical,                optional, intent(OUT) :: flood_present
-   logical,                optional, intent(OUT) :: ocn_present
-   logical,                optional, intent(OUT) :: ocn_prognostic
-   logical,                optional, intent(OUT) :: ocnrof_prognostic
-   logical,                optional, intent(OUT) :: ice_present
-   logical,                optional, intent(OUT) :: ice_prognostic
-   logical,                optional, intent(OUT) :: iceberg_prognostic
-   logical,                optional, intent(OUT) :: glc_present
-   logical,                optional, intent(OUT) :: glclnd_present
-   logical,                optional, intent(OUT) :: glcocn_present
-   logical,                optional, intent(OUT) :: glcice_present
-   logical,                optional, intent(OUT) :: glc_prognostic
-   logical,                optional, intent(OUT) :: glc_coupled_fluxes
-   logical,                optional, intent(OUT) :: wav_present
-   logical,                optional, intent(OUT) :: wav_prognostic
-   logical,                optional, intent(OUT) :: esp_present
-   logical,                optional, intent(OUT) :: esp_prognostic
-   integer(SHR_KIND_IN),   optional, intent(OUT) :: atm_nx                  ! nx,ny 2d grid size global
-   integer(SHR_KIND_IN),   optional, intent(OUT) :: atm_ny                  ! nx,ny 2d grid size global
-   integer(SHR_KIND_IN),   optional, intent(OUT) :: lnd_nx
-   integer(SHR_KIND_IN),   optional, intent(OUT) :: lnd_ny
-   integer(SHR_KIND_IN),   optional, intent(OUT) :: rof_nx
-   integer(SHR_KIND_IN),   optional, intent(OUT) :: rof_ny
-   integer(SHR_KIND_IN),   optional, intent(OUT) :: ice_nx
-   integer(SHR_KIND_IN),   optional, intent(OUT) :: ice_ny
-   integer(SHR_KIND_IN),   optional, intent(OUT) :: ocn_nx
-   integer(SHR_KIND_IN),   optional, intent(OUT) :: ocn_ny
-   integer(SHR_KIND_IN),   optional, intent(OUT) :: glc_nx
-   integer(SHR_KIND_IN),   optional, intent(OUT) :: glc_ny
-   integer(SHR_KIND_IN),   optional, intent(OUT) :: wav_nx
-   integer(SHR_KIND_IN),   optional, intent(OUT) :: wav_ny
-
-   real(SHR_KIND_R8),      optional, intent(OUT) :: nextsw_cday             ! calendar of next atm shortwave
-   real(SHR_KIND_R8),      optional, intent(OUT) :: precip_fact             ! precip factor
-   real(SHR_KIND_R8),      optional, intent(OUT) :: flux_epbalfact          ! adjusted precip factor
-   integer(SHR_KIND_IN),   optional, intent(OUT) :: atm_phase               ! atm phase
-   integer(SHR_KIND_IN),   optional, intent(OUT) :: lnd_phase               ! lnd phase
-   integer(SHR_KIND_IN),   optional, intent(OUT) :: ice_phase               ! ice phase
-   integer(SHR_KIND_IN),   optional, intent(OUT) :: ocn_phase               ! ocn phase
-   integer(SHR_KIND_IN),   optional, intent(OUT) :: glc_phase               ! glc phase
-   integer(SHR_KIND_IN),   optional, intent(OUT) :: rof_phase               ! rof phase
-   integer(SHR_KIND_IN),   optional, intent(OUT) :: wav_phase               ! wav phase
-   integer(SHR_KIND_IN),   optional, intent(OUT) :: esp_phase               ! wav phase
-   logical,                optional, intent(OUT) :: atm_aero                ! atmosphere aerosols
-   logical,                optional, intent(OUT) :: glc_g2lupdate           ! update glc2lnd fields in lnd model
-   real(shr_kind_r8),      optional, intent(out) :: max_cplstep_time
-   logical,                optional, intent(OUT) :: glc_valid_input
-   character(SHR_KIND_CL), optional, intent(OUT) :: atm_resume(:) ! atm read resume state
-   character(SHR_KIND_CL), optional, intent(OUT) :: lnd_resume(:) ! lnd read resume state
-   character(SHR_KIND_CL), optional, intent(OUT) :: ice_resume(:) ! ice read resume state
-   character(SHR_KIND_CL), optional, intent(OUT) :: ocn_resume(:) ! ocn read resume state
-   character(SHR_KIND_CL), optional, intent(OUT) :: glc_resume(:) ! glc read resume state
-   character(SHR_KIND_CL), optional, intent(OUT) :: rof_resume(:) ! rof read resume state
-   character(SHR_KIND_CL), optional, intent(OUT) :: wav_resume(:) ! wav read resume state
-   character(SHR_KIND_CL), optional, intent(OUT) :: cpl_resume ! cpl read resume state
-=======
     call seq_comm_setptrs(ID, mpicom=mpicom)
     !----------------------------------------------------------
     !| If pause/resume is active, initialize the resume data
@@ -1621,7 +1170,6 @@
     character(SHR_KIND_CL), optional, intent(OUT) :: rof_resume(:) ! rof read resume state
     character(SHR_KIND_CL), optional, intent(OUT) :: wav_resume(:) ! wav read resume state
     character(SHR_KIND_CL), optional, intent(OUT) :: cpl_resume ! cpl read resume state
->>>>>>> c43e0605
 
     !----- local -----
     character(len=*), parameter :: subname = '(seq_infodata_GetData_explicit) '
@@ -1934,41 +1482,6 @@
             wav_phase=comp_phase, wav_nx=comp_nx, wav_ny=comp_ny,              &
             histavg_wav=histavg_comp, wav_resume=comp_resume)
     else if (component_firstletter == 'e') then
-<<<<<<< HEAD
-      if (present(comp_gnam)) then
-        comp_gnam = ''
-        if ((loglevel > 1) .and. seq_comm_iamroot(1)) then
-          write(logunit,*) trim(subname),' Note: ESP type has no gnam property'
-        end if
-      end if
-      if (present(comp_nx)) then
-        comp_nx = 1
-        if ((loglevel > 1) .and. seq_comm_iamroot(1)) then
-          write(logunit,*) trim(subname),' Note: ESP type has no nx property'
-        end if
-      end if
-      if (present(comp_ny)) then
-        comp_ny = 1
-        if ((loglevel > 1) .and. seq_comm_iamroot(1)) then
-          write(logunit,*) trim(subname),' Note: ESP type has no ny property'
-        end if
-      end if
-      if (present(histavg_comp)) then
-        histavg_comp = .false.
-        if ((loglevel > 1) .and. seq_comm_iamroot(1)) then
-          write(logunit,*) trim(subname),' Note: ESP type has no histavg property'
-        end if
-      end if
-      if (present(comp_resume)) then
-        comp_resume = ' '
-        if ((loglevel > 1) .and. seq_comm_iamroot(1)) then
-          write(logunit,*) trim(subname),' Note: ESP type has no resume property'
-        end if
-      end if
-     
-      call seq_infodata_GetData(infodata, esp_present=comp_present,           &
-           esp_prognostic=comp_prognostic, esp_phase=comp_phase)
-=======
        if (present(comp_gnam)) then
           comp_gnam = ''
           if ((loglevel > 1) .and. seq_comm_iamroot(1)) then
@@ -2002,237 +1515,11 @@
 
        call seq_infodata_GetData(infodata, esp_present=comp_present,           &
             esp_prognostic=comp_prognostic, esp_phase=comp_phase)
->>>>>>> c43e0605
     else
        call shr_sys_abort( subname//": unknown component-type first letter,'"//component_firstletter//"', aborting")
     end if
   END SUBROUTINE seq_infodata_GetData_bytype
 #endif
-<<<<<<< HEAD
-! ^ ifndef CPRPGI
-
-!===============================================================================
-! !IROUTINE: seq_infodata_PutData_explicit -- Put values into infodata object
-!
-! !DESCRIPTION:
-!
-!     Put values into the infodata object.
-!
-! !INTERFACE: ------------------------------------------------------------------
-
-SUBROUTINE seq_infodata_PutData_explicit( infodata, cime_model, case_name, case_desc, timing_dir,  &
-           model_version, username, hostname, rest_case_name, tchkpt_dir,     &
-           start_type, restart_pfile, restart_file, perpetual, perpetual_ymd, &
-           aqua_planet,aqua_planet_sst, brnch_retain_casename, &
-           single_column, scmlat,scmlon,logFilePostFix, outPathRoot,          &
-           atm_present, atm_prognostic, lnd_present, lnd_prognostic, rof_prognostic, &
-           rof_present, ocn_present, ocn_prognostic, ocnrof_prognostic,       &
-           ice_present, ice_prognostic, glc_present, glc_prognostic,          &
-           glc_coupled_fluxes,                                                &
-           flood_present, wav_present, wav_prognostic, rofice_present,        &
-           glclnd_present, glcocn_present, glcice_present, iceberg_prognostic,&
-           esp_present, esp_prognostic,                                       &
-           bfbflag, lnd_gnam, cpl_decomp, cpl_seq_option,                     &
-           ice_gnam, rof_gnam, glc_gnam, wav_gnam,                            &
-           atm_gnam, ocn_gnam, info_debug, dead_comps, read_restart,          &
-           shr_map_dopole, vect_map, aoflux_grid, run_barriers,               &
-           nextsw_cday, precip_fact, flux_epbal, flux_albav,                  &
-           glc_g2lupdate, atm_aero, esmf_map_flag, wall_time_limit,           &
-           do_budgets, do_histinit, drv_threading, flux_diurnal, gust_fac,    &
-           flux_scheme, alb_cosz_avg,                                         &!+tht COARE, albedos
-           budget_inst, budget_daily, budget_month, force_stop_at,            &
-           budget_ann, budget_ltann, budget_ltend ,                           &
-           histaux_a2x    , histaux_a2x1hri, histaux_a2x1hr,                  &
-           histaux_a2x3hr, histaux_a2x3hrp , histaux_l2x1yr,                  &
-           histaux_a2x24hr, histaux_l2x   , histaux_r2x     , orb_obliq,      &
-           histavg_atm, histavg_lnd, histavg_ocn, histavg_ice,                &
-           histavg_rof, histavg_glc, histavg_wav, histavg_xao,                &
-           orb_iyear, orb_iyear_align, orb_mode, orb_mvelp,        &
-           orb_eccen, orb_obliqr, orb_lambm0, orb_mvelpp, wv_sat_scheme,      &
-           wv_sat_transition_start, wv_sat_use_tables, wv_sat_table_spacing,  &
-           tfreeze_option, glc_renormalize_smb, &
-           glc_phase, rof_phase, atm_phase, lnd_phase, ocn_phase, ice_phase,  &
-           wav_phase, esp_phase, wav_nx, wav_ny, atm_nx, atm_ny,              &
-           lnd_nx, lnd_ny, rof_nx, rof_ny, ice_nx, ice_ny, ocn_nx, ocn_ny,    &
-           glc_nx, glc_ny, eps_frac, eps_amask,                               &
-           eps_agrid, eps_aarea, eps_omask, eps_ogrid, eps_oarea,             &
-           reprosum_use_ddpdd, reprosum_diffmax, reprosum_recompute,          &
-           atm_resume, lnd_resume, ocn_resume, ice_resume,                    &
-           glc_resume, rof_resume, wav_resume, cpl_resume,                    &
-           mct_usealltoall, mct_usevector, glc_valid_input)
-
-
-   implicit none
-
-! !INPUT/OUTPUT PARAMETERS:
-
-   type(seq_infodata_type),          intent(INOUT) :: infodata                ! Input CCSM structure
-   character(len=*),       optional, intent(IN)    :: cime_model              ! CIME model (acme or cesm)
-   character(len=*),       optional, intent(IN)    :: start_type              ! Start type
-   character(len=*),       optional, intent(IN)    :: case_name               ! Short case identification
-   character(len=*),       optional, intent(IN)    :: case_desc               ! Long case description
-   character(len=*),       optional, intent(IN)    :: model_version           ! Model version
-   character(len=*),       optional, intent(IN)    :: username                ! Username
-   character(len=*),       optional, intent(IN)    :: hostname                ! Hostname
-   character(len=*),       optional, intent(IN)    :: rest_case_name          ! restart casename
-   character(len=*),       optional, intent(IN)    :: timing_dir              ! timing dir name
-   character(len=*),       optional, intent(IN)    :: tchkpt_dir              ! timing checkpoint dir name
-   logical,                optional, intent(IN)    :: aqua_planet             ! aqua_planet mode
-   integer(SHR_KIND_IN),   optional, intent(IN)    :: aqua_planet_sst         ! aqua_planet sst type
-   logical,                optional, intent(IN)    :: run_barriers            ! barrier component run calls
-   logical,                optional, intent(IN)    :: brnch_retain_casename
-   logical,                optional, intent(IN)    :: read_restart            ! read restart flag
-   character(len=*),       optional, intent(IN)    :: restart_pfile           ! Restart pointer file
-   character(len=*),       optional, intent(IN)    :: restart_file            ! Restart file pathname
-   logical,                optional, intent(IN)    :: single_column
-   real (SHR_KIND_R8),     optional, intent(IN)    :: scmlat
-   real (SHR_KIND_R8),     optional, intent(IN)    :: scmlon
-   character(len=*),       optional, intent(IN)    :: logFilePostFix          ! output log file postfix
-   character(len=*),       optional, intent(IN)    :: outPathRoot             ! output file root
-   logical,                optional, intent(IN)    :: perpetual               ! If this is perpetual
-   integer,                optional, intent(IN)    :: perpetual_ymd           ! If perpetual, date
-   character(len=*),       optional, intent(IN)    :: orb_mode                ! orbital mode
-   integer,                optional, intent(IN)    :: orb_iyear               ! orbital year
-   integer,                optional, intent(IN)    :: orb_iyear_align         ! orbital year model year align
-   real(SHR_KIND_R8),      optional, intent(IN)    :: orb_eccen               ! See shr_orb_mod
-   real(SHR_KIND_R8),      optional, intent(IN)    :: orb_obliqr              ! See shr_orb_mod
-   real(SHR_KIND_R8),      optional, intent(IN)    :: orb_obliq               ! See shr_orb_mod
-   real(SHR_KIND_R8),      optional, intent(IN)    :: orb_lambm0              ! See shr_orb_mod
-   real(SHR_KIND_R8),      optional, intent(IN)    :: orb_mvelpp              ! See shr_orb_mod
-   real(SHR_KIND_R8),      optional, intent(IN)    :: orb_mvelp               ! See shr_orb_mod
-   character(len=*),       optional, intent(IN)    :: wv_sat_scheme           ! Water vapor saturation pressure scheme
-   real(SHR_KIND_R8),      optional, intent(IN)    :: wv_sat_transition_start ! Saturation transition range
-   logical,                optional, intent(IN)    :: wv_sat_use_tables       ! Saturation pressure lookup tables
-   real(SHR_KIND_R8),      optional, intent(IN)    :: wv_sat_table_spacing    ! Saturation pressure table resolution
-   character(len=*),       optional, intent(IN)    :: tfreeze_option          ! Freezing point of salt water
-   character(len=*),       optional, intent(IN)    :: flux_epbal              ! selects E,P,R adjustment technique
-   logical,                optional, intent(IN)    :: flux_albav              ! T => no diurnal cycle in ocn albedos
-   logical,                optional, intent(IN)    :: flux_diurnal            ! T => diurnal cycle in atm/ocn flux
-   real(SHR_KIND_R8),      optional, intent(IN)    :: gust_fac                ! wind gustiness factor
-   integer,                optional, intent(IN)    :: flux_scheme             !+tht COARE
-   logical,                optional, intent(IN)    :: alb_cosz_avg            !+tht albedos
-   character(len=*),       optional, intent(IN)    :: glc_renormalize_smb     ! Whether to renormalize smb sent from lnd -> glc
-   real(SHR_KIND_R8),      optional, intent(IN)    :: wall_time_limit         ! force stop wall time (hours)
-   character(len=*),       optional, intent(IN)    :: force_stop_at           ! force a stop at next (month, day, etc)
-   character(len=*),       optional, intent(IN)    :: atm_gnam                ! atm grid
-   character(len=*),       optional, intent(IN)    :: lnd_gnam                ! lnd grid
-   character(len=*),       optional, intent(IN)    :: ocn_gnam                ! ocn grid
-   character(len=*),       optional, intent(IN)    :: ice_gnam                ! ice grid
-   character(len=*),       optional, intent(IN)    :: rof_gnam                ! rof grid
-   character(len=*),       optional, intent(IN)    :: glc_gnam                ! glc grid
-   character(len=*),       optional, intent(IN)    :: wav_gnam                ! wav grid
-   logical,                optional, intent(IN)    :: shr_map_dopole          ! pole corrections in shr_map_mod
-   character(len=*),       optional, intent(IN)    :: vect_map                ! vector mapping option
-   character(len=*),       optional, intent(IN)    :: aoflux_grid             ! grid for atm ocn flux calc
-   integer,                optional, intent(IN)    :: cpl_decomp              ! coupler decomp
-   character(len=*),       optional, intent(IN)    :: cpl_seq_option          ! coupler sequencing option
-   logical,                optional, intent(IN)    :: do_budgets              ! heat/water budgets
-   logical,                optional, intent(IN)    :: do_histinit             ! initial history file
-   integer,                optional, intent(IN)    :: budget_inst             ! inst budget
-   integer,                optional, intent(IN)    :: budget_daily            ! daily budget
-   integer,                optional, intent(IN)    :: budget_month            ! month budget
-   integer,                optional, intent(IN)    :: budget_ann              ! ann budget
-   integer,                optional, intent(IN)    :: budget_ltann            ! ltann budget
-   integer,                optional, intent(IN)    :: budget_ltend            ! ltend budget
-   logical,                optional, intent(IN)    :: histaux_a2x
-   logical,                optional, intent(IN)    :: histaux_a2x1hri
-   logical,                optional, intent(IN)    :: histaux_a2x1hr
-   logical,                optional, intent(IN)    :: histaux_a2x3hr
-   logical,                optional, intent(IN)    :: histaux_a2x3hrp
-   logical,                optional, intent(IN)    :: histaux_a2x24hr
-   logical,                optional, intent(IN)    :: histaux_l2x1yr
-   logical,                optional, intent(IN)    :: histaux_l2x
-   logical,                optional, intent(IN)    :: histaux_r2x
-   logical,                optional, intent(IN)    :: histavg_atm
-   logical,                optional, intent(IN)    :: histavg_lnd
-   logical,                optional, intent(IN)    :: histavg_ocn
-   logical,                optional, intent(IN)    :: histavg_ice
-   logical,                optional, intent(IN)    :: histavg_rof
-   logical,                optional, intent(IN)    :: histavg_glc
-   logical,                optional, intent(IN)    :: histavg_wav
-   logical,                optional, intent(IN)    :: histavg_xao
-   logical,                optional, intent(IN)    :: drv_threading      ! driver threading control flag
-   real(SHR_KIND_R8),      optional, intent(IN)    :: eps_frac           ! fraction error tolerance
-   real(SHR_KIND_R8),      optional, intent(IN)    :: eps_amask          ! atm mask error tolerance
-   real(SHR_KIND_R8),      optional, intent(IN)    :: eps_agrid          ! atm grid error tolerance
-   real(SHR_KIND_R8),      optional, intent(IN)    :: eps_aarea          ! atm area error tolerance
-   real(SHR_KIND_R8),      optional, intent(IN)    :: eps_omask          ! ocn mask error tolerance
-   real(SHR_KIND_R8),      optional, intent(IN)    :: eps_ogrid          ! ocn grid error tolerance
-   real(SHR_KIND_R8),      optional, intent(IN)    :: eps_oarea          ! ocn area error tolerance
-   logical,                optional, intent(IN)    :: reprosum_use_ddpdd ! use ddpdd algorithm
-   real(SHR_KIND_R8),      optional, intent(IN)    :: reprosum_diffmax   ! maximum difference tolerance
-   logical,                optional, intent(IN)    :: reprosum_recompute ! recompute if tolerance exceeded
-   logical,                optional, intent(IN)    :: mct_usealltoall    ! flag for mct alltoall
-   logical,                optional, intent(IN)    :: mct_usevector      ! flag for mct vector
-
-   integer(SHR_KIND_IN),   optional, intent(IN)    :: info_debug
-   logical,                optional, intent(IN)    :: bfbflag
-   logical,                optional, intent(IN)    :: esmf_map_flag
-   logical,                optional, intent(IN)    :: dead_comps         ! do we have dead models
-
-   logical,                optional, intent(IN)    :: atm_present        ! provide data
-   logical,                optional, intent(IN)    :: atm_prognostic     ! need data
-   logical,                optional, intent(IN)    :: lnd_present
-   logical,                optional, intent(IN)    :: lnd_prognostic
-   logical,                optional, intent(IN)    :: rof_present
-   logical,                optional, intent(IN)    :: rofice_present
-   logical,                optional, intent(IN)    :: rof_prognostic
-   logical,                optional, intent(IN)    :: flood_present
-   logical,                optional, intent(IN)    :: ocn_present
-   logical,                optional, intent(IN)    :: ocn_prognostic
-   logical,                optional, intent(IN)    :: ocnrof_prognostic
-   logical,                optional, intent(IN)    :: ice_present
-   logical,                optional, intent(IN)    :: ice_prognostic
-   logical,                optional, intent(IN)    :: iceberg_prognostic
-   logical,                optional, intent(IN)    :: glc_present
-   logical,                optional, intent(IN)    :: glclnd_present
-   logical,                optional, intent(IN)    :: glcocn_present
-   logical,                optional, intent(IN)    :: glcice_present
-   logical,                optional, intent(IN)    :: glc_prognostic
-   logical,                optional, intent(IN)    :: glc_coupled_fluxes
-   logical,                optional, intent(IN)    :: wav_present
-   logical,                optional, intent(IN)    :: wav_prognostic
-   logical,                optional, intent(IN)    :: esp_present
-   logical,                optional, intent(IN)    :: esp_prognostic
-   integer(SHR_KIND_IN),   optional, intent(IN)    :: atm_nx             ! nx,ny 2d grid size global
-   integer(SHR_KIND_IN),   optional, intent(IN)    :: atm_ny             ! nx,ny 2d grid size global
-   integer(SHR_KIND_IN),   optional, intent(IN)    :: lnd_nx
-   integer(SHR_KIND_IN),   optional, intent(IN)    :: lnd_ny
-   integer(SHR_KIND_IN),   optional, intent(IN)    :: rof_nx
-   integer(SHR_KIND_IN),   optional, intent(IN)    :: rof_ny
-   integer(SHR_KIND_IN),   optional, intent(IN)    :: ice_nx
-   integer(SHR_KIND_IN),   optional, intent(IN)    :: ice_ny
-   integer(SHR_KIND_IN),   optional, intent(IN)    :: ocn_nx
-   integer(SHR_KIND_IN),   optional, intent(IN)    :: ocn_ny
-   integer(SHR_KIND_IN),   optional, intent(IN)    :: glc_nx
-   integer(SHR_KIND_IN),   optional, intent(IN)    :: glc_ny
-   integer(SHR_KIND_IN),   optional, intent(IN)    :: wav_nx
-   integer(SHR_KIND_IN),   optional, intent(IN)    :: wav_ny
-
-   real(SHR_KIND_R8),      optional, intent(IN)    :: nextsw_cday        ! calendar of next atm shortwave
-   real(SHR_KIND_R8),      optional, intent(IN)    :: precip_fact        ! precip factor
-   integer(SHR_KIND_IN),   optional, intent(IN)    :: atm_phase          ! atm phase
-   integer(SHR_KIND_IN),   optional, intent(IN)    :: lnd_phase          ! lnd phase
-   integer(SHR_KIND_IN),   optional, intent(IN)    :: ice_phase          ! ice phase
-   integer(SHR_KIND_IN),   optional, intent(IN)    :: ocn_phase          ! ocn phase
-   integer(SHR_KIND_IN),   optional, intent(IN)    :: glc_phase          ! glc phase
-   integer(SHR_KIND_IN),   optional, intent(IN)    :: rof_phase          ! rof phase
-   integer(SHR_KIND_IN),   optional, intent(IN)    :: wav_phase          ! wav phase
-   integer(SHR_KIND_IN),   optional, intent(IN) :: esp_phase             ! esp phase
-   logical,                optional, intent(IN) :: atm_aero              ! atm aerosols
-   logical,                optional, intent(IN) :: glc_g2lupdate         ! update glc2lnd fields in lnd model
-   logical,                optional, intent(IN) :: glc_valid_input
-   character(SHR_KIND_CL), optional, intent(IN) :: atm_resume(:)         ! atm resume
-   character(SHR_KIND_CL), optional, intent(IN) :: lnd_resume(:)         ! lnd resume
-   character(SHR_KIND_CL), optional, intent(IN) :: ice_resume(:)         ! ice resume
-   character(SHR_KIND_CL), optional, intent(IN) :: ocn_resume(:)         ! ocn resume
-   character(SHR_KIND_CL), optional, intent(IN) :: glc_resume(:)         ! glc resume
-   character(SHR_KIND_CL), optional, intent(IN) :: rof_resume(:)         ! rof resume
-   character(SHR_KIND_CL), optional, intent(IN) :: wav_resume(:)         ! wav resume
-   character(SHR_KIND_CL), optional, intent(IN) :: cpl_resume            ! cpl resume
-
-!EOP
-=======
   ! ^ ifndef CPRPGI
 
   !===============================================================================
@@ -2462,7 +1749,6 @@
     character(SHR_KIND_CL), optional, intent(IN) :: cpl_resume            ! cpl resume
 
     !EOP
->>>>>>> c43e0605
 
     !----- local -----
     character(len=*), parameter :: subname = '(seq_infodata_PutData_explicit) '
@@ -2768,29 +2054,6 @@
             wav_phase=comp_phase, wav_nx=comp_nx, wav_ny=comp_ny,              &
             histavg_wav=histavg_comp, wav_resume=comp_resume)
     else if (component_firstletter == 'e') then
-<<<<<<< HEAD
-      if ((loglevel > 1) .and. seq_comm_iamroot(1)) then
-        if (present(comp_gnam)) then
-          write(logunit,*) trim(subname),' Note: ESP type has no gnam property'
-        end if
-        if (present(comp_nx)) then
-          write(logunit,*) trim(subname),' Note: ESP type has no nx property'
-        end if
-        if (present(comp_ny)) then
-          write(logunit,*) trim(subname),' Note: ESP type has no ny property'
-        end if
-        if (present(histavg_comp)) then
-          write(logunit,*) trim(subname),' Note: ESP type has no histavg property'
-        end if
-        if (present(comp_resume)) then
-          write(logunit,*) trim(subname),' Note: ESP type has no resume property'
-        end if
-     
-      end if
-     
-      call seq_infodata_PutData(infodata, esp_present=comp_present,           &
-           esp_prognostic=comp_prognostic, esp_phase=comp_phase)
-=======
        if ((loglevel > 1) .and. seq_comm_iamroot(1)) then
           if (present(comp_gnam)) then
              write(logunit,*) trim(subname),' Note: ESP type has no gnam property'
@@ -2812,7 +2075,6 @@
 
        call seq_infodata_PutData(infodata, esp_present=comp_present,           &
             esp_prognostic=comp_prognostic, esp_phase=comp_phase)
->>>>>>> c43e0605
     else
        call shr_sys_abort( subname//": unknown component-type first letter,'"//component_firstletter//"', aborting")
     end if
@@ -3621,141 +2883,6 @@
     elseif (trim(infodata%orb_mode) == trim(seq_infodata_orb_variable_year)) then
        write(logunit,F0I) subname,'orb_iyear                = ', infodata%orb_iyear
        write(logunit,F0I) subname,'orb_iyear_align          = ', infodata%orb_iyear_align
-<<<<<<< HEAD
-     endif
-
-       write(logunit,F0A) subname,'wv_sat_scheme            = ', trim(infodata%wv_sat_scheme)
-       write(logunit,F0R) subname,'wv_sat_transition_start  = ', infodata%wv_sat_transition_start
-       write(logunit,F0L) subname,'wv_sat_use_tables        = ', infodata%wv_sat_use_tables
-       write(logunit,F0R) subname,'wv_sat_table_spacing     = ', infodata%wv_sat_table_spacing
-
-       write(logunit,F0A) subname,'tfreeze_option           = ', trim(infodata%tfreeze_option)
-       write(logunit,F0A) subname,'flux_epbal               = ', trim(infodata%flux_epbal)
-       write(logunit,F0L) subname,'flux_albav               = ', infodata%flux_albav
-       write(logunit,F0L) subname,'flux_diurnal             = ', infodata%flux_diurnal
-       write(logunit,F0R) subname,'gust_fac                 = ', infodata%gust_fac
-       write(logunit,F0I) subname,'flux_scheme              = ', infodata%flux_scheme  !+tht COARE
-       write(logunit,F0I) subname,'alb_cosz_avg             = ', infodata%alb_cosz_avg !+tht albedos
-       write(logunit,F0A) subname,'glc_renormalize_smb      = ', trim(infodata%glc_renormalize_smb)
-       write(logunit,F0R) subname,'wall_time_limit          = ', infodata%wall_time_limit
-       write(logunit,F0A) subname,'force_stop_at            = ', trim(infodata%force_stop_at)
-       write(logunit,F0A) subname,'atm_gridname             = ', trim(infodata%atm_gnam)
-       write(logunit,F0A) subname,'lnd_gridname             = ', trim(infodata%lnd_gnam)
-       write(logunit,F0A) subname,'ocn_gridname             = ', trim(infodata%ocn_gnam)
-       write(logunit,F0A) subname,'ice_gridname             = ', trim(infodata%ice_gnam)
-       write(logunit,F0A) subname,'rof_gridname             = ', trim(infodata%rof_gnam)
-       write(logunit,F0A) subname,'glc_gridname             = ', trim(infodata%glc_gnam)
-       write(logunit,F0A) subname,'wav_gridname             = ', trim(infodata%wav_gnam)
-       write(logunit,F0L) subname,'shr_map_dopole           = ', infodata%shr_map_dopole
-       write(logunit,F0A) subname,'vect_map                 = ', trim(infodata%vect_map)
-       write(logunit,F0A) subname,'aoflux_grid              = ', trim(infodata%aoflux_grid)
-       write(logunit,F0A) subname,'cpl_seq_option           = ', trim(infodata%cpl_seq_option)
-       write(logunit,F0S) subname,'cpl_decomp               = ', infodata%cpl_decomp
-       write(logunit,F0L) subname,'do_budgets               = ', infodata%do_budgets
-       write(logunit,F0L) subname,'do_histinit              = ', infodata%do_histinit
-       write(logunit,F0S) subname,'budget_inst              = ', infodata%budget_inst
-       write(logunit,F0S) subname,'budget_daily             = ', infodata%budget_daily
-       write(logunit,F0S) subname,'budget_month             = ', infodata%budget_month
-       write(logunit,F0S) subname,'budget_ann               = ', infodata%budget_ann
-       write(logunit,F0S) subname,'budget_ltann             = ', infodata%budget_ltann
-       write(logunit,F0S) subname,'budget_ltend             = ', infodata%budget_ltend
-       write(logunit,F0L) subname,'histaux_a2x              = ', infodata%histaux_a2x
-       write(logunit,F0L) subname,'histaux_a2x1hri          = ', infodata%histaux_a2x1hri
-       write(logunit,F0L) subname,'histaux_a2x1hr           = ', infodata%histaux_a2x1hr
-       write(logunit,F0L) subname,'histaux_a2x3hr           = ', infodata%histaux_a2x3hr
-       write(logunit,F0L) subname,'histaux_a2x3hrp          = ', infodata%histaux_a2x3hrp
-       write(logunit,F0L) subname,'histaux_a2x24hr          = ', infodata%histaux_a2x24hr
-       write(logunit,F0L) subname,'histaux_l2x1yr           = ', infodata%histaux_l2x1yr
-       write(logunit,F0L) subname,'histaux_l2x              = ', infodata%histaux_l2x
-       write(logunit,F0L) subname,'histaux_r2x              = ', infodata%histaux_r2x
-       write(logunit,F0L) subname,'histavg_atm              = ', infodata%histavg_atm
-       write(logunit,F0L) subname,'histavg_lnd              = ', infodata%histavg_lnd
-       write(logunit,F0L) subname,'histavg_ocn              = ', infodata%histavg_ocn
-       write(logunit,F0L) subname,'histavg_ice              = ', infodata%histavg_ice
-       write(logunit,F0L) subname,'histavg_rof              = ', infodata%histavg_rof
-       write(logunit,F0L) subname,'histavg_glc              = ', infodata%histavg_glc
-       write(logunit,F0L) subname,'histavg_wav              = ', infodata%histavg_wav
-       write(logunit,F0L) subname,'histavg_xao              = ', infodata%histavg_xao
-       write(logunit,F0L) subname,'drv_threading            = ', infodata%drv_threading
-
-       write(logunit,F0R) subname,'eps_frac                 = ', infodata%eps_frac
-       write(logunit,F0R) subname,'eps_amask                = ', infodata%eps_amask
-       write(logunit,F0R) subname,'eps_agrid                = ', infodata%eps_agrid
-       write(logunit,F0R) subname,'eps_aarea                = ', infodata%eps_aarea
-       write(logunit,F0R) subname,'eps_omask                = ', infodata%eps_omask
-       write(logunit,F0R) subname,'eps_ogrid                = ', infodata%eps_ogrid
-       write(logunit,F0R) subname,'eps_oarea                = ', infodata%eps_oarea
-
-       write(logunit,F0L) subname,'reprosum_use_ddpdd       = ', infodata%reprosum_use_ddpdd
-       write(logunit,F0R) subname,'reprosum_diffmax         = ', infodata%reprosum_diffmax
-       write(logunit,F0L) subname,'reprosum_recompute       = ', infodata%reprosum_recompute
-
-       write(logunit,F0L) subname,'mct_usealltoall          = ', infodata%mct_usealltoall
-       write(logunit,F0L) subname,'mct_usevector            = ', infodata%mct_usevector
-
-       write(logunit,F0S) subname,'info_debug               = ', infodata%info_debug
-       write(logunit,F0L) subname,'bfbflag                  = ', infodata%bfbflag
-       write(logunit,F0L) subname,'esmf_map_flag            = ', infodata%esmf_map_flag
-       write(logunit,F0L) subname,'dead_comps               = ', infodata%dead_comps
-       write(logunit,F0L) subname,'run_barriers             = ', infodata%run_barriers
-
-       write(logunit,F0L) subname,'atm_present              = ', infodata%atm_present
-       write(logunit,F0L) subname,'atm_prognostic           = ', infodata%atm_prognostic
-       write(logunit,F0L) subname,'lnd_present              = ', infodata%lnd_present
-       write(logunit,F0L) subname,'lnd_prognostic           = ', infodata%lnd_prognostic
-       write(logunit,F0L) subname,'rof_present              = ', infodata%rof_present
-       write(logunit,F0L) subname,'rofice_present           = ', infodata%rofice_present
-       write(logunit,F0L) subname,'rof_prognostic           = ', infodata%rof_prognostic
-       write(logunit,F0L) subname,'flood_present            = ', infodata%flood_present
-       write(logunit,F0L) subname,'ocn_present              = ', infodata%ocn_present
-       write(logunit,F0L) subname,'ocn_prognostic           = ', infodata%ocn_prognostic
-       write(logunit,F0L) subname,'ocnrof_prognostic        = ', infodata%ocnrof_prognostic
-       write(logunit,F0L) subname,'ice_present              = ', infodata%ice_present
-       write(logunit,F0L) subname,'ice_prognostic           = ', infodata%ice_prognostic
-       write(logunit,F0L) subname,'iceberg_prognostic       = ', infodata%iceberg_prognostic
-       write(logunit,F0L) subname,'glc_present              = ', infodata%glc_present
-       write(logunit,F0L) subname,'glclnd_present           = ', infodata%glclnd_present
-       write(logunit,F0L) subname,'glcocn_present           = ', infodata%glcocn_present
-       write(logunit,F0L) subname,'glcice_present           = ', infodata%glcice_present
-       write(logunit,F0L) subname,'glc_prognostic           = ', infodata%glc_prognostic
-       write(logunit,F0L) subname,'glc_coupled_fluxes       = ', infodata%glc_coupled_fluxes
-       write(logunit,F0L) subname,'wav_present              = ', infodata%wav_present
-       write(logunit,F0L) subname,'wav_prognostic           = ', infodata%wav_prognostic
-       write(logunit,F0L) subname,'esp_present              = ', infodata%esp_present
-       write(logunit,F0L) subname,'esp_prognostic           = ', infodata%esp_prognostic
-
-       write(logunit,F0I) subname,'atm_nx                   = ', infodata%atm_nx
-       write(logunit,F0I) subname,'atm_ny                   = ', infodata%atm_ny
-       write(logunit,F0I) subname,'lnd_nx                   = ', infodata%lnd_nx
-       write(logunit,F0I) subname,'lnd_ny                   = ', infodata%lnd_ny
-       write(logunit,F0I) subname,'rof_nx                   = ', infodata%rof_nx
-       write(logunit,F0I) subname,'rof_ny                   = ', infodata%rof_ny
-       write(logunit,F0I) subname,'ice_nx                   = ', infodata%ice_nx
-       write(logunit,F0I) subname,'ice_ny                   = ', infodata%ice_ny
-       write(logunit,F0I) subname,'ocn_nx                   = ', infodata%ocn_nx
-       write(logunit,F0I) subname,'ocn_ny                   = ', infodata%ocn_ny
-       write(logunit,F0I) subname,'glc_nx                   = ', infodata%glc_nx
-       write(logunit,F0I) subname,'glc_ny                   = ', infodata%glc_ny
-       write(logunit,F0I) subname,'wav_nx                   = ', infodata%wav_nx
-       write(logunit,F0I) subname,'wav_ny                   = ', infodata%wav_ny
-
-       write(logunit,F0R) subname,'nextsw_cday              = ', infodata%nextsw_cday
-       write(logunit,F0R) subname,'precip_fact              = ', infodata%precip_fact
-       write(logunit,F0L) subname,'atm_aero                 = ', infodata%atm_aero
-
-       write(logunit,F0S) subname,'atm_phase                = ', infodata%atm_phase
-       write(logunit,F0S) subname,'lnd_phase                = ', infodata%lnd_phase
-       write(logunit,F0S) subname,'ocn_phase                = ', infodata%ocn_phase
-       write(logunit,F0S) subname,'ice_phase                = ', infodata%ice_phase
-       write(logunit,F0S) subname,'glc_phase                = ', infodata%glc_phase
-       write(logunit,F0S) subname,'rof_phase                = ', infodata%rof_phase
-       write(logunit,F0S) subname,'wav_phase                = ', infodata%wav_phase
-
-       write(logunit,F0L) subname,'glc_g2lupdate            = ', infodata%glc_g2lupdate
-       if (associated(infodata%pause_resume)) then
-         do ind = 1, num_inst_atm
-           if (len_trim(infodata%pause_resume%atm_resume(ind)) > 0) then
-=======
     endif
 
     write(logunit,F0A) subname,'wv_sat_scheme            = ', trim(infodata%wv_sat_scheme)
@@ -3893,7 +3020,6 @@
     if (associated(infodata%pause_resume)) then
        do ind = 1, num_inst_atm
           if (len_trim(infodata%pause_resume%atm_resume(ind)) > 0) then
->>>>>>> c43e0605
              write(logunit,FIA) subname,'atm_resume(',ind,')        = ', trim(infodata%pause_resume%atm_resume(ind))
           end if
        end do
