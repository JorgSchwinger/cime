--- conflicted
+++ resolved
@@ -367,14 +367,9 @@
     integer :: glc_nec
 
     namelist /seq_cplflds_inparm/  &
-<<<<<<< HEAD
          flds_co2a, flds_co2b, flds_co2c, flds_co2_dmsa, flds_co2_dmsb, flds_wiso, glc_nec, &
-         ice_ncat, seq_flds_i2o_per_cat, flds_bgc_oi, nan_check_component_fields
-=======
-         flds_co2a, flds_co2b, flds_co2c, flds_co2_dmsa, flds_wiso, glc_nec, &
          ice_ncat, seq_flds_i2o_per_cat, flds_bgc_oi, &
          nan_check_component_fields, rof_heat
->>>>>>> 40c73352
 
     ! user specified new fields
     integer,  parameter :: nfldmax = 200
