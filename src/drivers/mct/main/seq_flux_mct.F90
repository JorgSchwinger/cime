--- conflicted
+++ resolved
@@ -738,16 +738,10 @@
   end subroutine seq_flux_initexch_mct
 
   !===============================================================================
-<<<<<<< HEAD
-
-  subroutine seq_flux_ocnalb_mct( infodata, ocn, a2x_o, fractions_o, xao_o, dtime) !+tht dtime
-
-=======
 !+tht
  !subroutine seq_flux_ocnalb_mct( infodata, ocn, a2x_o, fractions_o, xao_o )
   subroutine seq_flux_ocnalb_mct( infodata, ocn, a2x_o, fractions_o, xao_o, dtime) ! dtime
 !-tht
->>>>>>> 40c73352
     !-----------------------------------------------------------------------
     !
     ! Arguments
@@ -789,10 +783,6 @@
     logical             :: update_alb           ! was albedo updated
     logical,save        :: first_call = .true.
     real(r8)            :: dtavg                !+tht time step
-<<<<<<< HEAD
-=======
-
->>>>>>> 40c73352
     !
     character(*),parameter :: subName =   '(seq_flux_ocnalb_mct) '
     !
@@ -897,14 +887,10 @@
           do n=1,nloc_o
              rlat = const_deg2rad * lats(n)
              rlon = const_deg2rad * lons(n)
-<<<<<<< HEAD
-             cosz = shr_orb_cosz( calday, rlat, rlon, delta , dtavg) !+tht dtavg
-=======
 !+tht
             !cosz = shr_orb_cosz( calday, rlat, rlon, delta )
              cosz = shr_orb_cosz( calday, rlat, rlon, delta , dtavg) ! dtavg
 !-tht
->>>>>>> 40c73352
              if (cosz  >  0.0_r8) then !--- sun hit --
                 anidr = (.026_r8/(cosz**1.7_r8 + 0.065_r8)) +   &
                      (.150_r8*(cosz         - 0.100_r8 ) *   &
