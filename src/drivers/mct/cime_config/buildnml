--- conflicted
+++ resolved
@@ -42,8 +42,6 @@
     config['COSZ_AVG'] = case.get_value('COSZ_AVG')
 #-tht
     config['CPL_EPBAL'] = case.get_value('CPL_EPBAL')
-    config['COSZ_AVG'] = case.get_value('COSZ_AVG')
-    config['OCN_FLUX_SCHEME'] = case.get_value('OCN_FLUX_SCHEME')
     config['FLDS_WISO'] = case.get_value('FLDS_WISO')
     config['BUDGETS'] = case.get_value('BUDGETS')
     config['MACH'] = case.get_value('MACH')
@@ -76,21 +74,11 @@
     #----------------------------------------------------
     nmlgen.init_defaults(infile, config)
 
-<<<<<<< HEAD
-# setting flux_scheme and alb_cosz_avg values
-
-    FLUX_SCHEME_NORESM = case.get_value('OCN_FLUX_SCHEME')
-    nmlgen.set_value('flux_scheme', value=FLUX_SCHEME_NORESM)
-    ALB_COSZ_AVG_NORESM = case.get_value('COSZ_AVG')
-    nmlgen.set_value('alb_cosz_avg', value=ALB_COSZ_AVG_NORESM)
-#finish
-=======
 #+tht setting alb_cosz_avg values
     ALB_COSZ_AVG_NORESM = case.get_value('COSZ_AVG')
     nmlgen.set_value('alb_cosz_avg', value=ALB_COSZ_AVG_NORESM)
 #-tht
 
->>>>>>> 40c73352
     #--------------------------------
     # Overwrite: set brnch_retain_casename
     #--------------------------------
