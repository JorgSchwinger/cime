--- conflicted
+++ resolved
@@ -123,13 +123,8 @@
         atmdt = int(basedt / case.get_value('ATM_NCPL'))
         expect(atmdt == mindt, 'Active atm should match shortest model timestep atmdt={} mindt={}'
                .format(atmdt, mindt))
-<<<<<<< HEAD
-            
-    
-=======
-
-
->>>>>>> a812b87a
+
+
     #--------------------------------
     # Overwrite: set start_ymd
     #--------------------------------
