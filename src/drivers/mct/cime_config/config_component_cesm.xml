--- conflicted
+++ resolved
@@ -127,14 +127,11 @@
       <value compset="RCP.*_DATM.*_CLM">CO2A</value>
       <value compset="_BGC%BPRP">CO2C</value>
       <value compset="_BGC%BDRD">CO2C</value>
-<<<<<<< HEAD
       <value compset="_BGC%BPRPDMS">CO2_DMSA</value>
       <value compset="_BGC%BDRDDMS">CO2_DMSB</value>
       <value compset="_BGC%DMS">CO2_DMSB</value>
       <value compset="HIST.*_DATM%(QIA|CRU)">CO2A</value>
       <value compset="RCP.*_DATM%(QIA|CRU)" >CO2A</value>
-=======
->>>>>>> 7aa00c61
     </values>
     <group>run_coupling</group>
     <file>env_run.xml</file>
