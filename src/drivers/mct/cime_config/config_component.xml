<?xml version="1.0"?>

<?xml-stylesheet type="text/xsl" href="config_compsets.xsl" ?>

<entry_id version="2.0">

<!-- The list of component classes that this coupler/driver knows how
     to deal with.  Stub and data models for each component class
     should be provided by the driver. This list should follow the same order
     as compset longnames follows -->

  <entry id="COMP_CLASSES">
    <type>char</type>
    <default_value>CPL,ATM,LND,ICE,OCN,ROF,GLC,WAV,IAC,ESP</default_value>
    <file>env_case.xml</file>
    <group>case_comp</group>
    <desc>List of component classes supported by this driver</desc>
  </entry>

  <entry id="COMP_CPL">
    <type>char</type>
    <valid_values>cpl</valid_values>
    <default_value>cpl</default_value>
    <group>case_comp</group>
    <file>env_case.xml</file>
    <desc>Name of coupling component</desc>
  </entry>

  <!-- ===================================================================== -->
  <!-- master configuration file that specifies all relevant filenames and -->
  <!-- and directories to configure a case -->
  <!-- ===================================================================== -->

  <entry id="FILES_CONFIG_SPEC">
    <type>char</type>
    <default_value>$CIMEROOT/config_files.xml</default_value>
    <group>case_def</group>
    <file>env_case.xml</file>
    <desc> master configuration file that specifies all relevant filenames
    and directories to configure a case</desc>
  </entry>

  <!-- ===================================================================== -->
  <!-- definitions case directories -->
  <!-- ===================================================================== -->

  <entry id="CASEROOT">
    <type>char</type>
    <default_value>UNSET</default_value>
    <group>case_def</group>
    <file>env_case.xml</file>
    <desc>full pathname of case</desc>
  </entry>

  <entry id="NONLOCAL">
    <type>logical</type>
    <valid_values>TRUE,FALSE</valid_values>
    <default_value>FALSE</default_value>
    <group>case_def</group>
    <file>env_case.xml</file>
    <desc>user is not on the requested machine</desc>
  </entry>

  <entry id="CASETOOLS">
    <type>char</type>
    <default_value>$CASEROOT/Tools</default_value>
    <group>case_der</group>
    <file>env_case.xml</file>
    <desc>Case Tools directory location (derived variable, not in namelists</desc>
  </entry>

  <entry id="CASEBUILD">
    <type>char</type>
    <default_value>$CASEROOT/Buildconf</default_value>
    <group>case_der</group>
    <file>env_case.xml</file>
    <desc>Buildconf directory location (derived variable not in namelist)</desc>
  </entry>

  <entry id="SCRIPTSROOT">
    <type>char</type>
    <default_value>$CIMEROOT/scripts</default_value>
    <group>case_der</group>
    <file>env_case.xml</file>
    <desc>Scripts root directory location (setup automatically to $CIMEROOT/scripts- DO NOT EDIT)</desc>
  </entry>

  <entry id="CIMEROOT">
    <type>char</type>
    <default_value>UNSET</default_value>
    <group>case_def</group>
    <file>env_case.xml</file>
    <desc>full pathname of CIME source root directory</desc>
  </entry>

  <entry id="SRCROOT">
    <type>char</type>
    <default_value>$CIMEROOT/..</default_value>
    <group>case_def</group>
    <file>env_case.xml</file>
    <desc>full pathname of source root directory</desc>
  </entry>

  <entry id="UTILROOT">
    <type>char</type>
    <default_value>$CIMEROOT/scripts/Tools</default_value>
    <group>case_der</group>
    <file>env_case.xml</file>
    <desc>Scripts root utils directory location (setup automatically to $CIMEROOT/scripts/Tools - DO NOT EDIT)</desc>
  </entry>

  <!-- ===================================================================== -->
  <!-- definitions case -->
  <!-- ===================================================================== -->

  <entry id="CASE">
    <type>char</type>
    <default_value>UNSET</default_value>
    <group>case_def</group>
    <file>env_case.xml</file>
    <desc>case name</desc>
  </entry>

  <entry id="CASESTR">
    <type>char</type>
    <default_value>UNSET</default_value>
    <group>run_desc</group>
    <file>env_run.xml</file>
    <desc>case description</desc>
  </entry>

  <entry id="COMPSET">
    <type>char</type>
    <default_value>UNSET</default_value>
    <group>case_last</group>
    <file>env_case.xml</file>
    <desc>Component set long name (for documentation only - DO NOT EDIT)</desc>
  </entry>

  <entry id="GRID">
    <type>char</type>
    <default_value>UNSET</default_value>
    <group>build_grid</group>
    <file>env_build.xml</file>
    <desc>Model grid - DO NOT EDIT (for experts only)</desc>
  </entry>

  <entry id="SUPPORTED_BY">
    <type>char</type>
    <default_value>UNSET</default_value>
    <group>case_def</group>
    <file>env_case.xml</file>
    <desc>current machine name support contact</desc>
  </entry>

  <entry id="USER">
    <type>char</type>
    <default_value>$ENV{USER}</default_value>
    <group>case_desc</group>
    <file>env_case.xml</file>
    <desc>case user name</desc>
  </entry>

  <entry id="REALUSER">
    <type>char</type>
    <default_value>$ENV{USER}</default_value>
    <group>case_desc</group>
    <file>env_case.xml</file>
    <desc>username of user who created case</desc>
  </entry>

  <!-- ===================================================================== -->
  <!-- definitions runtimes -->
  <!-- ===================================================================== -->

  <entry id="RUN_TYPE">
    <type>char</type>
    <valid_values>startup,hybrid,branch</valid_values>
    <default_value>startup</default_value>
    <group>run_begin_stop_restart</group>
    <file>env_run.xml</file>
    <desc>
      Determines the model run initialization type.
      This setting is only important for the initial run of a production run when the
      CONTINUE_RUN variable is set to FALSE.  After the initial run, the CONTINUE_RUN
      variable is set to TRUE, and the model restarts exactly using input
      files in a case, date, and bit-for-bit continuous fashion.
      Default: startup.
      -- In a startup run (the default), all components are initialized
      using baseline states.  These baseline states are set independently by
      each component and can include the use of restart files, initial
      files, external observed data files, or internal initialization (i.e.,
      a cold start). In a startup run, the coupler sends the start date to
      the components at initialization. In addition, the coupler does not
      need an input data file.  In a startup initialization, the ocean model
      does not start until the second ocean coupling (normally the second
      day).
      -- In a branch run, all components are initialized using a consistent
      set of restart files from a previous run (determined by the
      RUN_REFCASE and RUN_REFDATE variables in env_run.xml).  The case name
      is generally changed for a branch run, although it does not have to
      be. In a branch run, setting RUN_STARTDATE is ignored because the
      model components obtain the start date from their restart datasets.
      Therefore, the start date cannot be changed for a branch run. This is
      the same mechanism that is used for performing a restart run (where
      CONTINUE_RUN is set to TRUE in the env_run.xml) Branch runs are
      typically used when sensitivity or parameter studies are required, or
      when settings for history file output streams need to be modified
      while still maintaining bit-for-bit reproducibility. Under this
      scenario, the new case is able to produce an exact bit-for-bit restart
      in the same manner as a continuation run IF no source code or
      component namelist inputs are modified. All models use restart files
      to perform this type of run.  RUN_REFCASE and RUN_REFDATE are required
      for branch runs.
      To set up a branch run, locate the restart tar file or restart
      directory for RUN_REFCASE and RUN_REFDATE from a previous run, then
      place those files in the RUNDIR directory.
      --- In a hybrid run the model is initialized as a startup, BUT uses
      initialization datasets FROM A PREVIOUS case.  This
      is somewhat analogous to a branch run with relaxed restart
      constraints.  A hybrid run allows users to bring together combinations
      of initial/restart files from a previous case (specified by
      RUN_REFCASE) at a given model output date (specified by
      RUN_REFDATE). Unlike a branch run, the starting date of a hybrid run
      (specified by RUN_STARTDATE) can be modified relative to the reference
      case. In a hybrid run, the model does not continue in a bit-for-bit
      fashion with respect to the reference case. The resulting climate,
      however, should be continuous provided that no model source code or
      namelists are changed in the hybrid run.  In a hybrid initialization,
      the ocean model does not start until the second ocean coupling
      (normally the second day), and the coupler does a cold start without
      a restart file.
    </desc>
  </entry>

  <entry id="RUN_REFDIR">
    <type>char</type>
    <default_value>cesm2_init</default_value>
    <group>run_begin_stop_restart</group>
    <file>env_run.xml</file>
    <desc>
      Reference directory containing RUN_REFCASE data - used for hybrid or branch runs
    </desc>
  </entry>

  <entry id="RUN_REFCASE">
    <type>char</type>
    <default_value>case.std</default_value>
    <group>run_begin_stop_restart</group>
    <file>env_run.xml</file>
    <desc>
      Reference case for hybrid or branch runs
    </desc>
  </entry>

  <entry id="RUN_REFDATE">
    <type>char</type>
    <default_value>0001-01-01</default_value>
    <group>run_begin_stop_restart</group>
    <file>env_run.xml</file>
    <desc>
      Reference date for hybrid or branch runs (yyyy-mm-dd)
    </desc>
  </entry>

  <entry id="RUN_REFTOD">
    <type>char</type>
    <default_value>00000</default_value>
    <group>run_begin_stop_restart</group>
    <file>env_run.xml</file>
    <desc>
      Reference time of day (seconds) for hybrid or branch runs (sssss)
    </desc>
  </entry>

  <entry id="GET_REFCASE">
    <type>logical</type>
    <valid_values>TRUE,FALSE</valid_values>
    <default_value>FALSE</default_value>
    <group>run_begin_stop_restart</group>
    <file>env_run.xml</file>
    <desc>
      Flag for automatically prestaging the refcase restart dataset.
      If TRUE, then the refcase data is prestaged into the executable directory
    </desc>
  </entry>

  <entry id="RUN_STARTDATE">
    <type>char</type>
    <default_value>0001-01-01</default_value>
    <group>run_begin_stop_restart</group>
    <file>env_run.xml</file>
    <desc>
      Run start date (yyyy-mm-dd). Only used for startup or hybrid runs.
    </desc>
  </entry>

  <entry id="START_TOD">
    <type>integer</type>
    <default_value>0</default_value>
    <group>run_begin_stop_restart</group>
    <file>env_run.xml</file>
    <desc>
      Run start time-of-day
    </desc>
  </entry>

  <entry id="STOP_OPTION">
    <type>char</type>
    <valid_values>none,never,nsteps,nstep,nseconds,nsecond,nminutes,nminute,nhours,nhour,ndays,nday,nmonths,nmonth,nyears,nyear,date,ifdays0,end</valid_values>
    <default_value>ndays</default_value>
    <group>run_begin_stop_restart</group>
    <file>env_run.xml</file>
    <desc>
      Sets the run length along with STOP_N and STOP_DATE
    </desc>
  </entry>

  <entry id="STOP_N">
    <type>integer</type>
    <default_value>5</default_value>
    <group>run_begin_stop_restart</group>
    <file>env_run.xml</file>
    <desc>
      Provides a numerical count for $STOP_OPTION.
    </desc>
  </entry>

  <entry id="STOP_DATE">
    <type>integer</type>
    <default_value>-999</default_value>
    <group>run_begin_stop_restart</group>
    <file>env_run.xml</file>
    <desc>
      Alternative date yyyymmdd date option, sets the run length with STOP_OPTION and STOP_N
      negative value implies off
    </desc>
  </entry>

  <entry id="REST_OPTION">
    <type>char</type>
    <valid_values>none,never,nsteps,nstep,nseconds,nsecond,nminutes,nminute,nhours,nhour,ndays,nday,nmonths,nmonth,nyears,nyear,date,ifdays0,end</valid_values>
    <default_value>$STOP_OPTION</default_value>
    <group>run_begin_stop_restart</group>
    <file>env_run.xml</file>
    <desc>
      sets frequency of model restart writes (same options as STOP_OPTION)
    </desc>
  </entry>

  <entry id="REST_N">
    <type>integer</type>
    <default_value>$STOP_N</default_value>
    <group>run_begin_stop_restart</group>
    <file>env_run.xml</file>
    <desc>
      sets model restart writes with REST_OPTION and REST_DATE
    </desc>
  </entry>

  <entry id="REST_DATE">
    <type>char</type>
    <default_value>$STOP_DATE</default_value>
    <group>run_begin_stop_restart</group>
    <file>env_run.xml</file>
    <desc>
      Alternative date in yyyymmdd format
      sets model restart write date with REST_OPTION and REST_N
    </desc>
  </entry>

  <entry id="PAUSE_OPTION">
    <type>char</type>
    <valid_values>none,never,nsteps,nstep,nseconds,nsecond,nminutes,nminute,nhours,nhour,ndays,nday,nmonths,nmonth,nyears,nyear</valid_values>
    <default_value>never</default_value>
    <group>run_begin_stop_restart</group>
    <file>env_run.xml</file>
    <desc>
      Sets the pause frequency along with PAUSE_N
    </desc>
  </entry>

  <entry id="PAUSE_N">
    <type>integer</type>
    <default_value>0</default_value>
    <group>run_begin_stop_restart</group>
    <file>env_run.xml</file>
    <desc>
      Provides a numerical count for $PAUSE_OPTION.
    </desc>
  </entry>

  <entry id="PAUSE_ACTIVE">
    <type>logical</type>
    <valid_values>TRUE,FALSE</valid_values>
    <group>run_begin_stop_restart</group>
    <file>env_run.xml</file>
    <desc>
      Pause the model at times specified by PAUSE_OPTION and PAUSE_N.
      Components 'pause' by writing a restart file.
    </desc>
    <values>
      <value compclass="ATM">FALSE</value>
      <value compclass="CPL">FALSE</value>
      <value compclass="OCN">FALSE</value>
      <value compclass="WAV">FALSE</value>
      <value compclass="GLC">FALSE</value>
      <value compclass="ICE">FALSE</value>
      <value compclass="ROF">FALSE</value>
      <value compclass="LND">FALSE</value>
      <value compclass="IAC">FALSE</value>
    </values>
  </entry>

  <entry id="BARRIER_N">
    <type>char</type>
    <default_value>1</default_value>
    <group>run_begin_stop_restart</group>
    <file>env_run.xml</file>
    <desc>
      Sets periodic model barriers with BARRIER_OPTION and BARRIER_DATE for synchronization
    </desc>
  </entry>

  <entry id="BARRIER_DATE">
    <type>char</type>
    <default_value>-999</default_value>
    <group>run_begin_stop_restart</group>
    <file>env_run.xml</file>
    <desc>
      Alternative date in yyyymmdd format
      sets periodic model barriers with BARRIER_OPTION and BARRIER_N for synchronization
    </desc>
  </entry>

  <entry id="ESP_RUN_ON_PAUSE">
    <type>logical</type>
    <valid_values>TRUE,FALSE</valid_values>
    <default_value>FALSE</default_value>
    <group>run_begin_stop_restart</group>
    <file>env_run.xml</file>
    <desc>
      ESP component runs after driver 'pause cycle' If any component
      'pauses' (see PAUSE_OPTION,
      PAUSE_N and PAUSE_ACTIVE_XXX XML variables),
      the ESP component (if present) will be run to process the
      component 'pause' (restart) files and set any required 'resume'
      signals.  If true, esp_cpl_dt and esp_cpl_offset settings are
      ignored.  default: false
    </desc>
  </entry>

  <entry id="CONTINUE_RUN">
    <type>logical</type>
    <valid_values>TRUE,FALSE</valid_values>
    <default_value>FALSE</default_value>
    <group>run_begin_stop_restart</group>
    <file>env_run.xml</file>
    <desc>
      A setting of TRUE implies a continuation run
      When you first begin a branch, hybrid or startup run, CONTINUE_RUN
      must be set to FALSE. When you successfully run and get a restart
      file, you will need to change CONTINUE_RUN to TRUE for the remainder
      of your run. This variable determines if the run is a restart run.
      Set to FALSE when initializing a startup, branch or hybrid case.
      Set to TRUE when continuing a run.
    </desc>
  </entry>

  <entry id="RESUBMIT">
    <type>integer</type>
    <default_value>0</default_value>
    <group>run_begin_stop_restart</group>
    <file>env_run.xml</file>
    <desc>If RESUBMIT is greater than 0, then case will automatically resubmit
    Enables the model to automatically resubmit a new run.  To get
    multiple runs, set RESUBMIT greater than 0, then RESUBMIT will be
    decremented and the case will be resubmitted.  The case will stop automatically
    resubmitting when the RESUBMIT value reaches 0.
    Long runs can easily outstrip supercomputer queue time limits. For
    this reason, a case is usually run as a series of jobs, each
    restarting where the previous finished.
    </desc>
  </entry>

  <entry id="RESUBMIT_SETS_CONTINUE_RUN">
    <type>logical</type>
    <default_value>TRUE</default_value>
    <group>run_begin_stop_restart</group>
    <file>env_run.xml</file>
    <desc>This flag controls whether the RESUBMIT flag causes
      CONTINUE_RUN to toggle from FALSE to TRUE.  The default is
      TRUE.  This flag might be used in conjunction with COMP_RUN_BARRIERS for
      timing tests.
    </desc>
  </entry>

 <entry id="JOB_IDS">
   <type>char</type>
   <default_value></default_value>
   <group>run_begin_stop_restart</group>
   <file>env_run.xml</file>
   <desc>List of job ids for most recent case.submit</desc>
 </entry>

  <!-- ===================================================================== -->
  <!-- definitions archive -->
  <!-- ===================================================================== -->

  <entry id="DOUT_S">
    <type>logical</type>
    <valid_values>TRUE,FALSE</valid_values>
    <default_value>FALSE</default_value>
    <group>run_data_archive</group>
    <file>env_run.xml</file>
    <desc>Logical to turn on short term archiving.
    If TRUE, short term archiving will be turned on.</desc>
  </entry>

  <entry id="SYSLOG_N">
    <type>integer</type>
    <default_value>900</default_value>
    <group>run_data_archive</group>
    <file>env_run.xml</file>
    <desc>system workload snapshot frequency (in seconds, if greater than 0; disabled otherwise)</desc>
  </entry>

  <!-- ===================================================================== -->
  <!-- definitions machines specific -->
  <!-- ===================================================================== -->

  <entry id="environment_variables">
     <type>char</type>
     <default_value>UNSET</default_value>
     <group>config_batch</group>
     <file>env_mach_specific.xml</file>
     <desc>The environment variables that will be loaded for this machine</desc>
  </entry>

  <entry id="BATCH_SYSTEM">
     <type>char</type>
     <default_value>none</default_value>
     <valid_values>nersc_slurm,lc_slurm,moab,pbs,lsf,slurm,cobalt,cobalt_theta,none</valid_values>
     <group>config_batch</group>
     <file>env_batch.xml</file>
     <desc>The batch system type to use for this machine.</desc>
  </entry>

  <entry id="env">
     <type>char</type>
     <default_value>UNSET</default_value>
     <group>config_batch</group>
     <file>env_mach_specific.xml</file>
     <desc>The individual environment variable entry for config_machines</desc>
  </entry>

  <entry id="limits">
     <type>char</type>
     <default_value>UNSET</default_value>
     <group>config_batch</group>
     <file>env_mach_specific.xml</file>
     <desc>The limits tag</desc>
  </entry>

  <entry id="limit">
     <type>char</type>
     <default_value>UNSET</default_value>
     <group>config_batch</group>
     <file>env_mach_specific.xml</file>
     <desc>The individual limit variable</desc>
  </entry>

  <!-- ===================================================================== -->
  <!-- definitions batch -->
  <!-- ===================================================================== -->

  <entry id="PERL5LIB">
    <type>char</type>
    <default_value></default_value>
    <group>build_derived</group>
    <file>env_build.xml</file>
    <desc>Perl 5 library directory</desc>
  </entry>



  <!-- ===================================================================== -->
  <!-- definitions build -->
  <!-- ===================================================================== -->

  <entry id="CIME_OUTPUT_ROOT">
    <type>char</type>
    <valid_values></valid_values>
    <default_value>UNSET</default_value>
    <group>build_def</group>
    <file>env_build.xml</file>
    <desc>Output root directory for each machine.
		Base directory for build and run directories.
    </desc>
  </entry>

  <entry id="EXEROOT">
    <type>char</type>
    <valid_values></valid_values>
    <default_value>$CIME_OUTPUT_ROOT/$CASE/bld</default_value>
    <group>build_def</group>
    <file>env_build.xml</file>
    <desc>Case executable root directory.
    (executable is $EXEROOT/$MODEL.exe, component libraries are in $EXEROOT/lib)
    This is where the model builds its executable and by default runs the executable.
    Note that EXEROOT needs to have enough disk space for the experimental configuration
    requirements. As an example, a model run can produce more than a terabyte of
    data during a 100-year run, so you should set EXEROOT to scratch or
    tmp space and frequently back up the data to a long term archiving storage device
    For a supported machine, EXEROOT is set in $CIMEROOT/machines/config_machines.xml.
    For a userdefined machine, EXEROOT must explicitly be set it in env_build.xml.</desc>
  </entry>

  <entry id="OS">
    <type>char</type>
    <valid_values></valid_values>
    <default_value>USERDEFINED_required_macros</default_value>
    <group>build_macros</group>
    <file>env_build.xml</file>
    <desc>Operating system - DO NOT EDIT UNLESS for userdefined machine - ignored once Macros has been created.</desc>
  </entry>

  <entry id="COMPILER">
    <type>char</type>
    <valid_values></valid_values>
    <default_value></default_value>
    <group>build_macros</group>
    <file>env_build.xml</file>
    <desc>Machine compiler (must match one the supported compilers)
    Set in $CIMEROOT/machines/config_machines.xml for each supported machine.
    Must be explicitly set in env_build.xml for userdefined machine.</desc>
  </entry>

  <entry id="MPILIB">
    <type>char</type>
    <valid_values></valid_values>
    <default_value>USERDEFINED_required_macros</default_value>
    <group>build_macros</group>
    <file>env_build.xml</file>
    <desc>mpi library (must match one of the supported libraries) -
    ignored once Macros has been created
    Set in $CIMEROOT/machines/config_machines.xml for each supported machine.
    Must be explicitly set in env_build.xml for userdefined machine.</desc>
  </entry>

  <entry id="CALENDAR">
    <type>char</type>
    <valid_values>NO_LEAP,GREGORIAN</valid_values>
    <default_value>NO_LEAP</default_value>
    <group>build_def</group>
    <file>env_build.xml</file>
    <desc>calendar type</desc>
  </entry>

  <entry id="COMP_INTERFACE">
    <type>char</type>
    <valid_values>mct,nuopc,moab</valid_values>
    <default_value>mct</default_value>
    <group>build_def</group>
    <file>env_build.xml</file>
    <desc>use MCT component interface</desc>
  </entry>

  <entry id="USE_ESMF_LIB">
    <type>logical</type>
    <valid_values>TRUE,FALSE</valid_values>
    <default_value>FALSE</default_value>
    <group>build_def</group>
    <file>env_build.xml</file>
    <desc>TRUE implies using the ESMF library specified by ESMF_LIBDIR or ESMFMKFILE</desc>
  </entry>

  <entry id="DEBUG">
    <type>logical</type>
    <valid_values>TRUE,FALSE</valid_values>
    <default_value>FALSE</default_value>
    <group>build_def</group>
    <file>env_build.xml</file>
    <desc>TRUE implies turning on run and compile time debugging
      Flag to turn on debugging for run time and compile time.
      If TRUE, compile-time debugging flags are activated that you can use to verify
      software robustness, such as bounds checking.
      Important:: On IBM machines, floating point trapping is not activated for production
      runs (i.e., non-DEBUG), due to performance penalties associated with turning on these flags.</desc>
  </entry>

  <entry id="FORCE_BUILD_SMP">
    <type>logical</type>
    <valid_values>TRUE,FALSE</valid_values>
    <default_value>FALSE</default_value>
    <group>build_def</group>
    <file>env_build.xml</file>
    <desc>TRUE implies always build model for openmp capability
      If FALSE, component libraries are built with OpenMP capability only if
      the NTHREADS_ setting for that component is greater than 1 in env_mach_pes.xml.
      If TRUE, the component libraries are always built with OpenMP capability.</desc>
  </entry>

  <entry id="SMP_PRESENT">
    <type>logical</type>
    <valid_values>TRUE,FALSE</valid_values>
    <default_value>FALSE</default_value>
    <group>build_def</group>
    <file>env_build.xml</file>
    <desc>TRUE implies that at least one of the components is built threaded (DO NOT EDIT)</desc>
  </entry>

  <entry id="USE_PETSC">
    <type>logical</type>
    <valid_values>TRUE,FALSE</valid_values>
    <default_value>FALSE</default_value>
    <group>build_def</group>
    <file>env_build.xml</file>
    <desc>TRUE implies linking to the PETSc library - set
    automatically by XXX_USE_PETSC options (do not edit). Flag to turn
    on linking to the PETSc library. Currently this is used by
    CLM. This is currently only supported for certain machines.</desc>
  </entry>

  <entry id="USE_ALBANY">
    <type>logical</type>
    <valid_values>TRUE,FALSE</valid_values>
    <default_value>FALSE</default_value>
    <group>build_def</group>
    <file>env_build.xml</file>
    <desc>TRUE implies linking to the Albany library - set
    automatically by XXX_USE_ALBANY options (do not edit). Flag to
    turn on linking to the Albany library. Currently this is used by
    MALI. Note that Albany is a C++ library, so setting this
    variable to TRUE will involve the inclusion of C++ code in the
    MALI executable. This is currently only supported for certain
    machines.</desc>
  </entry>

  <entry id="USE_MOAB">
    <type>logical</type>
    <valid_values>TRUE,FALSE</valid_values>
    <default_value>FALSE</default_value>
    <group>build_def</group>
    <file>env_build.xml</file>
    <desc>TRUE implies linking to the MOAB library</desc>
  </entry>

  <entry id="USE_TRILINOS">
    <type>logical</type>
    <valid_values>TRUE,FALSE</valid_values>
    <default_value>FALSE</default_value>
    <group>build_def</group>
    <file>env_build.xml</file>
    <desc>TRUE implies linking to the trilinos library - set automatically by XXX_USE_TRILINOS options (do not edit)
      Flag to turn on linking to the trilinos library. Currently this is
      used by CISM. Note that trilinos is a C++ library, so setting this
      variable to TRUE will involve the inclusion of C++ code in the model
      executable. This is currently only supported for certain machines.</desc>
  </entry>

  <entry id="GMAKE">
    <type>char</type>
    <valid_values></valid_values>
    <default_value>gmake</default_value>
    <group>build_def</group>
    <file>env_run.xml</file>
    <desc>GNU make command</desc>
  </entry>

  <entry id="GMAKE_J">
    <type>integer</type>
    <valid_values></valid_values>
    <default_value>1</default_value>
    <group>build_def</group>
    <file>env_run.xml</file>
    <desc>Number of processors for gmake</desc>
  </entry>

  <entry id="BUILD_COMPLETE">
    <type>logical</type>
    <valid_values>TRUE,FALSE</valid_values>
    <default_value>FALSE</default_value>
    <group>build_status</group>
    <file>env_build.xml</file>
    <desc>Status output: if TRUE, models have been built successfully. (DO NOT EDIT)></desc>
  </entry>

  <entry id="SMP_BUILD">
    <type>char</type>
    <valid_values></valid_values>
    <default_value>0</default_value>
    <group>build_status</group>
    <file>env_build.xml</file>
    <desc>Status: smp status of previous build, coded string. (DO NOT EDIT)</desc>
  </entry>

  <entry id="SMP_VALUE">
    <type>char</type>
    <valid_values></valid_values>
    <default_value>0</default_value>
    <group>build_status</group>
    <file>env_build.xml</file>
    <desc>Status: smp status of current case, coded string (DO NOT EDIT)</desc>
  </entry>

  <entry id="NINST_BUILD">
    <type>char</type>
    <valid_values></valid_values>
    <default_value>0</default_value>
    <group>build_status</group>
    <file>env_build.xml</file>
    <desc>Status: ninst status of previous build, coded string. (DO NOT EDIT)></desc>
  </entry>

  <entry id="NINST_VALUE">
    <type>char</type>
    <valid_values></valid_values>
    <default_value>0</default_value>
    <group>build_status</group>
    <file>env_build.xml</file>
    <desc>Status: ninst status of current case, coded string (DO NOT EDIT)</desc>
  </entry>

  <entry id="BUILD_STATUS">
    <type>integer</type>
    <valid_values>0,1,2</valid_values>
    <default_value>0</default_value>
    <group>build_status</group>
    <file>env_build.xml</file>
    <desc>Status: of prior build. (DO NOT EDIT)</desc>
  </entry>

  <entry id="OBJROOT">
    <type>char</type>
    <valid_values></valid_values>
    <default_value>$EXEROOT</default_value>
    <group>build_derived</group>
    <file>env_build.xml</file>
    <desc>case build directory (set automatically to $EXEROOT, - DO NOT EDIT)</desc>
  </entry>

  <entry id="LIBROOT">
    <type>char</type>
    <valid_values></valid_values>
    <default_value>$EXEROOT/lib</default_value>
    <group>build_derived</group>
    <file>env_build.xml</file>
    <desc>case lib directory (set automatically to $EXEROOT/lib - DO NOT EDIT)</desc>
  </entry>

  <entry id="INCROOT">
    <type>char</type>
    <valid_values></valid_values>
    <default_value>$EXEROOT/lib/include</default_value>
    <group>build_derived</group>
    <file>env_build.xml</file>
    <desc>case lib include directory (set automatically to $EXEROOT/lib/include - DO NOT EDIT)</desc>
  </entry>

  <entry id="SHAREDLIBROOT">
    <type>char</type>
    <valid_values></valid_values>
    <default_value>$EXEROOT</default_value>
    <group>build_derived</group>
    <file>env_build.xml</file>
    <desc>Shared library root, (set automatically to $EXEROOT - DO NOT EDIT)</desc>
  </entry>

  <!-- ===================================================================== -->
  <!-- definitions performance -->
  <!-- ===================================================================== -->

  <entry id="CHECK_TIMING">
    <type>logical</type>
    <valid_values>TRUE,FALSE</valid_values>
    <default_value>TRUE</default_value>
    <group>run_flags</group>
    <file>env_run.xml</file>
    <desc>logical to diagnose model timing at the end of the run</desc>
  </entry>

  <entry id="PROFILE_PAPI_ENABLE">
    <type>logical</type>
    <valid_values>TRUE,FALSE</valid_values>
    <default_value>FALSE</default_value>
    <group>run_flags</group>
    <file>env_run.xml</file>
    <desc>Enables the papi hardware counters in gptl
    The papi library must be included in the build step for
    this to work.</desc>
  </entry>

  <entry id="ESMF_LOGFILE_KIND">
    <type>char</type>
    <valid_values>ESMF_LOGKIND_SINGLE,ESMF_LOGKIND_MULTI,ESMF_LOGKIND_MULTI_ON_ERROR,ESMF_LOGKIND_NONE</valid_values>
    <default_value>ESMF_LOGKIND_NONE</default_value>
    <group>run_flags</group>
    <file>env_run.xml</file>
    <desc>
      Determines what ESMF log files (if any) are generated when
          USE_ESMF_LIB is TRUE.
      ESMF_LOGKIND_SINGLE: Use a single log file, combining messages from
          all of the PETs. Not supported on some platforms.
      ESMF_LOGKIND_MULTI: Use multiple log files -- one per PET.
      ESMF_LOGKIND_NONE: Do not issue messages to a log file.
      By default, no ESMF log files are generated.
    </desc>
  </entry>

  <entry id="COMP_RUN_BARRIERS">
    <type>logical</type>
    <valid_values>TRUE,FALSE</valid_values>
    <default_value>FALSE</default_value>
    <group>run_flags</group>
    <file>env_run.xml</file>
    <desc>Turns on component barriers for component timing.
	  This variable is for testing and debugging only and should never
	  be set for a production run.
    </desc>
  </entry>

  <entry id="COST_PES">
    <type>integer</type>
    <default_value>0</default_value>
    <group>mach_pes_last</group>
    <file>env_mach_pes.xml</file>
    <desc>pes or cores used relative to MAX_MPITASKS_PER_NODE for accounting (0 means TOTALPES is valid)</desc>
  </entry>

  <!-- ===================================================================== -->
  <!-- definitions grid -->
  <!-- ===================================================================== -->

  <entry id="ATM_GRID">
    <type>char</type>
    <default_value>UNSET</default_value>
    <group>build_grid</group>
    <file>env_build.xml</file>
    <desc>atmosphere grid - DO NOT EDIT (for experts only)</desc>
  </entry>

  <entry id="ATM_NX">
    <type>integer</type>
    <default_value>0</default_value>
    <group>build_grid</group>
    <file>env_build.xml</file>
    <desc>number of atmosphere cells in i direction - DO NOT EDIT (for experts only)</desc>
  </entry>

  <entry id="ATM_NY">
    <type>integer</type>
    <default_value>0</default_value>
    <group>build_grid</group>
    <file>env_build.xml</file>
    <desc>number of atmosphere cells in j direction - DO NOT EDIT (for experts only)</desc>
  </entry>

  <entry id="LND_GRID">
    <type>char</type>
    <default_value>UNSET</default_value>
    <group>build_grid</group>
    <file>env_build.xml</file>
    <desc>land grid - DO NOT EDIT (for experts only)</desc>
  </entry>

  <entry id="LND_NX">
    <type>integer</type>
    <default_value>0</default_value>
    <group>build_grid</group>
    <file>env_build.xml</file>
    <desc>number of land cells in i direction - DO NOT EDIT (for experts only)</desc>
  </entry>

  <entry id="LND_NY">
    <type>integer</type>
    <default_value>0</default_value>
    <group>build_grid</group>
    <file>env_build.xml</file>
    <desc>number of land cells in j direction - DO NOT EDIT (for experts only)</desc>
  </entry>

  <entry id="OCN_GRID">
    <type>char</type>
    <default_value>UNSET</default_value>
    <group>build_grid</group>
    <file>env_build.xml</file>
    <desc>ocn grid - DO NOT EDIT (for experts only)</desc>
  </entry>

  <entry id="OCN_NX">
    <type>integer</type>
    <default_value>0</default_value>
    <group>build_grid</group>
    <file>env_build.xml</file>
    <desc>number of ocn cells in i direction - DO NOT EDIT (for experts only)</desc>
  </entry>

  <entry id="OCN_NY">
    <type>integer</type>
    <default_value>0</default_value>
    <group>build_grid</group>
    <file>env_build.xml</file>
    <desc>number of ocn cells in j direction - DO NOT EDIT (for experts only)</desc>
  </entry>

  <entry id="ICE_GRID">
    <type>char</type>
    <default_value>UNSET</default_value>
    <group>build_grid</group>
    <file>env_build.xml</file>
    <desc>ice grid (must equal ocn grid) - DO NOT EDIT (for experts only)</desc>
  </entry>

  <entry id="ICE_NX">
    <type>integer</type>
    <default_value>0</default_value>
    <group>build_grid</group>
    <file>env_build.xml</file>
    <desc>number of ice cells in i direction - DO NOT EDIT (for experts only)</desc>
  </entry>

  <entry id="ICE_NY">
    <type>integer</type>
    <default_value>0</default_value>
    <group>build_grid</group>
    <file>env_build.xml</file>
    <desc>number of ice cells in j direction - DO NOT EDIT (for experts only)</desc>
  </entry>

  <entry id="ICE_NCAT">
    <type>integer</type>
    <default_value>1</default_value>
    <group>build_grid</group>
    <file>env_build.xml</file>
    <desc>number of ice thickness categories - DO NOT EDIT (set by CICE configure)</desc>
  </entry>

  <entry id="ROF_GRID">
    <type>char</type>
    <default_value>UNSET</default_value>
    <group>build_grid</group>
    <file>env_build.xml</file>
    <desc>river runoff (rof) grid</desc>
  </entry>

  <entry id="ROF_NX">
    <type>integer</type>
    <default_value>0</default_value>
    <group>build_grid</group>
    <file>env_build.xml</file>
    <desc>number of rof cells in i direction - DO NOT EDIT (for experts only)</desc>
  </entry>

  <entry id="ROF_NY">
    <type>integer</type>
    <default_value>0</default_value>
    <group>build_grid</group>
    <file>env_build.xml</file>
    <desc>number of rof cells in j direction - DO NOT EDIT (for experts only)</desc>
  </entry>

  <entry id="GLC_GRID">
    <type>char</type>
    <valid_values>gland20,gland10,gland5,gland5UM,gland4,mpas.gis20km,mpas.ais20km,null</valid_values>
    <default_value>gland5UM</default_value>
    <group>build_grid</group>
    <file>env_build.xml</file>
    <desc>glacier (glc) grid - DO NOT EDIT (for experts only)</desc>
  </entry>

  <entry id="GLC_NX">
    <type>integer</type>
    <default_value>0</default_value>
    <group>build_grid</group>
    <file>env_build.xml</file>
    <desc>number of glc cells in i direction - DO NOT EDIT (for experts only)</desc>
  </entry>

  <entry id="GLC_NY">
    <type>integer</type>
    <default_value>0</default_value>
    <group>build_grid</group>
    <file>env_build.xml</file>
    <desc>number of glc cells in j direction - DO NOT EDIT (for experts only)</desc>
  </entry>


  <entry id="WAV_GRID">
    <type>char</type>
    <default_value>UNSET</default_value>
    <group>build_grid</group>
    <file>env_build.xml</file>
    <desc>wave model (wav) grid</desc>
  </entry>

  <entry id="WAV_NX">
    <type>integer</type>
    <default_value>0</default_value>
    <group>build_grid</group>
    <file>env_build.xml</file>
    <desc>number of wav cells in i direction - DO NOT EDIT (for experts only)</desc>
  </entry>

  <entry id="WAV_NY">
    <type>integer</type>
    <default_value>0</default_value>
    <group>build_grid</group>
    <file>env_build.xml</file>
    <desc>number of wav cells in j direction - DO NOT EDIT (for experts only)</desc>
  </entry>

  <entry id="IAC_GRID">
    <type>char</type>
    <default_value>UNSET</default_value>
    <group>build_grid</group>
    <file>env_build.xml</file>
    <desc>iac model (iac) grid</desc>
  </entry>

  <entry id="IAC_NX">
    <type>integer</type>
    <default_value>0</default_value>
    <group>build_grid</group>
    <file>env_build.xml</file>
    <desc>number of iac cells in i direction - DO NOT EDIT (for experts only)</desc>
  </entry>

  <entry id="IAC_NY">
    <type>integer</type>
    <default_value>0</default_value>
    <group>build_grid</group>
    <file>env_build.xml</file>
    <desc>number of iac cells in j direction - DO NOT EDIT (for experts only)</desc>
  </entry>

  <entry id="MASK_GRID">
    <type>char</type>
    <default_value>UNSET</default_value>
    <group>build_grid</group>
    <file>env_build.xml</file>
    <desc>grid mask - DO NOT EDIT (for experts only)</desc>
  </entry>

  <entry id="PTS_MODE">
    <type>logical</type>
    <valid_values>TRUE,FALSE</valid_values>
    <default_value>FALSE</default_value>
    <group>run_domain</group>
    <file>env_run.xml</file>
    <desc>Operate on only a single point of the global grid  - DO NOT EDIT (for experts only)</desc>
  </entry>

  <entry id="PTS_LAT">
    <type>real</type>
    <default_value>-999.99</default_value>
    <group>run_domain</group>
    <file>env_run.xml</file>
    <desc>Latitude to find nearest points for points mode (only used if PTS_MODE is TRUE)</desc>
  </entry>

  <entry id="PTS_LON">
    <type>real</type>
    <default_value>-999.99</default_value>
    <group>run_domain</group>
    <file>env_run.xml</file>
    <desc>Longitude to find nearest points for points mode (only used if PTS_MODE is TRUE)</desc>
  </entry>

  <!-- ======================================================================= -->
  <!--  DOMAIN FILES (drv)                                          -->
  <!-- ======================================================================= -->

  <entry id="ATM_DOMAIN_FILE">
    <type>char</type>
    <default_value>UNSET</default_value>
    <group>run_domain</group>
    <file>env_run.xml</file>
    <desc>atm domain file</desc>
  </entry>

  <entry id="ATM_DOMAIN_PATH">
    <type>char</type>
    <default_value>$DIN_LOC_ROOT/share/domains</default_value>
    <group>run_domain</group>
    <file>env_run.xml</file>
    <desc>path of atm domain file</desc>
  </entry>

  <entry id="LND_DOMAIN_FILE">
    <type>char</type>
    <default_value>UNSET</default_value>
    <group>run_domain</group>
    <file>env_run.xml</file>
    <desc>lnd domain file</desc>
  </entry>

  <entry id="LND_DOMAIN_PATH">
    <type>char</type>
    <default_value>$DIN_LOC_ROOT/share/domains</default_value>
    <group>run_domain</group>
    <file>env_run.xml</file>
    <desc>path of lnd domain file</desc>
  </entry>

  <entry id="ROF_DOMAIN_FILE">
    <type>char</type>
    <default_value>UNSET</default_value>
    <group>run_domain</group>
    <file>env_run.xml</file>
    <desc>rof domain file</desc>
  </entry>

  <entry id="ROF_DOMAIN_PATH">
    <type>char</type>
    <default_value>$DIN_LOC_ROOT/share/domains</default_value>
    <group>run_domain</group>
    <file>env_run.xml</file>
    <desc>path of rof domain file</desc>
  </entry>

  <entry id="WAV_DOMAIN_FILE">
    <type>char</type>
    <default_value>UNSET</default_value>
    <group>run_domain</group>
    <file>env_run.xml</file>
    <desc>wav domain file</desc>
  </entry>

  <entry id="WAV_DOMAIN_PATH">
    <type>char</type>
    <default_value>$DIN_LOC_ROOT/share/domains</default_value>
    <group>run_domain</group>
    <file>env_run.xml</file>
    <desc>path of wav domain file</desc>
  </entry>

  <entry id="IAC_DOMAIN_FILE">
    <type>char</type>
    <default_value>UNSET</default_value>
    <group>run_domain</group>
    <file>env_run.xml</file>
    <desc>iac domain file</desc>
  </entry>

  <entry id="IAC_DOMAIN_PATH">
    <type>char</type>
    <default_value>$DIN_LOC_ROOT/share/domains</default_value>
    <group>run_domain</group>
    <file>env_run.xml</file>
    <desc>path of iac domain file</desc>
  </entry>

  <entry id="ICE_DOMAIN_FILE">
    <type>char</type>
    <default_value>UNSET</default_value>
    <group>run_domain</group>
    <file>env_run.xml</file>
    <desc>ice domain file</desc>
  </entry>

  <entry id="ICE_DOMAIN_PATH">
    <type>char</type>
    <default_value>$DIN_LOC_ROOT/share/domains</default_value>
    <group>run_domain</group>
    <file>env_run.xml</file>
    <desc>path of ice domain file</desc>
  </entry>

  <entry id="OCN_DOMAIN_FILE">
    <type>char</type>
    <default_value>UNSET</default_value>
    <group>run_domain</group>
    <file>env_run.xml</file>
    <desc>ocn domain file</desc>
  </entry>

  <entry id="OCN_DOMAIN_PATH">
    <type>char</type>
    <default_value>$DIN_LOC_ROOT/share/domains</default_value>
    <group>run_domain</group>
    <file>env_run.xml</file>
    <desc>path of ocn domain file</desc>
  </entry>

  <entry id="GLC_DOMAIN_FILE">
    <type>char</type>
    <default_value>UNSET</default_value>
    <group>run_domain</group>
    <file>env_run.xml</file>
    <desc>glc domain file</desc>
  </entry>

  <entry id="GLC_DOMAIN_PATH">
    <type>char</type>
    <default_value>$DIN_LOC_ROOT/share/domains</default_value>
    <group>run_domain</group>
    <file>env_run.xml</file>
    <desc>path of glc domain file</desc>
  </entry>

  <!--- map files -->
  <!--- comment out map type for now, tcraig 3/25/13 -->

  <entry id="ATM2OCN_FMAPNAME">
    <type>char</type>
    <default_value>idmap</default_value>
    <group>run_domain</group>
    <file>env_run.xml</file>
    <desc>atm2ocn flux mapping file</desc>
  </entry>

  <entry id="ATM2OCN_FMAPTYPE">
    <type>char</type>
    <valid_values>X,Y</valid_values>
    <default_value>X</default_value>
    <group>run_domain</group>
    <file>env_run.xml</file>
    <desc>atm2ocn flux mapping file decomp type</desc>
  </entry>

  <entry id="ATM2OCN_SMAPNAME">
    <type>char</type>
    <default_value>idmap</default_value>
    <group>run_domain</group>
    <file>env_run.xml</file>
    <desc>atm2ocn state mapping file</desc>
  </entry>

  <entry id="ATM2OCN_SMAPTYPE">
    <type>char</type>
    <valid_values>X,Y</valid_values>
    <default_value>X</default_value>
    <group>run_domain</group>
    <file>env_run.xml</file>
    <desc>atm2ocn state mapping file decomp type</desc>
  </entry>

  <entry id="ATM2OCN_VMAPNAME">
    <type>char</type>
    <default_value>idmap</default_value>
    <group>run_domain</group>
    <file>env_run.xml</file>
    <desc>atm2ocn vector mapping file</desc>
  </entry>

  <entry id="ATM2OCN_VMAPTYPE">
    <type>char</type>
    <valid_values>X,Y</valid_values>
    <default_value>X</default_value>
    <group>run_domain</group>
    <file>env_run.xml</file>
    <desc>atm2ocn vector mapping file decomp type</desc>
  </entry>

  <entry id="ATM2LND_FMAPNAME">
    <type>char</type>
    <default_value>idmap</default_value>
    <group>run_domain</group>
    <file>env_run.xml</file>
    <desc>atm2lnd flux mapping file</desc>
  </entry>

  <entry id="ATM2LND_FMAPTYPE">
    <type>char</type>
    <valid_values>X,Y</valid_values>
    <default_value>X</default_value>
    <group>run_domain</group>
    <file>env_run.xml</file>
    <desc>atm2lnd flux mapping file decomp type</desc>
  </entry>

  <entry id="ATM2LND_SMAPNAME">
    <type>char</type>
    <default_value>idmap</default_value>
    <group>run_domain</group>
    <file>env_run.xml</file>
    <desc>atm2lnd state mapping file</desc>
  </entry>

  <entry id="ATM2LND_SMAPTYPE">
    <type>char</type>
    <valid_values>X,Y</valid_values>
    <default_value>X</default_value>
    <group>run_domain</group>
    <file>env_run.xml</file>
    <desc>atm2lnd state mapping file decomp type</desc>
  </entry>

  <entry id="ATM2WAV_SMAPNAME">
    <type>char</type>
    <default_value>idmap</default_value>
    <group>run_domain</group>
    <file>env_run.xml</file>
    <desc>atm2wav state mapping file</desc>
  </entry>

  <entry id="ATM2WAV_SMAPTYPE">
    <type>char</type>
    <valid_values>X,Y</valid_values>
    <default_value>Y</default_value>
    <group>run_domain</group>
    <file>env_run.xml</file>
    <desc>atm2wav state mapping file decomp type</desc>
  </entry>

  <entry id="OCN2ATM_FMAPNAME">
    <type>char</type>
    <default_value>idmap</default_value>
    <group>run_domain</group>
    <file>env_run.xml</file>
    <desc>ocn2atm flux mapping file</desc>
  </entry>

  <entry id="OCN2ATM_FMAPTYPE">
    <type>char</type>
    <valid_values>X,Y</valid_values>
    <default_value>Y</default_value>
    <group>run_domain</group>
    <file>env_run.xml</file>
    <desc>ocn2atm flux mapping file decomp type</desc>
  </entry>

  <entry id="OCN2ATM_SMAPNAME">
    <type>char</type>
    <default_value>idmap</default_value>
    <group>run_domain</group>
    <file>env_run.xml</file>
    <desc>ocn2atm state mapping file</desc>
  </entry>

  <entry id="OCN2ATM_SMAPTYPE">
    <type>char</type>
    <valid_values>X,Y</valid_values>
    <default_value>Y</default_value>
    <group>run_domain</group>
    <file>env_run.xml</file>
    <desc>ocn2atm state mapping file decomp type</desc>
  </entry>

  <entry id="LND2ATM_FMAPNAME">
    <type>char</type>
    <default_value>idmap</default_value>
    <group>run_domain</group>
    <file>env_run.xml</file>
    <desc>lnd2atm flux mapping file</desc>
  </entry>

  <entry id="LND2ATM_FMAPTYPE">
    <type>char</type>
    <valid_values>X,Y</valid_values>
    <default_value>Y</default_value>
    <group>run_domain</group>
    <file>env_run.xml</file>
    <desc>lnd2atm flux mapping file decomp type</desc>
  </entry>

  <entry id="LND2ATM_SMAPNAME">
    <type>char</type>
    <default_value>idmap</default_value>
    <group>run_domain</group>
    <file>env_run.xml</file>
    <desc>lnd2atm state mapping file</desc>
  </entry>

  <entry id="LND2ATM_SMAPTYPE">
    <type>char</type>
    <valid_values>X,Y</valid_values>
    <default_value>Y</default_value>
    <group>run_domain</group>
    <file>env_run.xml</file>
    <desc>lnd2atm state mapping file decomp type</desc>
  </entry>

  <entry id="LND2GLC_FMAPNAME">
    <type>char</type>
    <default_value>idmap</default_value>
    <group>run_domain</group>
    <file>env_run.xml</file>
    <desc>lnd2glc flux mapping file</desc>
  </entry>

  <entry id="LND2GLC_FMAPTYPE">
    <type>char</type>
    <valid_values>X,Y</valid_values>
    <default_value>X</default_value>
    <group>run_domain</group>
    <file>env_run.xml</file>
    <desc>lnd2glc flux mapping file decomp type</desc>
  </entry>

  <entry id="LND2GLC_SMAPNAME">
    <type>char</type>
    <default_value>idmap</default_value>
    <group>run_domain</group>
    <file>env_run.xml</file>
    <desc>lnd2glc state mapping file</desc>
  </entry>

  <entry id="LND2GLC_SMAPTYPE">
    <type>char</type>
    <valid_values>X,Y</valid_values>
    <default_value>X</default_value>
    <group>run_domain</group>
    <file>env_run.xml</file>
    <desc>lnd2glc state mapping file decomp type</desc>
  </entry>

  <entry id="LND2ROF_FMAPNAME">
    <type>char</type>
    <default_value>idmap</default_value>
    <group>run_domain</group>
    <file>env_run.xml</file>
    <desc>lnd2rof flux mapping file</desc>
  </entry>

  <entry id="LND2ROF_FMAPTYPE">
    <type>char</type>
    <valid_values>X,Y</valid_values>
    <default_value>X</default_value>
    <group>run_domain</group>
    <file>env_run.xml</file>
    <desc>lnd2rof flux mapping file decomp type</desc>
  </entry>

  <entry id="ROF2LND_FMAPNAME">
    <type>char</type>
    <default_value>idmap</default_value>
    <group>run_domain</group>
    <file>env_run.xml</file>
    <desc>rof2lnd flux mapping file</desc>
  </entry>

  <entry id="ROF2LND_FMAPTYPE">
    <type>char</type>
    <valid_values>X,Y</valid_values>
    <default_value>Y</default_value>
    <group>run_domain</group>
    <file>env_run.xml</file>
    <desc>rof2lnd flux mapping file decomp type</desc>
  </entry>

  <entry id="ROF2OCN_FMAPNAME">
    <type>char</type>
    <default_value>idmap_ignore</default_value>
    <group>run_domain</group>
    <file>env_run.xml</file>
    <desc>rof2ocn flux mapping file - the default value idmap_ignore, if set, will be ignored by buildnml and
    will generate a runtime error if in fact a file is required for the given compset</desc>
  </entry>

  <entry id="ROF2OCN_FMAPTYPE">
    <type>char</type>
    <valid_values>X,Y</valid_values>
    <default_value>Y</default_value>
    <group>run_domain</group>
    <file>env_run.xml</file>
    <desc>rof2ocn flux mapping file decomp type</desc>
  </entry>

  <entry id="ROF2OCN_LIQ_RMAPNAME">
    <type>char</type>
    <default_value>idmap</default_value>
    <group>run_domain</group>
    <file>env_run.xml</file>
    <desc>rof2ocn runoff mapping file</desc>
  </entry>

  <entry id="ROF2OCN_LIQ_RMAPTYPE">
    <type>char</type>
    <valid_values>X,Y</valid_values>
    <default_value>Y</default_value>
    <group>run_domain</group>
    <file>env_run.xml</file>
    <desc>rof2ocn runoff mapping file decomp type</desc>
  </entry>

  <entry id="ROF2OCN_ICE_RMAPNAME">
    <type>char</type>
    <default_value>idmap</default_value>
    <group>run_domain</group>
    <file>env_run.xml</file>
    <desc>rof2ocn runoff mapping file</desc>
  </entry>

  <entry id="ROF2OCN_ICE_RMAPTYPE">
    <type>char</type>
    <valid_values>X,Y</valid_values>
    <default_value>Y</default_value>
    <group>run_domain</group>
    <file>env_run.xml</file>
    <desc>rof2ocn runoff mapping file decomp type</desc>
  </entry>

  <entry id="GLC2LND_FMAPNAME">
    <type>char</type>
    <default_value>idmap</default_value>
    <group>run_domain</group>
    <file>env_run.xml</file>
    <desc>glc2lnd flux mapping file</desc>
  </entry>

  <entry id="GLC2LND_FMAPTYPE">
    <type>char</type>
    <valid_values>X,Y</valid_values>
    <default_value>Y</default_value>
    <group>run_domain</group>
    <file>env_run.xml</file>
    <desc>glc2lnd flux mapping file decomp type</desc>
  </entry>

  <entry id="GLC2LND_SMAPNAME">
    <type>char</type>
    <default_value>idmap</default_value>
    <group>run_domain</group>
    <file>env_run.xml</file>
    <desc>glc2lnd state mapping file</desc>
  </entry>

  <entry id="GLC2LND_SMAPTYPE">
    <type>char</type>
    <valid_values>X,Y</valid_values>
    <default_value>Y</default_value>
    <group>run_domain</group>
    <file>env_run.xml</file>
    <desc>glc2lnd state mapping file decomp type</desc>
  </entry>

  <entry id="GLC2ICE_FMAPNAME">
    <type>char</type>
    <default_value>idmap_ignore</default_value>
    <group>run_domain</group>
    <file>env_run.xml</file>
    <desc>glc2ice flux mapping file - the default value idmap_ignore, if set, will be ignored by buildnml and
    will generate a runtime error if in fact a file is required for the given compset</desc>
  </entry>

  <entry id="GLC2ICE_FMAPTYPE">
    <type>char</type>
    <valid_values>X,Y</valid_values>
    <default_value>X</default_value>
    <group>run_domain</group>
    <file>env_run.xml</file>
    <desc>glc2ice flux mapping file decomp type</desc>
  </entry>

  <entry id="GLC2ICE_SMAPNAME">
    <type>char</type>
    <default_value>idmap_ignore</default_value>
    <group>run_domain</group>
    <file>env_run.xml</file>
    <desc>glc2ice state mapping file - the default value idmap_ignore, if set, will be ignored by buildnml and
    will generate a runtime error if in fact a file is required for the given compset</desc>
  </entry>

  <entry id="GLC2ICE_SMAPTYPE">
    <type>char</type>
    <valid_values>X,Y</valid_values>
    <default_value>X</default_value>
    <group>run_domain</group>
    <file>env_run.xml</file>
    <desc>glc2ice state mapping file decomp type</desc>
  </entry>

  <entry id="GLC2ICE_RMAPNAME">
    <type>char</type>
    <default_value>idmap_ignore</default_value>
    <group>run_domain</group>
    <file>env_run.xml</file>
    <desc>glc2ice runoff mapping file - the default value idmap_ignore, if set, will be ignored by buildnml and
    will generate a runtime error if in fact a file is required for the given compset</desc>
  </entry>

  <entry id="GLC2ICE_RMAPTYPE">
    <type>char</type>
    <valid_values>X,Y</valid_values>
    <default_value>Y</default_value>
    <group>run_domain</group>
    <file>env_run.xml</file>
    <desc>glc2ice runoff mapping file decomp type</desc>
  </entry>

  <entry id="GLC2OCN_FMAPNAME">
    <type>char</type>
    <default_value>idmap_ignore</default_value>
    <group>run_domain</group>
    <file>env_run.xml</file>
    <desc>glc2ocn flux mapping file - the default value idmap_ignore, if set, will be ignored by buildnml and
    will generate a runtime error if in fact a file is required for the given compset</desc>
  </entry>

  <entry id="GLC2OCN_FMAPTYPE">
    <type>char</type>
    <valid_values>X,Y</valid_values>
    <default_value>Y</default_value>
    <group>run_domain</group>
    <file>env_run.xml</file>
    <desc>glc2ocn flux mapping file decomp type</desc>
  </entry>

  <entry id="GLC2OCN_SMAPNAME">
    <type>char</type>
    <default_value>idmap_ignore</default_value>
    <group>run_domain</group>
    <file>env_run.xml</file>
    <desc>glc2ocn state mapping file - the default value idmap_ignore, if set, will be ignored by buildnml and
    will generate a runtime error if in fact a file is required for the given compset</desc>
  </entry>

  <entry id="GLC2OCN_SMAPTYPE">
    <type>char</type>
    <valid_values>X,Y</valid_values>
    <default_value>Y</default_value>
    <group>run_domain</group>
    <file>env_run.xml</file>
    <desc>glc2ocn state mapping file decomp type</desc>
  </entry>

  <entry id="GLC2OCN_LIQ_RMAPNAME">
    <type>char</type>
    <default_value>idmap_ignore</default_value>
    <group>run_domain</group>
    <file>env_run.xml</file>
    <desc>glc2ocn runoff mapping file for liquid runoff - the default value idmap_ignore, if set, will be ignored by buildnml and
    will generate a runtime error if in fact a file is required for the given compset</desc>
  </entry>

  <entry id="GLC2OCN_LIQ_RMAPTYPE">
    <type>char</type>
    <valid_values>X,Y</valid_values>
    <default_value>Y</default_value>
    <group>run_domain</group>
    <file>env_run.xml</file>
    <desc>glc2ocn runoff mapping file decomp type for liquid runoff</desc>
  </entry>

  <entry id="GLC2OCN_ICE_RMAPNAME">
    <type>char</type>
    <default_value>idmap_ignore</default_value>
    <group>run_domain</group>
    <file>env_run.xml</file>
    <desc>glc2ocn runoff mapping file for ice runoff - the default value idmap_ignore, if set, will be ignored by buildnml and
    will generate a runtime error if in fact a file is required for the given compset</desc>
  </entry>

  <entry id="GLC2OCN_ICE_RMAPTYPE">
    <type>char</type>
    <valid_values>X,Y</valid_values>
    <default_value>Y</default_value>
    <group>run_domain</group>
    <file>env_run.xml</file>
    <desc>glc2ocn runoff mapping file decomp type for ice runoff</desc>
  </entry>

  <entry id="OCN2GLC_FMAPNAME">
    <type>char</type>
    <default_value>idmap_ignore</default_value>
    <group>run_domain</group>
    <file>env_run.xml</file>
    <desc>ocn2glc flux mapping file - the default value idmap_ignore, if set, will be ignored by buildnml and
    will generate a runtime error if in fact a file is required for the given compset</desc>
  </entry>

  <entry id="OCN2GLC_FMAPTYPE">
    <type>char</type>
    <valid_values>X,Y</valid_values>
    <default_value>Y</default_value>
    <group>run_domain</group>
    <file>env_run.xml</file>
    <desc>ocn2glc flux mapping file decomp type</desc>
  </entry>

  <entry id="OCN2GLC_SMAPNAME">
    <type>char</type>
    <default_value>idmap_ignore</default_value>
    <group>run_domain</group>
    <file>env_run.xml</file>
    <desc>ocn2glc state mapping file - the default value idmap_ignore, if set, will be ignored by buildnml and
    will generate a runtime error if in fact a file is required for the given compset</desc>
  </entry>

  <entry id="OCN2GLC_SMAPTYPE">
    <type>char</type>
    <valid_values>X,Y</valid_values>
    <default_value>Y</default_value>
    <group>run_domain</group>
    <file>env_run.xml</file>
    <desc>ocn2glc state mapping file decomp type</desc>
  </entry>

  <entry id="OCN2WAV_SMAPNAME">
    <type>char</type>
    <default_value>idmap</default_value>
    <group>run_domain</group>
    <file>env_run.xml</file>
    <desc>ocn2wav state mapping file</desc>
  </entry>

  <entry id="OCN2WAV_SMAPTYPE">
    <type>char</type>
    <valid_values>X,Y</valid_values>
    <default_value>Y</default_value>
    <group>run_domain</group>
    <file>env_run.xml</file>
    <desc>ocn2wav state mapping file decomp type</desc>
  </entry>

  <entry id="ICE2WAV_SMAPNAME">
    <type>char</type>
    <default_value>idmap</default_value>
    <group>run_domain</group>
    <file>env_run.xml</file>
    <desc>ice2wav state mapping file</desc>
  </entry>

  <entry id="ICE2WAV_SMAPTYPE">
    <type>char</type>
    <valid_values>X,Y</valid_values>
    <default_value>Y</default_value>
    <group>run_domain</group>
    <file>env_run.xml</file>
    <desc>ice2wav state mapping file decomp type</desc>
  </entry>

  <entry id="WAV2OCN_SMAPNAME">
    <type>char</type>
    <default_value>idmap</default_value>
    <group>run_domain</group>
    <file>env_run.xml</file>
    <desc>wav2ocn state mapping file</desc>
  </entry>

  <entry id="WAV2OCN_SMAPTYPE">
    <type>char</type>
    <valid_values>X,Y</valid_values>
    <default_value>X</default_value>
    <group>run_domain</group>
    <file>env_run.xml</file>
    <desc>wav2ocn state mapping file decomp type</desc>
  </entry>

  <entry id="IAC2ATM_FMAPNAME">
    <type>char</type>
    <default_value>idmap</default_value>
    <group>run_domain</group>
    <file>env_run.xml</file>
    <desc>iac2atm flux mapping file</desc>
  </entry>

  <entry id="IAC2ATM_FMAPTYPE">
    <type>char</type>
    <valid_values>X,Y</valid_values>
    <default_value>X</default_value>
    <group>run_domain</group>
    <file>env_run.xml</file>
    <desc>iac2atm flux mapping file decomp type</desc>
  </entry>

  <entry id="IAC2ATM_SMAPNAME">
    <type>char</type>
    <default_value>idmap</default_value>
    <group>run_domain</group>
    <file>env_run.xml</file>
    <desc>iac2atm state mapping file</desc>
  </entry>

  <entry id="IAC2ATM_SMAPTYPE">
    <type>char</type>
    <valid_values>X,Y</valid_values>
    <default_value>X</default_value>
    <group>run_domain</group>
    <file>env_run.xml</file>
    <desc>iac2atm state mapping file decomp type</desc>
  </entry>

  <entry id="IAC2LND_FMAPNAME">
    <type>char</type>
    <default_value>idmap</default_value>
    <group>run_domain</group>
    <file>env_run.xml</file>
    <desc>iac2lnd flux mapping file</desc>
  </entry>

  <entry id="IAC2LND_FMAPTYPE">
    <type>char</type>
    <valid_values>X,Y</valid_values>
    <default_value>X</default_value>
    <group>run_domain</group>
    <file>env_run.xml</file>
    <desc>iac2lnd flux mapping file decomp type</desc>
  </entry>

  <entry id="IAC2LND_SMAPNAME">
    <type>char</type>
    <default_value>idmap</default_value>
    <group>run_domain</group>
    <file>env_run.xml</file>
    <desc>iac2lnd state mapping file</desc>
  </entry>

  <entry id="IAC2LND_SMAPTYPE">
    <type>char</type>
    <valid_values>X,Y</valid_values>
    <default_value>X</default_value>
    <group>run_domain</group>
    <file>env_run.xml</file>
    <desc>iac2lnd state mapping file decomp type</desc>
  </entry>

  <entry id="VECT_MAP">
    <type>char</type>
    <valid_values>none,npfix,cart3d,cart3d_diag,cart3d_uvw,cart3d_uvw_diag</valid_values>
    <default_value>cart3d</default_value>
    <group>run_domain</group>
    <file>env_run.xml</file>
    <desc>vector mapping option</desc>
  </entry>

  <entry id="EPS_FRAC">
    <type>char</type>
    <default_value>1.0e-02</default_value>
    <group>run_domain</group>
    <file>env_run.xml</file>
    <desc>Error tolerance for differences in fractions in domain checking</desc>
  </entry>

  <entry id="EPS_AAREA">
    <type>real</type>
    <default_value>9.0e-07</default_value>
    <group>run_domain</group>
    <file>env_run.xml</file>
    <desc>Error tolerance for differences in atm/land areas in domain checking</desc>
  </entry>

  <entry id="EPS_AMASK">
    <type>real</type>
    <default_value>1.0e-13</default_value>
    <group>run_domain</group>
    <file>env_run.xml</file>
    <desc>Error tolerance for differences in atm/land masks in domain checking</desc>
  </entry>

  <entry id="EPS_AGRID">
    <type>real</type>
    <default_value>1.0e-12</default_value>
    <group>run_domain</group>
    <file>env_run.xml</file>
    <desc>Error tolerance for differences in atm/land lat/lon in domain checking</desc>
  </entry>

  <entry id="EPS_OAREA">
    <type>real</type>
    <default_value>1.0e-01</default_value>
    <group>run_domain</group>
    <file>env_run.xml</file>
    <desc>Error tolerance for differences in ocean/ice lon/lat in domain checking</desc>
  </entry>

  <entry id="EPS_OMASK">
    <type>real</type>
    <default_value>1.0e-06</default_value>
    <group>run_domain</group>
    <file>env_run.xml</file>
    <desc>Error tolerance for differences in ocean/ice lon/lat in domain checking</desc>
  </entry>

  <entry id="EPS_OGRID">
    <type>real</type>
    <default_value>1.0e-02</default_value>
    <group>run_domain</group>
    <file>env_run.xml</file>
    <desc>Error tolerance for differences in ocean/ice lon/lat in domain checking</desc>
  </entry>

  <!-- ===================================================================== -->
  <!-- definitions machine -->
  <!-- ===================================================================== -->

  <entry id="MACH">
    <type>char</type>
    <default_value>UNSET</default_value>
    <group>case_def</group>
    <file>env_case.xml</file>
    <desc>Machine name</desc>
  </entry>

  <entry id="MACHDIR">
    <type>char</type>
    <default_value></default_value>
    <group>case_def</group>
    <file>env_case.xml</file>
    <desc>Machines directory location</desc>
  </entry>

  <entry id="RUNDIR">
    <type>char</type>
    <default_value>$CIME_OUTPUT_ROOT/$CASE/run</default_value>
    <group>run_desc</group>
    <file>env_run.xml</file>
    <desc>
      The directory where the executable will be run.
      By default this is set to EXEROOT/../run.
      RUNDIR allows you to keep the run directory separate from the build directory
    </desc>
  </entry>

  <entry id="NODENAME_REGEX">
    <type>char</type>
    <default_value>UNSET</default_value>
    <group>run_din</group>
    <file>env_run.xml</file>
    <desc>
      A regular expression to match machine node names to ACME machine.
    </desc>
  </entry>

  <entry id="NODE_FAIL_REGEX">
    <type>char</type>
    <group>run_din</group>
    <file>env_run.xml</file>
    <desc>
      A regular expression to search for an indication that a run failure
       was caused by a node failure and should therefore be re-attempted.
    </desc>
  </entry>

  <entry id="MPIRUN_RETRY_REGEX">
    <type>char</type>
    <group>run_din</group>
    <file>env_run.xml</file>
    <desc>
      A regular expression to search for an indication that a run failure
      was caused by a known event such as a timeout and should therefore
      be re-attempted.
    </desc>
  </entry>

  <entry id="MPIRUN_RETRY_COUNT">
    <type>integer</type>
    <default_value>0</default_value>
    <group>run_din</group>
    <file>env_run.xml</file>
    <desc>The number of times to reattempt the mpirun command if
    MPIRUN_RETRY_REGEX is matched but ALLOCATE_SPARE_NODES is False
    </desc>
  </entry>

  <entry id="PROXY">
    <type>char</type>
    <default_value>UNSET</default_value>
    <group>run_din</group>
    <file>env_run.xml</file>
    <desc>
      Proxy (if any) setting for http_proxy to allow web access on this machine.
    </desc>
  </entry>

  <entry id="TEST">
    <type>logical</type>
    <default_value>FALSE</default_value>
    <group>run_din</group>
    <file>env_run.xml</file>
    <desc>
      Indicates to case.submit that this is a test case.
    </desc>
  </entry>

  <entry id="DIN_LOC_ROOT">
    <type>char</type>
    <default_value>UNSET</default_value>
    <group>run_din</group>
    <file>env_run.xml</file>
    <desc>
      The root directory of all CIME and component input data for the selected machine.
      This is usually a shared disk area.
      Default values for the target machine are in the
      $CIMEROOT/machines/config_machines.xml
    </desc>
  </entry>

  <entry id="DIN_LOC_ROOT_CLMFORC">
    <type>char</type>
    <default_value>UNSET</default_value>
    <group>run_din</group>
    <file>env_run.xml</file>
    <desc>CLM-specific root directory for CLM type input forcing data
    This directory will only be used for I (CLM/DATM) compsets and only
    for datm forcing data that is NOT checked into the svn repository
    (datasets other than the Qian or single-point forcing).
    This is usually a shared disk area.
    Default values for the target machine are in the
    $CIMEROOT/machines/config_machines.xml</desc>
  </entry>

  <entry id="DOUT_S_ROOT">
    <type>char</type>
    <default_value>UNSET</default_value>
    <group>run_dout</group>
    <file>env_run.xml</file>
    <desc>Root directory for short term archiving. This directory must be visible to compute nodes.</desc>
  </entry>

  <entry id="MPI_RUN_COMMAND">
    <type>char</type>
    <default_value>UNSET</default_value>
    <group>run_mpi</group>
    <file>env_run.xml</file>
    <desc>override the mpi run command, do not include model executable</desc>
  </entry>

  <!-- ===================================================================== -->
  <!-- definitions pelayout -->
  <!-- ===================================================================== -->

  <entry id="ALLOCATE_SPARE_NODES">
    <type>logical</type>
    <valid_values>TRUE,FALSE</valid_values>
    <default_value>FALSE</default_value>
    <group>mach_pes</group>
    <file>env_mach_pes.xml</file>
    <desc>Allocate some spare nodes to handle node failures. The system will pick a reasonable number</desc>
  </entry>

  <entry id="FORCE_SPARE_NODES">
    <type>integer</type>
    <default_value>-999</default_value>
    <group>mach_pes</group>
    <file>env_mach_pes.xml</file>
    <desc>Force this exact number of spare nodes to be allocated</desc>
  </entry>

  <entry id="NTASKS">
    <type>integer</type>
    <values>
      <value compclass="ATM"> $MAX_MPITASKS_PER_NODE</value>
      <value compclass="CPL"> $MAX_MPITASKS_PER_NODE</value>
      <value compclass="OCN"> $MAX_MPITASKS_PER_NODE</value>
      <value compclass="WAV"> $MAX_MPITASKS_PER_NODE</value>
      <value compclass="GLC"> $MAX_MPITASKS_PER_NODE</value>
      <value compclass="ICE"> $MAX_MPITASKS_PER_NODE</value>
      <value compclass="ROF"> $MAX_MPITASKS_PER_NODE</value>
      <value compclass="LND"> $MAX_MPITASKS_PER_NODE</value>
      <value compclass="ESP"> $MAX_MPITASKS_PER_NODE</value>
      <value compclass="IAC"> $MAX_MPITASKS_PER_NODE</value>
    </values>
    <group>mach_pes</group>
    <file>env_mach_pes.xml</file>
    <desc>number of tasks for each component</desc>
  </entry>

  <entry id="NTASKS_PER_INST">
    <type>integer</type>
    <values>
      <value compclass="ATM"> 0</value>
      <value compclass="OCN"> 0</value>
      <value compclass="WAV"> 0</value>
      <value compclass="GLC"> 0</value>
      <value compclass="ICE"> 0</value>
      <value compclass="ROF"> 0</value>
      <value compclass="LND"> 0</value>
      <value compclass="ESP"> 0</value>
      <value compclass="IAC"> 0</value>
    </values>
    <group>mach_pes</group>
    <file>env_mach_pes.xml</file>
    <desc>Number of tasks per instance for each component. DO NOT EDIT: Set automatically by case.setup based on NTASKS, NINST and MULTI_DRIVER</desc>
  </entry>

  <entry id="NTHRDS">
    <type>integer</type>
    <values>
      <value compclass="ATM">1</value>
      <value compclass="CPL">1</value>
      <value compclass="OCN">1</value>
      <value compclass="WAV">1</value>
      <value compclass="GLC">1</value>
      <value compclass="ICE">1</value>
      <value compclass="ROF">1</value>
      <value compclass="LND">1</value>
      <value compclass="ESP">1</value>
      <value compclass="IAC">1</value>
    </values>
    <group>mach_pes</group>
    <file>env_mach_pes.xml</file>
    <desc>number of threads for each task in each component</desc>
  </entry>

  <entry id="ROOTPE">
    <type>integer</type>
    <values>
      <value compclass="ATM">0</value>
      <value compclass="CPL">0</value>
      <value compclass="OCN">0</value>
      <value compclass="WAV">0</value>
      <value compclass="GLC">0</value>
      <value compclass="ICE">0</value>
      <value compclass="ROF">0</value>
      <value compclass="LND">0</value>
      <value compclass="ESP">0</value>
      <value compclass="IAC">0</value>
    </values>
    <group>mach_pes</group>
    <file>env_mach_pes.xml</file>
    <desc>ROOTPE (mpi task in MPI_COMM_WORLD) for each component</desc>
  </entry>

  <entry id="MULTI_DRIVER">
    <type>logical</type>
    <default_value>FALSE</default_value>
    <valid_values>TRUE,FALSE</valid_values>
    <group>mach_pes</group>
    <file>env_mach_pes.xml</file>
    <desc>MULTI_DRIVER mode provides a separate driver/coupler component for each
    ensemble member.  All components must have an equal number of members.  If
    MULTI_DRIVER mode is False prognostic components must have the same number
    of members but data or stub components may also have 1 member. </desc>
  </entry>

  <entry id="NINST">
    <type>integer</type>
    <values>
      <value compclass="ATM">1</value>
      <value compclass="OCN">1</value>
      <value compclass="WAV">1</value>
      <value compclass="GLC">1</value>
      <value compclass="ICE">1</value>
      <value compclass="ROF">1</value>
      <value compclass="LND">1</value>
      <value compclass="ESP">1</value>
      <value compclass="IAC">1</value>
    </values>
    <group>mach_pes</group>
    <file>env_mach_pes.xml</file>
    <desc>Number of instances for each component.  If MULTI_DRIVER is True
    the NINST_MAX value will be used.
    </desc>
  </entry>

  <entry id="NINST_LAYOUT">
    <type>char</type>
    <valid_values>sequential,concurrent</valid_values>
    <values>
      <value compclass="ATM">concurrent</value>
      <value compclass="OCN">concurrent</value>
      <value compclass="WAV">concurrent</value>
      <value compclass="GLC">concurrent</value>
      <value compclass="ICE">concurrent</value>
      <value compclass="ROF">concurrent</value>
      <value compclass="LND">concurrent</value>
      <value compclass="ESP">concurrent</value>
      <value compclass="IAC">concurrent</value>
    </values>
    <group>mach_pes</group>
    <file>env_mach_pes.xml</file>
    <desc>Layout of component instances for each component</desc>
  </entry>

  <entry id="PSTRID">
    <type>integer</type>
    <values>
      <value compclass="ATM">1</value>
      <value compclass="CPL">1</value>
      <value compclass="OCN">1</value>
      <value compclass="WAV">1</value>
      <value compclass="GLC">1</value>
      <value compclass="ICE">1</value>
      <value compclass="ROF">1</value>
      <value compclass="LND">1</value>
      <value compclass="ESP">1</value>
      <value compclass="IAC">1</value>
    </values>
    <group>mach_pes</group>
    <file>env_mach_pes.xml</file>
    <desc>The mpi global processors stride associated with the mpi tasks for the a component</desc>

  </entry>

  <entry id="TOTALPES">
    <type>integer</type>
    <default_value>0</default_value>
    <group>mach_pes_last</group>
    <file>env_mach_pes.xml</file>
    <desc>total number of physical cores used (setup automatically - DO NOT EDIT)</desc>
  </entry>

  <entry id="MAX_TASKS_PER_NODE">
    <type>integer</type>
    <default_value>0</default_value>
    <group>mach_pes_last</group>
    <file>env_mach_pes.xml</file>
    <desc>maximum number of tasks/ threads allowed per node </desc>
  </entry>

  <entry id="MAX_MPITASKS_PER_NODE">
    <type>integer</type>
    <default_value>0</default_value>
    <group>mach_pes_last</group>
    <file>env_mach_pes.xml</file>
    <desc>pes or cores per node for mpitasks </desc>
  </entry>

  <entry id="COSTPES_PER_NODE">
    <type>integer</type>
    <default_value>$MAX_MPITASKS_PER_NODE</default_value>
    <group>mach_pes_last</group>
    <file>env_mach_pes.xml</file>
    <desc>pes or cores per node for accounting purposes </desc>
  </entry>

  <!-- ===================================================================== -->
  <!-- definitions pio -->
  <!-- ===================================================================== -->

  <entry id="PIO_VERSION">
    <type>integer</type>
    <default_value>1</default_value>
    <valid_values>1,2</valid_values>
    <group>build_macros</group>
    <file>env_build.xml</file>
    <desc>PIO library version</desc>
  </entry>

  <entry id="PIO_CONFIG_OPTS">
    <type>char</type>
    <default_value></default_value>
    <group>build_macros</group>
    <file>env_build.xml</file>
    <desc>PIO configure options, see PIO configure utility for details</desc>
  </entry>

  <entry id="PIO_ASYNC_INTERFACE">
    <type>logical</type>
    <valid_values>TRUE,FALSE</valid_values>
    <default_value>FALSE</default_value>
    <group>run_pio</group>
    <file>env_run.xml</file>
    <desc>TRUE implies perform asynchronous i/o</desc>
  </entry>

  <entry id="PIO_REARR_COMM_TYPE">
    <type>char</type>
    <valid_values>p2p,coll,default</valid_values>
    <default_value>p2p</default_value>
    <group>run_pio</group>
    <file>env_run.xml</file>
    <desc>pio rearranger communication type</desc>
  </entry>

  <entry id="PIO_REARR_COMM_FCD">
    <type>char</type>
    <valid_values>2denable,io2comp,comp2io,disable,default</valid_values>
    <default_value>2denable</default_value>
    <group>run_pio</group>
    <file>env_run.xml</file>
    <desc>pio rearranger communication flow control direction</desc>
  </entry>

  <entry id="PIO_REARR_COMM_MAX_PEND_REQ_COMP2IO">
    <type>integer</type>
    <valid_values></valid_values>
    <default_value>0</default_value>
    <group>run_pio</group>
    <file>env_run.xml</file>
    <desc>pio rearranger communication max pending requests (comp2io) : 0 implies that CIME internally calculates the value ( = max(64, 2 * PIO_NUMTASKS) ), -1 implies no bound on max pending requests </desc>
  </entry>

  <entry id="PIO_REARR_COMM_ENABLE_HS_COMP2IO">
    <type>logical</type>
    <valid_values>TRUE,FALSE</valid_values>
    <default_value>TRUE</default_value>
    <group>run_pio</group>
    <file>env_run.xml</file>
    <desc>pio rearranger communiation options (comp2io) : TRUE implies enable handshake </desc>
  </entry>

  <entry id="PIO_REARR_COMM_ENABLE_ISEND_COMP2IO">
    <type>logical</type>
    <valid_values>TRUE,FALSE</valid_values>
    <default_value>FALSE</default_value>
    <group>run_pio</group>
    <file>env_run.xml</file>
    <desc>pio rearranger communiation options (comp2io) : TRUE implies enable isend</desc>
  </entry>

  <entry id="PIO_REARR_COMM_MAX_PEND_REQ_IO2COMP">
    <type>integer</type>
    <valid_values></valid_values>
    <default_value>64</default_value>
    <group>run_pio</group>
    <file>env_run.xml</file>
    <desc>pio rearranger communication max pending requests (io2comp) : -1 implies no bound on max pending requests </desc>
  </entry>

  <!-- Handshaking is a very bad idea for large process counts and for -->
  <!-- io2comp (but important for comp2io -->
  <entry id="PIO_REARR_COMM_ENABLE_HS_IO2COMP">
    <type>logical</type>
    <valid_values>TRUE,FALSE</valid_values>
    <default_value>FALSE</default_value>
    <group>run_pio</group>
    <file>env_run.xml</file>
    <desc>pio rearranger communiation options (io2comp) : TRUE implies enable handshake</desc>
  </entry>

  <entry id="PIO_REARR_COMM_ENABLE_ISEND_IO2COMP">
    <type>logical</type>
    <valid_values>TRUE,FALSE</valid_values>
    <default_value>TRUE</default_value>
    <group>run_pio</group>
    <file>env_run.xml</file>
    <desc>pio rearranger communiation options (io2comp) : TRUE implies enable isend</desc>
  </entry>


  <entry id="PIO_DEBUG_LEVEL">
    <type>integer</type>
    <default_value>0</default_value>
    <group>run_pio</group>
    <file>env_run.xml</file>
    <desc>pio debug level</desc>
  </entry>

  <entry id="PIO_BLOCKSIZE">
    <type>integer</type>
    <default_value>-1</default_value>
    <group>run_pio</group>
    <file>env_run.xml</file>
    <desc>pio blocksize for box decompositions</desc>
  </entry>

  <entry id="PIO_BUFFER_SIZE_LIMIT">
    <type>integer</type>
    <default_value>-1</default_value>
    <group>run_pio</group>
    <file>env_run.xml</file>
    <desc>pio buffer size limit for pnetcdf output</desc>
  </entry>

  <entry id="PIO_TYPENAME">
    <type>char</type>
    <valid_values>netcdf,pnetcdf,netcdf4p,netcdf4c,default</valid_values>
    <group>run_pio</group>
    <file>env_run.xml</file>
    <desc>pio io type</desc>
    <values>
      <value compclass="ATM">default</value>
      <value compclass="CPL">default</value>
      <value compclass="OCN">default</value>
      <value compclass="WAV">default</value>
      <value compclass="GLC">default</value>
      <value compclass="ICE">default</value>
      <value compclass="ROF">default</value>
      <value compclass="LND">default</value>
      <value compclass="ESP">default</value>
      <value compclass="IAC">default</value>
    </values>
  </entry>

  <entry id="PIO_NETCDF_FORMAT">
    <type>char</type>
    <valid_values>classic,64bit_offset,64bit_data</valid_values>
    <group>run_pio</group>
    <file>env_run.xml</file>
    <desc>pio netcdf format (ignored for netcdf4p and netcdf4c)
    https://www.unidata.ucar.edu/software/netcdf/docs/data_type.html
    </desc>
    <values>
      <value compclass="ATM">64bit_offset</value>
      <value compclass="CPL">64bit_offset</value>
      <value compclass="OCN">64bit_offset</value>
      <value compclass="WAV">64bit_offset</value>
      <value compclass="GLC">64bit_offset</value>
      <value compclass="ICE">64bit_offset</value>
      <value compclass="ROF">64bit_offset</value>
      <value compclass="LND">64bit_offset</value>
      <value compclass="ESP">64bit_offset</value>
      <value compclass="IAC">64bit_offset</value>
    </values>
  </entry>

  <entry id="PIO_STRIDE">
    <type>integer</type>
    <group>run_pio</group>
    <file>env_run.xml</file>
    <desc>
     stride in compute comm of io tasks for each component, if this value is -99 it will
     be computed based on PIO_NUMTASKS and number of compute tasks
    </desc>
    <values>
      <value compclass="ATM"></value>
      <value compclass="CPL"></value>
      <value compclass="OCN"></value>
      <value compclass="WAV"></value>
      <value compclass="GLC"></value>
      <value compclass="ICE"></value>
      <value compclass="ROF"></value>
      <value compclass="LND"></value>
      <value compclass="ESP"></value>
      <value compclass="IAC"></value>
    </values>
  </entry>

  <entry id="PIO_REARRANGER">
    <type>integer</type>
    <valid_values>1,2</valid_values>
    <group>run_pio</group>
    <file>env_run.xml</file>
    <desc>pio rearranger choice box=1, subset=2 </desc>
    <values>
      <value>$PIO_VERSION</value>
      <value compclass="ATM"></value>
      <value compclass="CPL"></value>
      <value compclass="OCN"></value>
      <value compclass="WAV"></value>
      <value compclass="GLC"></value>
      <value compclass="ICE"></value>
      <value compclass="ROF"></value>
      <value compclass="LND"></value>
      <value compclass="ESP"></value>
      <value compclass="IAC"></value>
    </values>
  </entry>

  <entry id="PIO_ROOT">
    <type>integer</type>
    <group>run_pio</group>
    <file>env_run.xml</file>
    <desc>pio root processor relative to component root</desc>
    <values>
      <value component="ATM">1</value>
      <value component="CPL">1</value>
      <value component="OCN">1</value>
      <value component="WAV">1</value>
      <value component="GLC">1</value>
      <value component="ICE">1</value>
      <value component="ROF">1</value>
      <value component="LND">1</value>
      <value component="ESP">1</value>
      <value component="IAC">1</value>
    </values>
  </entry>

  <entry id="PIO_NUMTASKS">
    <type>integer</type>
    <group>run_pio</group>
    <file>env_run.xml</file>
    <desc>
      pio number of io tasks, if this value is -99 it will be computed based on PIO_STRIDE and
      number of tasks
    </desc>
    <values>
      <value compclass="ATM">-99</value>
      <value compclass="CPL">-99</value>
      <value compclass="OCN">-99</value>
      <value compclass="WAV">-99</value>
      <value compclass="GLC">-99</value>
      <value compclass="ICE">-99</value>
      <value compclass="ROF">-99</value>
      <value compclass="LND">-99</value>
      <value compclass="ESP">-99</value>
      <value compclass="IAC">-99</value>
    </values>
  </entry>

  <!-- ===================================================================== -->
  <!-- definitions testing -->
  <!-- ===================================================================== -->

  <entry id="NAME">
    <type>char</type>
    <default_value>UNSET</default_value>
    <group>test</group>
    <file>env_test.xml</file>
    <desc>Test type name</desc>
  </entry>

  <entry id="DESC">
    <type>char</type>
    <default_value>UNSET</default_value>
    <group>test</group>
    <file>env_test.xml</file>
    <desc>Test type descriptor</desc>
  </entry>

  <entry id="TESTCASE">
    <type>char</type>
    <default_value>UNSET</default_value>
    <group>test</group>
    <file>env_test.xml</file>
    <desc>Testcase short name</desc>
  </entry>

  <entry id="CASEBASEID">
    <type>char</type>
    <default_value>UNSET</default_value>
    <group>test</group>
    <file>env_test.xml</file>
    <desc>Case base ID</desc>
  </entry>

  <entry id="IS_FIRST_RUN">
    <type>logical</type>
    <valid_values>TRUE,FALSE</valid_values>
    <default_value>TRUE</default_value>
    <group>test</group>
    <file>env_test.xml</file>
    <desc>Is first run of test</desc>
  </entry>

  <entry id="TEST_ARGV">
    <type>char</type>
    <default_value>UNSET</default_value>
    <group>test</group>
    <file>env_test.xml</file>
    <desc>Arguments supplied to create_test</desc>
  </entry>

  <entry id="TEST_TESTID">
    <type>char</type>
    <default_value>UNSET</default_value>
    <group>test</group>
    <file>env_test.xml</file>
    <desc>supplied or computed test id</desc>
  </entry>

  <entry id="TEST_MEMLEAK_TOLERANCE">
    <type>real</type>
    <default_value>0.10</default_value>
    <group>test</group>
    <file>env_test.xml</file>
    <desc>Expected relative memory usage growth for test</desc>
  </entry>

  <entry id="TEST_TPUT_TOLERANCE">
    <type>real</type>
    <default_value>0.25</default_value>
    <group>test</group>
    <file>env_test.xml</file>
    <desc>Expected throughput deviation</desc>
  </entry>

  <entry id="GENERATE_BASELINE">
    <type>logical</type>
    <valid_values>TRUE,FALSE</valid_values>
    <default_value>FALSE</default_value>
    <group>test</group>
    <file>env_test.xml</file>
    <desc>Whether to generate a baseline</desc>
  </entry>

  <entry id="COMPARE_BASELINE">
    <type>logical</type>
    <valid_values>TRUE,FALSE</valid_values>
    <default_value>FALSE</default_value>
    <group>test</group>
    <file>env_test.xml</file>
    <desc>Whether to compare the baseline</desc>
  </entry>

  <entry id="BASEGEN_CASE">
    <type>char</type>
    <default_value>UNSET</default_value>
    <group>test</group>
    <file>env_test.xml</file>
    <desc>The tagname we are comparing baselines against</desc>
  </entry>

  <entry id="BASECMP_CASE">
    <type>char</type>
    <default_value>UNSET</default_value>
    <group>test</group>
    <file>env_test.xml</file>
    <desc>The tagname we are comparing baselines against</desc>
  </entry>

  <entry id="BASELINE_ROOT">
    <type>char</type>
    <default_value>/UNSET</default_value>
    <group>test</group>
    <file>env_test.xml</file>
    <desc>The directory where baselines are stored</desc>
  </entry>

  <entry id="BASELINE_NAME_GEN">
    <type>char</type>
    <default_value>UNSET</default_value>
    <group>test</group>
    <file>env_test.xml</file>
    <desc>The tagname we are generating baselines for</desc>
  </entry>

  <entry id="BASELINE_NAME_CMP">
    <type>char</type>
    <default_value>UNSET</default_value>
    <group>test</group>
    <file>env_test.xml</file>
    <desc>The tagname we are comparing baselines against</desc>
  </entry>

  <entry id="CLEANUP">
    <type>logical</type>
    <valid_values>TRUE,FALSE</valid_values>
    <default_value>FALSE</default_value>
    <group>test</group>
    <file>env_test.xml</file>
    <desc>Whether to clean the test after it is built/run</desc>
  </entry>

  <entry id="CCSM_CPRNC">
    <type>char</type>
    <default_value>UNSET</default_value>
    <group>test</group>
    <file>env_test.xml</file>
    <desc>standard full pathname of the cprnc executable</desc>
  </entry>

  <!-- ===================================================================== -->
  <!-- component coupling options and frequencies -->
  <!-- ===================================================================== -->

  <entry id="CPL_I2O_PER_CAT">
    <type>logical</type>
    <valid_values>TRUE,FALSE</valid_values>
    <default_value>FALSE</default_value>
    <group>run_coupling</group>
    <file>env_run.xml</file>
    <desc>determine if per ice thickness category fields are passed from ice to ocean - DO NOT EDIT (set by POP build-namelist)</desc>
  </entry>

  <!-- ===================================================================== -->
  <!-- history frequencies -->
  <!-- ===================================================================== -->

  <entry id="HIST_OPTION">
    <type>char</type>
    <valid_values>none,never,nsteps,nstep,nseconds,nsecond,nminutes,nminute,nhours,nhour,ndays,nday,nmonths,nmonth,nyears,nyear,date,ifdays0,end</valid_values>
    <default_value>never</default_value>
    <group>run_drv_history</group>
    <file>env_run.xml</file>
    <desc>Sets driver snapshot history file frequency (like REST_OPTION)</desc>
  </entry>

  <entry id="HIST_N">
    <type>integer</type>
    <valid_values></valid_values>
    <default_value>-999</default_value>
    <group>run_drv_history</group>
    <file>env_run.xml</file>
    <desc>Sets driver snapshot history file frequency (like REST_N)
    </desc>
  </entry>

  <entry id="HIST_DATE">
    <type>integer</type>
    <valid_values></valid_values>
    <default_value>-999</default_value>
    <group>run_drv_history</group>
    <file>env_run.xml</file>
    <desc>yyyymmdd format, sets coupler snapshot history date (like REST_DATE)</desc>
  </entry>

  <entry id="CPL_DECOMP">
    <type>integer</type>
    <valid_values>0,1,2,3,4,5,6</valid_values>
    <default_value>0</default_value>
    <group>run_flags</group>
    <file>env_run.xml</file>
    <desc>Coupler decomposition option.</desc>
  </entry>

  <entry id="INFO_DBUG">
    <type>integer</type>
    <valid_values>0,1,2,3</valid_values>
    <default_value>1</default_value>
    <group>run_flags</group>
    <file>env_run.xml</file>
    <desc>level of debug output, 0=minimum, 1=normal, 2=more, 3=too much</desc>
  </entry>

  <entry id="CLM_USE_PETSC">
    <type>logical</type>
    <valid_values>TRUE,FALSE</valid_values>
    <default_value>FALSE</default_value>
    <group>build_component_clm</group>
    <file>env_build.xml</file>
    <desc>TRUE implies CLM is built with support for the PETSc
      library. The Variably Saturated Flow Model (VSFM) solver in CLM
      uses the PETSc library. In order to use the VSFM solver, CLM
      must be built with PETSc support and linking to PETSc must occur
      when building the ACME executable. This occurs if this variable
      is set to TRUE. Note that is only available on a limited set of
      machines/compilers.</desc>
  </entry>

  <!-- Prerun/postrun custom script options -->

  <entry id="PRERUN_SCRIPT">
    <type>char</type>
    <default_value></default_value>
    <group>external_tools</group>
    <file>env_run.xml</file>
    <desc>External script to be run before model completion</desc>
  </entry>
  <entry id="POSTRUN_SCRIPT">
    <type>char</type>
    <default_value></default_value>
    <group>external_tools</group>
    <file>env_run.xml</file>
    <desc>External script to be run after model completion</desc>
  </entry>

  <!-- Data Assimilation type stuff -->

  <entry id="DATA_ASSIMILATION">
    <type>logical</type>
    <valid_values>TRUE,FALSE</valid_values>
    <group>external_tools</group>
    <file>env_run.xml</file>
    <desc> Run the external tool pointed to by DATA_ASSIMILATION_SCRIPT after the model run completes </desc>
    <values>
      <value compclass="ATM">FALSE</value>
      <value compclass="CPL">FALSE</value>
      <value compclass="OCN">FALSE</value>
      <value compclass="WAV">FALSE</value>
      <value compclass="GLC">FALSE</value>
      <value compclass="ICE">FALSE</value>
      <value compclass="ROF">FALSE</value>
      <value compclass="LND">FALSE</value>
      <value compclass="IAC">FALSE</value>
    </values>
  </entry>

  <entry id="DATA_ASSIMILATION_CYCLES">
    <type>integer</type>
    <valid_values></valid_values>
    <default_value>1</default_value>
    <group>external_tools</group>
    <file>env_run.xml</file>
    <desc> Number of model run - data assimilation steps to complete </desc>
  </entry>
  <entry id="DATA_ASSIMILATION_SCRIPT">
    <type>char</type>
    <valid_values></valid_values>
    <default_value></default_value>
    <group>external_tools</group>
    <file>env_run.xml</file>
    <desc>External script to be run after model completion</desc>
  </entry>

 <entry id="EXTERNAL_WORKFLOW">
   <type>logical</type>
   <valid_values>TRUE,FALSE</valid_values>
   <default_value>FALSE</default_value>
   <group>external_tools</group>
   <file>env_run.xml</file>
   <desc>whether the case uses an external workflow driver </desc>
 </entry>

 <!-- Job Submission stuff -->
 <entry id="USER_REQUESTED_QUEUE">
   <type>char</type>
   <group>job_submission</group>
   <file>env_workflow.xml</file>
   <desc>Store user override for queue</desc>
 </entry>

 <entry id="USER_REQUESTED_WALLTIME">
   <type>char</type>
   <group>job_submission</group>
   <file>env_workflow.xml</file>
   <desc>Store user override for walltime</desc>
 </entry>

 <entry id="JOB_QUEUE">
   <type>char</type>
   <valid_values></valid_values>
   <default_value></default_value>
   <group>job_submission</group>
   <file>env_workflow.xml</file>
   <desc>The machine queue in which to submit the job.  Default determined in config_machines.xml can be overwritten by testing</desc>
 </entry>

 <entry id="JOB_WALLCLOCK_TIME">
   <type>char</type>
   <valid_values></valid_values>
   <default_value></default_value>
   <group>job_submission</group>
   <file>env_workflow.xml</file>
   <desc>The machine wallclock setting.  Default determined in config_machines.xml can be overwritten by testing</desc>
 </entry>

  <entry id="BATCH_COMMAND_FLAGS">
    <type>char</type>
    <valid_values></valid_values>
    <default_value></default_value>
    <group>job_submission</group>
    <file>env_workflow.xml</file>
    <desc>Override the batch submit command this job. Do not include executable or dependencies</desc>
  </entry>

 <entry id="PROJECT">
   <type>char</type>
   <default_value></default_value>
   <group>job_submission</group>
   <file>env_workflow.xml</file>
   <desc>project for project-sensitive build and run paths, and job scripts</desc>
 </entry>

 <entry id="CHARGE_ACCOUNT">
   <type>char</type>
   <default_value></default_value>
   <group>job_submission</group>
   <file>env_workflow.xml</file>
   <desc>project to charge in scripts if different from PROJECT</desc>
 </entry>

 <entry id="MODEL_VERSION">
   <type>char</type>
   <default_value>unknown</default_value>
   <group>case_der</group>
   <file>env_case.xml</file>
   <desc>Apparent version of the model used for this case</desc>
 </entry>

 <entry id="PROJECT_REQUIRED">
   <type>logical</type>
   <valid_values>TRUE,FALSE</valid_values>
   <default_value>FALSE</default_value>
   <group>job_submission</group>
   <file>env_batch.xml</file>
   <desc>whether the PROJECT value is required on this machine</desc>
 </entry>

<<<<<<< HEAD
 <entry id="COMPARE_TO_NUOPC">
   <type>logical</type>
   <valid_values>TRUE,FALSE</valid_values>
   <default_value>FALSE</default_value>
   <group>comparison_to_nuopc</group>
   <file>env_build.xml</file>
   <desc>TRUE=>turn on CPP variable COMPARE_TO_NUOPC</desc>
 </entry>

=======
>>>>>>> c5bd8567

 <help>
    =========================================
    Notes:
    (1) Time period is first four characters of
    compset name
    =========================================
  </help>

</entry_id><|MERGE_RESOLUTION|>--- conflicted
+++ resolved
@@ -2931,7 +2931,6 @@
    <desc>whether the PROJECT value is required on this machine</desc>
  </entry>
 
-<<<<<<< HEAD
  <entry id="COMPARE_TO_NUOPC">
    <type>logical</type>
    <valid_values>TRUE,FALSE</valid_values>
@@ -2941,9 +2940,6 @@
    <desc>TRUE=>turn on CPP variable COMPARE_TO_NUOPC</desc>
  </entry>
 
-=======
->>>>>>> c5bd8567
-
  <help>
     =========================================
     Notes:
