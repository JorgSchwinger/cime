--- conflicted
+++ resolved
@@ -783,22 +783,13 @@
     allocate(lfieldnamelist(fieldCount))
     call ESMF_FieldBundleGet(FB, fieldNameList=lfieldnamelist, rc=rc)
     if (shr_nuopc_utils_ChkErr(rc,__LINE__,u_FILE_u)) return
-<<<<<<< HEAD
-=======
-
->>>>>>> 26a18ff2
+
     do n = 1, fieldCount
       call ESMF_FieldBundleGet(FB, fieldName=lfieldnamelist(n), field=field, rc=rc)
       if (shr_nuopc_utils_ChkErr(rc,__LINE__,u_FILE_u)) return
       call ESMF_FieldDestroy(field, rc=rc, noGarbage=.true.)
       if (shr_nuopc_utils_ChkErr(rc,__LINE__,u_FILE_u)) return
     enddo
-<<<<<<< HEAD
-    call ESMF_FieldBundleDestroy(FB, rc=rc, noGarbage=.true.)
-    if (shr_nuopc_utils_ChkErr(rc,__LINE__,u_FILE_u)) return
-    deallocate(lfieldnamelist)
-=======
->>>>>>> 26a18ff2
 
     call ESMF_FieldBundleDestroy(FB, rc=rc, noGarbage=.true.)
     if (shr_nuopc_utils_ChkErr(rc,__LINE__,u_FILE_u)) return
@@ -1127,13 +1118,9 @@
     use ESMF, only : ESMF_FieldBundle, ESMF_RouteHandle, ESMF_FieldRegrid, ESMF_Field
     use ESMF, only : ESMF_TERMORDER_SRCSEQ, ESMF_FieldRegridStore, ESMF_SparseMatrixWrite
     use med_constants_mod, only : R8
-<<<<<<< HEAD
-    type(ESMF_FieldBundle), intent(inout) :: FBin
-=======
     use perf_mod, only : t_startf, t_stopf
 
     type(ESMF_FieldBundle), intent(in) :: FBin
->>>>>>> 26a18ff2
     character(len=*)      , intent(in)    :: fldin
     type(ESMF_FieldBundle), intent(inout) :: FBout
     character(len=*)      , intent(in)    :: fldout
@@ -1164,15 +1151,8 @@
       if (shr_nuopc_utils_ChkErr(rc,__LINE__,u_FILE_u)) return
       call shr_nuopc_methods_FB_getFieldByName(FBout, trim(fldout), field2, rc=rc)
       if (shr_nuopc_utils_ChkErr(rc,__LINE__,u_FILE_u)) return
-<<<<<<< HEAD
-
-      call ESMF_FieldRegrid(field1, field2, routehandle=RH, &
-        termorderflag=ESMF_TERMORDER_SRCSEQ, checkflag=.true., rc=rc)
-
-=======
       call ESMF_FieldRegrid(field1, field2, routehandle=RH, &
         termorderflag=ESMF_TERMORDER_SRCSEQ, checkflag=checkflag, rc=rc)
->>>>>>> 26a18ff2
       if (shr_nuopc_utils_ChkErr(rc,__LINE__,u_FILE_u)) return
    else
       if (dbug_flag > 1) then
@@ -3830,11 +3810,7 @@
     use ESMF              , only : ESMF_SUCCESS, ESMF_State, ESMF_StateGet, ESMF_Field, ESMF_FieldGet
     use ESMF              , only : ESMF_FAILURE, ESMF_LogFoundError, ESMF_LOGERR_PASSTHRU, ESMF_LogWrite
     use ESMF              , only : ESMF_LOGMSG_INFO, ESMF_VM, ESMF_VMBroadCast, ESMF_VMGetCurrent
-<<<<<<< HEAD
-
-=======
     use ESMF              , only : ESMF_VMGet
->>>>>>> 26a18ff2
     ! ----------------------------------------------
     ! Get scalar data from State for a particular name and broadcast it to all other pets
     ! ----------------------------------------------
@@ -3860,12 +3836,9 @@
     call ESMF_VMGetCurrent(vm, rc=rc)
     if (shr_nuopc_utils_ChkErr(rc,__LINE__,u_FILE_u)) return
 
-<<<<<<< HEAD
-=======
     call ESMF_VMGet(vm, localPet=mytask, rc=rc)
     if (shr_nuopc_utils_ChkErr(rc,__LINE__,u_FILE_u)) return
 
->>>>>>> 26a18ff2
     call ESMF_StateGet(State, itemName=trim(flds_scalar_name), field=field, rc=rc)
     if (shr_nuopc_utils_ChkErr(rc,__LINE__,u_FILE_u)) return
 
@@ -3877,18 +3850,11 @@
         rc = ESMF_FAILURE
         if (ESMF_LogFoundError(rcToCheck=rc, msg=ESMF_LOGERR_PASSTHRU, line=__LINE__, file=u_FILE_u)) return
       endif
-<<<<<<< HEAD
-    endif
-    call ESMF_VMBroadCast(vm, farrayptr(:,scalar_id), 1, 0, rc=rc)
-    if (shr_nuopc_utils_ChkErr(rc,__LINE__,u_FILE_u)) return
-    value = farrayptr(1,scalar_id)
-=======
       tmp(:) = farrayptr(:,scalar_id)
     endif
     call ESMF_VMBroadCast(vm, tmp, 1, 0, rc=rc)
     if (shr_nuopc_utils_ChkErr(rc,__LINE__,u_FILE_u)) return
     value = tmp(1)
->>>>>>> 26a18ff2
 
 
   end subroutine shr_nuopc_methods_State_GetScalar
