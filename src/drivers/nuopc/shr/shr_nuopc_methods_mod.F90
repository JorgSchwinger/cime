module shr_nuopc_methods_mod

  !-----------------------------------------------------------------------------
  ! Generic operation methods used by the Mediator Component.
  !-----------------------------------------------------------------------------

  use ESMF               , only : operator(<), operator(/=), operator(+), operator(-), operator(*) , operator(>=)
  use ESMF               , only : operator(<=), operator(>), operator(==)
  use ESMF               , only : ESMF_GeomType_Flag, ESMF_FieldStatus_Flag, ESMF_PoleMethod_Flag
  use ESMF               , only : ESMF_LogWrite, ESMF_LOGMSG_INFO, ESMF_SUCCESS, ESMF_FAILURE
  use ESMF               , only : ESMF_LOGERR_PASSTHRU, ESMF_LogFoundError, ESMF_LOGMSG_ERROR
  use ESMF               , only : ESMF_MAXSTR, ESMF_LOGMSG_WARNING, ESMF_POLEMETHOD_ALLAVG
  use med_constants_mod  , only : dbug_flag => med_constants_dbug_flag

  use shr_nuopc_utils_mod, only : shr_nuopc_methods_ChkErr => shr_nuopc_utils_ChkErr, shr_nuopc_utils_ChkErr
  implicit none
  private

  interface shr_nuopc_methods_FB_accum ; module procedure &
    shr_nuopc_methods_FB_accumFB2FB, &
    shr_nuopc_methods_FB_accumFB2ST, &
    shr_nuopc_methods_FB_accumST2FB
  end interface

  interface shr_nuopc_methods_FB_copy ; module procedure &
    shr_nuopc_methods_FB_copyFB2FB, &
    shr_nuopc_methods_FB_copyFB2ST, &
    shr_nuopc_methods_FB_copyST2FB
  end interface

  interface shr_nuopc_methods_FieldPtr_compare ; module procedure &
    shr_nuopc_methods_FieldPtr_compare1, &
    shr_nuopc_methods_FieldPtr_compare2
  end interface

  interface shr_nuopc_methods_UpdateTimestamp; module procedure &
    shr_nuopc_methods_State_UpdateTimestamp, &
    shr_nuopc_methods_Field_UpdateTimestamp
  end interface

  ! used/reused in module

  logical                               :: isPresent
  logical                               :: rhprint_flag = .false.
  integer                               :: srcTermProcessing_Value = 0
  character(len=1024)                   :: msgString
  type(ESMF_GeomType_Flag)              :: geomtype
  type(ESMF_FieldStatus_Flag)           :: status
  type(ESMF_PoleMethod_Flag), parameter :: polemethod=ESMF_POLEMETHOD_ALLAVG
  character(*)      , parameter         :: u_FILE_u = &
       __FILE__

  public shr_nuopc_methods_FB_copy
  public shr_nuopc_methods_FB_accum
  public shr_nuopc_methods_FB_average
  public shr_nuopc_methods_FB_init
  public shr_nuopc_methods_FB_reset
  public shr_nuopc_methods_FB_clean
  public shr_nuopc_methods_FB_diagnose
  public shr_nuopc_methods_FB_Regrid
  public shr_nuopc_methods_FB_FldChk
  public shr_nuopc_methods_FB_FieldRegrid
  public shr_nuopc_methods_FB_GetFldPtr
  public shr_nuopc_methods_FB_getNameN
  public shr_nuopc_methods_FB_getFieldN
  public shr_nuopc_methods_FB_Field_diagnose
  public shr_nuopc_methods_FB_getNumflds
  public shr_nuopc_methods_State_reset
  public shr_nuopc_methods_State_diagnose
  public shr_nuopc_methods_State_GeomPrint
  public shr_nuopc_methods_State_GeomWrite
  public shr_nuopc_methods_State_GetFldPtr
  public shr_nuopc_methods_State_SetScalar
  public shr_nuopc_methods_State_GetScalar
  public shr_nuopc_methods_State_GetNumFields
  public shr_nuopc_methods_State_getFieldN
  public shr_nuopc_methods_State_FldDebug
  public shr_nuopc_methods_Field_GeomPrint
  public shr_nuopc_methods_Clock_TimePrint
  public shr_nuopc_methods_UpdateTimestamp
  public shr_nuopc_methods_ChkErr
  public shr_nuopc_methods_Distgrid_Match
  public shr_nuopc_methods_Print_FieldExchInfo
  public shr_nuopc_methods_FieldPtr_compare

  private shr_nuopc_methods_Grid_Write
  private shr_nuopc_methods_Grid_Print
  private shr_nuopc_methods_Mesh_Print
  private shr_nuopc_methods_Mesh_Write
  private shr_nuopc_methods_Field_GetFldPtr
  private shr_nuopc_methods_Field_GeomWrite
  private shr_nuopc_methods_Field_UpdateTimestamp
  private shr_nuopc_methods_FB_GeomPrint
  private shr_nuopc_methods_FB_GeomWrite
  private shr_nuopc_methods_FB_RWFields
  private shr_nuopc_methods_FB_getFieldByName
  private shr_nuopc_methods_FB_FieldCopy
  private shr_nuopc_methods_FB_SetFldPtr
  private shr_nuopc_methods_FB_copyFB2FB
  private shr_nuopc_methods_FB_copyFB2ST
  private shr_nuopc_methods_FB_copyST2FB
  private shr_nuopc_methods_FB_accumFB2FB
  private shr_nuopc_methods_FB_accumST2FB
  private shr_nuopc_methods_FB_accumFB2ST
  private shr_nuopc_methods_State_UpdateTimestamp
  private shr_nuopc_methods_State_getNameN
  private shr_nuopc_methods_State_getFieldByName
  private shr_nuopc_methods_State_SetFldPtr
  private shr_nuopc_methods_Array_diagnose

!-----------------------------------------------------------------------------
contains
!-----------------------------------------------------------------------------

  subroutine shr_nuopc_methods_FB_RWFields(mode,fname,FB,flag,rc)

    ! ----------------------------------------------
    ! Read or Write Field Bundles
    ! ----------------------------------------------

    use ESMF, only : ESMF_Field, ESMF_FieldBundle, ESMF_FieldBundleGet, ESMF_FieldBundleWrite
    use ESMF, only : ESMF_FieldRead, ESMF_IOFMT_NETCDF, ESMF_FILESTATUS_REPLACE

    ! input/output variables
    character(len=*)       :: mode
    character(len=*)       :: fname
    type(ESMF_FieldBundle) :: FB
    logical,optional       :: flag
    integer,optional       :: rc

    ! local variables
    type(ESMF_Field)           :: field
    character(len=ESMF_MAXSTR) :: name
    integer                    :: fieldcount, n
    logical                    :: fexists
    integer :: dbrc
    character(len=*), parameter :: subname='(shr_nuopc_methods_FB_RWFields)'
    ! ----------------------------------------------

    rc = ESMF_SUCCESS
    if (dbug_flag > 5) then
      call ESMF_LogWrite(trim(subname)//trim(fname)//": called", ESMF_LOGMSG_INFO, rc=dbrc)
    endif

    if (mode == 'write') then
      if (dbug_flag > 5) then
         call ESMF_LogWrite(trim(subname)//": write "//trim(fname), ESMF_LOGMSG_INFO, rc=dbrc)
      end if
      call ESMF_FieldBundleWrite(FB, fname, &
        singleFile=.true., status=ESMF_FILESTATUS_REPLACE, iofmt=ESMF_IOFMT_NETCDF, rc=rc)
      if (shr_nuopc_utils_ChkErr(rc,__LINE__,u_FILE_u)) return
      call shr_nuopc_methods_FB_diagnose(FB, 'write '//trim(fname), rc)

    elseif (mode == 'read') then
      inquire(file=fname,exist=fexists)
      if (fexists) then
        if (dbug_flag > 5) then
           call ESMF_LogWrite(trim(subname)//": read "//trim(fname), ESMF_LOGMSG_INFO, rc=dbrc)
        end if
        !-----------------------------------------------------------------------------------------------------
        ! tcraig, ESMF_FieldBundleRead fails if a field is not on the field bundle, but we really want to just
        ! ignore that field and read the rest, so instead read each field one at a time through ESMF_FieldRead
        !        call ESMF_FieldBundleRead (FB, fname, &
        !          singleFile=.true., iofmt=ESMF_IOFMT_NETCDF, rc=rc)
        !        if (shr_nuopc_utils_ChkErr(rc,__LINE__,u_FILE_u)) return
        !-----------------------------------------------------------------------------------------------------
        call ESMF_FieldBundleGet(FB, fieldCount=fieldCount, rc=rc)
        if (shr_nuopc_utils_ChkErr(rc,__LINE__,u_FILE_u)) return
        do n = 1,fieldCount
          call shr_nuopc_methods_FB_getFieldByName(FB, name, field, rc)
          if (shr_nuopc_utils_ChkErr(rc,__LINE__,u_FILE_u)) return
          call ESMF_FieldRead (field, fname, iofmt=ESMF_IOFMT_NETCDF, rc=rc)
          if (ESMF_LogFoundError(rcToCheck=rc, msg=ESMF_LOGERR_PASSTHRU, &
            line=__LINE__, file=u_FILE_u)) call ESMF_LogWrite(trim(subname)//' WARNING missing field '//trim(name),rc=dbrc)
        enddo

        call shr_nuopc_methods_FB_diagnose(FB, 'read '//trim(fname), rc)
	if (present(flag)) flag = .true.
      endif

    else
      call ESMF_LogWrite(trim(subname)//": mode WARNING "//trim(fname)//" mode="//trim(mode), ESMF_LOGMSG_INFO, rc=dbrc)
    endif

    if (dbug_flag > 5) then
      call ESMF_LogWrite(trim(subname)//trim(fname)//": done", ESMF_LOGMSG_INFO, rc=dbrc)
    endif

  end subroutine shr_nuopc_methods_FB_RWFields

  !-----------------------------------------------------------------------------

  subroutine shr_nuopc_methods_FB_init(FBout, flds_scalar_name, fieldNameList, FBgeom, STgeom, FBflds, STflds, name, rc)

<<<<<<< HEAD
    ! ----------------------------------------------
    ! Create FBout from fieldNameList, FBflds, STflds, FBgeom or STgeom in that order or priority
    ! Pass in FBgeom OR STgeom, get grid/mesh from that object
    ! ----------------------------------------------

=======
>>>>>>> bb71ac9c
    use ESMF              , only : ESMF_Field, ESMF_FieldBundle, ESMF_FieldBundleCreate, ESMF_FieldBundleGet
    use ESMF              , only : ESMF_State, ESMF_Grid, ESMF_Mesh, ESMF_StaggerLoc, ESMF_MeshLoc
    use ESMF              , only : ESMF_StateGet, ESMF_FieldGet, ESMF_FieldBundleAdd, ESMF_FieldCreate
    use ESMF              , only : ESMF_TYPEKIND_R8, ESMF_GEOMTYPE_MESH, ESMF_GEOMTYPE_GRID
    use ESMF              , only : ESMF_FIELDSTATUS_EMPTY
    use med_constants_mod , only : spval_init => med_constants_spval_init

    ! input/output variables
    type(ESMF_FieldBundle), intent(inout)        :: FBout
    character(len=*)      , intent(in)           :: flds_scalar_name
    character(len=*)      , intent(in), optional :: fieldNameList(:)
    type(ESMF_FieldBundle), intent(in), optional :: FBgeom
    type(ESMF_State)      , intent(in), optional :: STgeom
    type(ESMF_FieldBundle), intent(in), optional :: FBflds
    type(ESMF_State)      , intent(in), optional :: STflds
    character(len=*)      , intent(in), optional :: name
    integer               , intent(out)          :: rc

    ! local variables
    integer                            :: i,j,n,n1
    integer                            :: fieldCount,fieldCountgeom
    logical                            :: found
    character(ESMF_MAXSTR)             :: lname
    character(ESMF_MAXSTR),allocatable :: lfieldNameList(:)
    type(ESMF_Field)                   :: field,lfield
    type(ESMF_Grid)                    :: lgrid
    type(ESMF_Mesh)                    :: lmesh
    type(ESMF_StaggerLoc)              :: staggerloc
    type(ESMF_MeshLoc)                 :: meshloc
    integer                            :: dbrc
    character(len=*),parameter :: subname='(shr_nuopc_methods_FB_init)'
    ! ----------------------------------------------

    call ESMF_LogWrite(trim(subname)//": called", ESMF_LOGMSG_INFO, rc=dbrc)
    rc = ESMF_SUCCESS

    lname = 'undefined'
    if (present(name)) then
      lname = trim(name)
    endif
    lname = 'FB '//trim(lname)

    !---------------------------------
    ! check argument consistency and
    ! verify that geom argument has a field
    !---------------------------------

    if (present(fieldNameList) .and. present(FBflds) .and. present(STflds)) then
      call ESMF_LogWrite(trim(subname)//": ERROR only fieldNameList, FBflds, or STflds can be an argument", &
            ESMF_LOGMSG_INFO, rc=rc)
      rc = ESMF_FAILURE
      return
    endif

    if (present(FBgeom) .and. present(STgeom)) then
       call ESMF_LogWrite(trim(subname)//": ERROR FBgeom and STgeom cannot both be arguments", &
            ESMF_LOGMSG_INFO, rc=rc)
      rc = ESMF_FAILURE
      return
    endif

    if (.not.present(FBgeom) .and. .not.present(STgeom)) then
       call ESMF_LogWrite(trim(subname)//": ERROR FBgeom or STgeom must be an argument", &
            ESMF_LOGMSG_INFO, rc=rc)
      rc = ESMF_FAILURE
      return
    endif

    if (present(FBgeom)) then
      call ESMF_FieldBundleGet(FBgeom, fieldCount=fieldCountGeom, rc=rc)
      if (shr_nuopc_utils_ChkErr(rc,__LINE__,u_FILE_u)) return
    elseif (present(STgeom)) then
      call ESMF_StateGet(STgeom, itemCount=fieldCountGeom, rc=rc)
      if (shr_nuopc_utils_ChkErr(rc,__LINE__,u_FILE_u)) return
    else
      call ESMF_LogWrite(trim(subname)//": ERROR FBgeom or STgeom must be passed", ESMF_LOGMSG_INFO, rc=rc)
      rc = ESMF_FAILURE
      return
    endif

    !---------------------------------
    ! determine the names of fields that will be in FBout
    !---------------------------------

    if (present(fieldNameList)) then
      fieldcount = size(fieldNameList)
      allocate(lfieldNameList(fieldcount))
      lfieldNameList = fieldNameList
      call ESMF_LogWrite(trim(subname)//":"//trim(lname)//" fieldNameList from argument", ESMF_LOGMSG_INFO, rc=rc)
    elseif (present(FBflds)) then
      call ESMF_FieldBundleGet(FBflds, fieldCount=fieldCount, rc=rc)
      if (shr_nuopc_utils_ChkErr(rc,__LINE__,u_FILE_u)) return
      allocate(lfieldNameList(fieldCount))
      call ESMF_FieldBundleGet(FBflds, fieldNameList=lfieldNameList, rc=rc)
      if (shr_nuopc_methods_ChkErr(rc,__LINE__,u_FILE_u)) return
      call ESMF_LogWrite(trim(subname)//":"//trim(lname)//" fieldNameList from FBflds", ESMF_LOGMSG_INFO, rc=rc)
    elseif (present(STflds)) then
      call ESMF_StateGet(STflds, itemCount=fieldCount, rc=rc)
      if (shr_nuopc_utils_ChkErr(rc,__LINE__,u_FILE_u)) return
      allocate(lfieldNameList(fieldCount))
      call ESMF_StateGet(STflds, itemNameList=lfieldNameList, rc=rc)
      if (shr_nuopc_methods_ChkErr(rc,__LINE__,u_FILE_u)) return
      call ESMF_LogWrite(trim(subname)//":"//trim(lname)//" fieldNameList from STflds", ESMF_LOGMSG_INFO, rc=rc)
    elseif (present(FBgeom)) then
      call ESMF_FieldBundleGet(FBgeom, fieldCount=fieldCount, rc=rc)
      if (shr_nuopc_utils_ChkErr(rc,__LINE__,u_FILE_u)) return
      allocate(lfieldNameList(fieldCount))
      call ESMF_FieldBundleGet(FBgeom, fieldNameList=lfieldNameList, rc=rc)
      if (shr_nuopc_methods_ChkErr(rc,__LINE__,u_FILE_u)) return
      call ESMF_LogWrite(trim(subname)//":"//trim(lname)//" fieldNameList from FBgeom", ESMF_LOGMSG_INFO, rc=rc)
    elseif (present(STgeom)) then
      call ESMF_StateGet(STgeom, itemCount=fieldCount, rc=rc)
      if (shr_nuopc_utils_ChkErr(rc,__LINE__,u_FILE_u)) return
      allocate(lfieldNameList(fieldCount))
      call ESMF_StateGet(STgeom, itemNameList=lfieldNameList, rc=rc)
      if (shr_nuopc_methods_ChkErr(rc,__LINE__,u_FILE_u)) return
      call ESMF_LogWrite(trim(subname)//":"//trim(lname)//" fieldNameList from STflds", ESMF_LOGMSG_INFO, rc=rc)
    else
       call ESMF_LogWrite(trim(subname)//": ERROR fieldNameList, FBflds, STflds, FBgeom, or STgeom must be passed", &
            ESMF_LOGMSG_INFO, rc=rc)
      rc = ESMF_FAILURE
      return
    endif

    !---------------------------------
    ! remove scalar field and blank fields from field bundle
    !---------------------------------

    do n = 1, fieldCount
      if (trim(lfieldnamelist(n)) == trim(flds_scalar_name) .or. &
          trim(lfieldnamelist(n)) == '') then
        do n1 = n, fieldCount-1
          lfieldnamelist(n1) = lfieldnamelist(n1+1)
        enddo
        fieldCount = fieldCount - 1
      endif
    enddo  ! n

    !---------------------------------
    ! create the grid (lgrid) or mesh(lmesh)
    ! that will be used for FBout fields
    !---------------------------------

    if (fieldcount > 0 .and. fieldcountgeom > 0) then

      ! Look at only the first field in either the FBgeom and STgeom to get the grid
      if (present(FBgeom)) then
        call shr_nuopc_methods_FB_getFieldN(FBgeom, 1, lfield, rc=rc)
        if (shr_nuopc_methods_ChkErr(rc,__LINE__,u_FILE_u)) return
        call ESMF_LogWrite(trim(subname)//":"//trim(lname)//" grid/mesh from FBgeom", ESMF_LOGMSG_INFO, rc=rc)
      elseif (present(STgeom)) then
        call shr_nuopc_methods_State_getFieldN(STgeom, 1, lfield, rc=rc)
        if (shr_nuopc_methods_ChkErr(rc,__LINE__,u_FILE_u)) return
        call ESMF_LogWrite(trim(subname)//":"//trim(lname)//" grid/mesh from STgeom", ESMF_LOGMSG_INFO, rc=rc)
      else
        call ESMF_LogWrite(trim(subname)//": ERROR FBgeom or STgeom must be passed", ESMF_LOGMSG_INFO, rc=rc)
        rc = ESMF_FAILURE
        return
      endif

      ! Make sure the field is not empty - if it is return with an error
      call ESMF_FieldGet(lfield, status=status, rc=rc)
      if (shr_nuopc_utils_ChkErr(rc,__LINE__,u_FILE_u)) return
      if (status == ESMF_FIELDSTATUS_EMPTY) then
         call ESMF_LogWrite(trim(subname)//":"//trim(lname)//": ERROR field does not have a geom yet ", &
              ESMF_LOGMSG_ERROR, line=__LINE__, file=u_FILE_u, rc=dbrc)
        rc = ESMF_FAILURE
        return
      endif

      ! Determine if first field in either FBgeom or STgeom is on a grid or a mesh
      call ESMF_FieldGet(lfield, geomtype=geomtype, rc=rc)
      if (shr_nuopc_utils_ChkErr(rc,__LINE__,u_FILE_u)) return

      if (geomtype == ESMF_GEOMTYPE_GRID) then
        call ESMF_FieldGet(lfield, grid=lgrid, staggerloc=staggerloc, rc=rc)
        if (shr_nuopc_methods_ChkErr(rc,__LINE__,u_FILE_u)) return
        call ESMF_LogWrite(trim(subname)//":"//trim(lname)//" use grid", ESMF_LOGMSG_INFO, rc=rc)
      elseif (geomtype == ESMF_GEOMTYPE_MESH) then
        call ESMF_FieldGet(lfield, mesh=lmesh, meshloc=meshloc, rc=rc)
        if (shr_nuopc_methods_ChkErr(rc,__LINE__,u_FILE_u)) return
        call ESMF_LogWrite(trim(subname)//":"//trim(lname)//" use mesh", ESMF_LOGMSG_INFO, rc=rc)
      else  ! geomtype
        call ESMF_LogWrite(trim(subname)//": ERROR geomtype not supported ", ESMF_LOGMSG_INFO, rc=rc)
        rc = ESMF_FAILURE
        return
      endif ! geomtype

    endif  ! fieldcount > 0

    !---------------------------------
    ! create FBout
    !---------------------------------

    FBout = ESMF_FieldBundleCreate(name=trim(lname), rc=rc)
    if (shr_nuopc_utils_ChkErr(rc,__LINE__,u_FILE_u)) return

    if (fieldcountgeom > 0) then

      ! Now loop over all the fields in either FBgeom or STgeom
      do n = 1, fieldCount

         ! Create the field on either lgrid or lmesh
        if (geomtype == ESMF_GEOMTYPE_GRID) then
          field = ESMF_FieldCreate(lgrid, ESMF_TYPEKIND_R8, staggerloc=staggerloc, name=lfieldNameList(n), rc=rc)
          if (shr_nuopc_utils_ChkErr(rc,__LINE__,u_FILE_u)) return
        elseif (geomtype == ESMF_GEOMTYPE_MESH) then
          field = ESMF_FieldCreate(lmesh, ESMF_TYPEKIND_R8, meshloc=meshloc, name=lfieldNameList(n), rc=rc)
          if (shr_nuopc_utils_ChkErr(rc,__LINE__,u_FILE_u)) return
        else  ! geomtype
          call ESMF_LogWrite(trim(subname)//": ERROR no grid/mesh for field ", ESMF_LOGMSG_INFO, rc=rc)
          rc = ESMF_FAILURE
          return
        endif

        ! Add the created field bundle FBout
        call ESMF_FieldBundleAdd(FBout, (/field/), rc=rc)
        if (shr_nuopc_methods_ChkErr(rc,__LINE__,u_FILE_u)) return
        call ESMF_LogWrite(trim(subname)//":"//trim(lname)//" adding field "//trim(lfieldNameList(n)), &
             ESMF_LOGMSG_INFO, rc=dbrc)

      enddo  ! fieldCount

    endif  ! fieldcountgeom

    deallocate(lfieldNameList)

    call shr_nuopc_methods_FB_reset(FBout, value=spval_init, rc=rc)
    if (shr_nuopc_utils_ChkErr(rc,__LINE__,u_FILE_u)) return

    call ESMF_LogWrite(trim(subname)//": done", ESMF_LOGMSG_INFO, rc=dbrc)

  end subroutine shr_nuopc_methods_FB_init

  !-----------------------------------------------------------------------------

  subroutine shr_nuopc_methods_FB_getNameN(FB, fieldnum, fieldname, rc)
    use ESMF, only : ESMF_FieldBundle, ESMF_FieldBundleGet
    ! ----------------------------------------------
    ! Get name of field number fieldnum in FB
    ! ----------------------------------------------
    type(ESMF_FieldBundle), intent(in)    :: FB
    integer               , intent(in)    :: fieldnum
    character(len=*)      , intent(out)   :: fieldname
    integer               , intent(out)   :: rc

    ! local variables
    integer                         :: fieldCount
    character(ESMF_MAXSTR) ,pointer :: lfieldnamelist(:)
    integer                         :: dbrc
    character(len=*),parameter      :: subname='(shr_nuopc_methods_FB_getNameN)'
    ! ----------------------------------------------

    if (dbug_flag > 10) then
      call ESMF_LogWrite(trim(subname)//": called", ESMF_LOGMSG_INFO, rc=dbrc)
    endif
    rc = ESMF_SUCCESS

    fieldname = ' '

    call ESMF_FieldBundleGet(FB, fieldCount=fieldCount, rc=rc)
    if (shr_nuopc_utils_ChkErr(rc,__LINE__,u_FILE_u)) return

    if (fieldnum > fieldCount) then
      call ESMF_LogWrite(trim(subname)//": ERROR fieldnum > fieldCount ", ESMF_LOGMSG_ERROR, line=__LINE__, file=u_FILE_u, rc=dbrc)
      rc = ESMF_FAILURE
      return
    endif

    allocate(lfieldnamelist(fieldCount))
    call ESMF_FieldBundleGet(FB, fieldNameList=lfieldnamelist, rc=rc)
    if (shr_nuopc_utils_ChkErr(rc,__LINE__,u_FILE_u)) return

    fieldname = lfieldnamelist(fieldnum)

    deallocate(lfieldnamelist)

    if (dbug_flag > 10) then
      call ESMF_LogWrite(trim(subname)//": done", ESMF_LOGMSG_INFO, rc=dbrc)
    endif

  end subroutine shr_nuopc_methods_FB_getNameN

  !-----------------------------------------------------------------------------

  subroutine shr_nuopc_methods_FB_getFieldN(FB, fieldnum, field, rc)
    use ESMF, only : ESMF_Field, ESMF_FieldBundle, ESMF_FieldBundleGet

    ! ----------------------------------------------
    ! Get field number fieldnum out of FB
    ! ----------------------------------------------
    type(ESMF_FieldBundle), intent(in)    :: FB
    integer               , intent(in)    :: fieldnum
    type(ESMF_Field)      , intent(inout) :: field
    integer               , intent(out)   :: rc

    ! local variables
    character(len=ESMF_MAXSTR) :: name
    integer                    :: dbrc
    character(len=*),parameter :: subname='(shr_nuopc_methods_FB_getFieldN)'
    ! ----------------------------------------------

    if (dbug_flag > 10) then
      call ESMF_LogWrite(trim(subname)//": called", ESMF_LOGMSG_INFO, rc=dbrc)
    endif
    rc = ESMF_SUCCESS

    call shr_nuopc_methods_FB_getNameN(FB, fieldnum, name, rc)
    if (shr_nuopc_utils_ChkErr(rc,__LINE__,u_FILE_u)) return

    call ESMF_FieldBundleGet(FB, fieldName=name, field=field, rc=rc)
    if (shr_nuopc_utils_ChkErr(rc,__LINE__,u_FILE_u)) return

    if (dbug_flag > 10) then
      call ESMF_LogWrite(trim(subname)//": done", ESMF_LOGMSG_INFO, rc=dbrc)
    endif

  end subroutine shr_nuopc_methods_FB_getFieldN

  !-----------------------------------------------------------------------------

  subroutine shr_nuopc_methods_FB_getFieldByName(FB, fieldname, field, rc)
    use ESMF, only : ESMF_Field, ESMF_FieldBundle, ESMF_FieldBundleGet
    ! ----------------------------------------------
    ! Get field associated with fieldname out of FB
    ! ----------------------------------------------
    type(ESMF_FieldBundle), intent(in)    :: FB
    character(len=*)      , intent(in)    :: fieldname
    type(ESMF_Field)      , intent(inout) :: field
    integer               , intent(out)   :: rc

    ! local variables
    integer :: dbrc
    character(len=*),parameter :: subname='(shr_nuopc_methods_FB_getFieldByName)'
    ! ----------------------------------------------

    if (dbug_flag > 10) then
      call ESMF_LogWrite(trim(subname)//": called", ESMF_LOGMSG_INFO, rc=dbrc)
    endif
    rc = ESMF_SUCCESS

    call ESMF_FieldBundleGet(FB, fieldName=fieldname, field=field, rc=rc)
    if (shr_nuopc_utils_ChkErr(rc,__LINE__,u_FILE_u)) return

    if (dbug_flag > 10) then
      call ESMF_LogWrite(trim(subname)//": done", ESMF_LOGMSG_INFO, rc=dbrc)
    endif

  end subroutine shr_nuopc_methods_FB_getFieldByName

  !-----------------------------------------------------------------------------

  subroutine shr_nuopc_methods_State_getNameN(State, fieldnum, fieldname, rc)
    use ESMF, only : ESMF_State, ESMF_StateGet
    ! ----------------------------------------------
    ! Get field number fieldnum name out of State
    ! ----------------------------------------------
    type(ESMF_State), intent(in)    :: State
    integer         , intent(in)    :: fieldnum
    character(len=*), intent(out)   :: fieldname
    integer         , intent(out)   :: rc

    ! local variables
    integer                         :: fieldCount
    character(ESMF_MAXSTR) ,pointer :: lfieldnamelist(:)
    integer                         :: dbrc
    character(len=*),parameter      :: subname='(shr_nuopc_methods_State_getNameN)'
    ! ----------------------------------------------

    if (dbug_flag > 10) then
      call ESMF_LogWrite(trim(subname)//": called", ESMF_LOGMSG_INFO, rc=dbrc)
    endif
    rc = ESMF_SUCCESS

    fieldname = ' '

    call ESMF_StateGet(State, itemCount=fieldCount, rc=rc)
    if (shr_nuopc_utils_ChkErr(rc,__LINE__,u_FILE_u)) return

    if (fieldnum > fieldCount) then
      call ESMF_LogWrite(trim(subname)//": ERROR fieldnum > fieldCount ", ESMF_LOGMSG_ERROR, line=__LINE__, file=u_FILE_u, rc=dbrc)
      rc = ESMF_FAILURE
      return
    endif

    allocate(lfieldnamelist(fieldCount))
    call ESMF_StateGet(State, itemNameList=lfieldnamelist, rc=rc)
    if (shr_nuopc_utils_ChkErr(rc,__LINE__,u_FILE_u)) return

    fieldname = lfieldnamelist(fieldnum)

    deallocate(lfieldnamelist)

    if (dbug_flag > 10) then
      call ESMF_LogWrite(trim(subname)//": done", ESMF_LOGMSG_INFO, rc=dbrc)
    endif

  end subroutine shr_nuopc_methods_State_getNameN

  !-----------------------------------------------------------------------------

  subroutine shr_nuopc_methods_State_getNumFields(State, fieldnum, rc)
    use NUOPC , only : NUOPC_GetStateMemberLists
    use ESMF  , only : ESMF_State, ESMF_Field, ESMF_StateGet, ESMF_STATEITEM_FIELD
    use ESMF  , only : ESMF_StateItem_Flag
    ! ----------------------------------------------
    ! Get field number fieldnum name out of State
    ! ----------------------------------------------
    type(ESMF_State), intent(in)    :: State
    integer         , intent(inout) :: fieldnum
    integer         , intent(out)   :: rc

    ! local variables
    integer                            :: n,itemCount
    type(ESMF_Field), pointer          :: fieldList(:)
    type(ESMF_StateItem_Flag), pointer :: itemTypeList(:)
    logical, parameter                 :: use_NUOPC_method = .true.
    integer                            :: dbrc
    character(len=*),parameter         :: subname='(shr_nuopc_methods_State_getNumFields)'
    ! ----------------------------------------------

    if (dbug_flag > 10) then
      call ESMF_LogWrite(trim(subname)//": called", ESMF_LOGMSG_INFO, rc=dbrc)
    endif
    rc = ESMF_SUCCESS

    if (use_NUOPC_method) then

      nullify(fieldList)
      call NUOPC_GetStateMemberLists(state, fieldList=fieldList, rc=rc)
      if (shr_nuopc_utils_ChkErr(rc,__LINE__,u_FILE_u)) return
      fieldnum = 0
      if (associated(fieldList)) then
        fieldnum = size(fieldList)
        deallocate(fieldList)
      endif

    else

      fieldnum = 0
      call ESMF_StateGet(State, itemCount=itemCount, rc=rc)
      if (shr_nuopc_utils_ChkErr(rc,__LINE__,u_FILE_u)) return

      if (itemCount > 0) then
        allocate(itemTypeList(itemCount))
        call ESMF_StateGet(State, itemTypeList=itemTypeList, rc=rc)
        if (shr_nuopc_utils_ChkErr(rc,__LINE__,u_FILE_u)) return

        do n = 1,itemCount
          if (itemTypeList(n) == ESMF_STATEITEM_FIELD) fieldnum=fieldnum+1
        enddo
        deallocate(itemTypeList)
      endif

    endif

    if (dbug_flag > 10) then
      call ESMF_LogWrite(trim(subname)//": done", ESMF_LOGMSG_INFO, rc=dbrc)
    endif

  end subroutine shr_nuopc_methods_State_getNumFields

  !-----------------------------------------------------------------------------

  subroutine shr_nuopc_methods_State_getFieldN(State, fieldnum, field, rc)
    use ESMF, only : ESMF_State, ESMF_Field, ESMF_StateGet
    ! ----------------------------------------------
    ! Get field number fieldnum in State
    ! ----------------------------------------------
    type(ESMF_State), intent(in)    :: State
    integer         , intent(in)    :: fieldnum
    type(ESMF_Field), intent(inout) :: field
    integer         , intent(out)   :: rc

    ! local variables
    character(len=ESMF_MAXSTR) :: name
    integer :: dbrc
    character(len=*),parameter :: subname='(shr_nuopc_methods_State_getFieldN)'
    ! ----------------------------------------------

    if (dbug_flag > 10) then
      call ESMF_LogWrite(trim(subname)//": called", ESMF_LOGMSG_INFO, rc=dbrc)
    endif
    rc = ESMF_SUCCESS

    call shr_nuopc_methods_State_getNameN(State, fieldnum, name, rc)
    if (shr_nuopc_utils_ChkErr(rc,__LINE__,u_FILE_u)) return

    call ESMF_StateGet(State, itemName=name, field=field, rc=rc)
    if (shr_nuopc_utils_ChkErr(rc,__LINE__,u_FILE_u)) return

    if (dbug_flag > 10) then
      call ESMF_LogWrite(trim(subname)//": done", ESMF_LOGMSG_INFO, rc=dbrc)
    endif

  end subroutine shr_nuopc_methods_State_getFieldN

  !-----------------------------------------------------------------------------

  subroutine shr_nuopc_methods_State_getFieldByName(State, fieldname, field, rc)
    ! ----------------------------------------------
    ! Get field associated with fieldname from State
    ! ----------------------------------------------
    use ESMF, only : ESMF_State, ESMF_Field, ESMF_StateGet

    type(ESMF_State), intent(in)    :: State
    character(len=*), intent(in)    :: fieldname
    type(ESMF_Field), intent(inout) :: field
    integer         , intent(out)   :: rc

    ! local variables
    integer :: dbrc
    character(len=*),parameter :: subname='(shr_nuopc_methods_State_getFieldByName)'
    ! ----------------------------------------------

    if (dbug_flag > 10) then
      call ESMF_LogWrite(trim(subname)//": called", ESMF_LOGMSG_INFO, rc=dbrc)
    endif
    rc = ESMF_SUCCESS

    call ESMF_StateGet(State, itemName=fieldname, field=field, rc=rc)
    if (shr_nuopc_utils_ChkErr(rc,__LINE__,u_FILE_u)) return

    if (dbug_flag > 10) then
      call ESMF_LogWrite(trim(subname)//": done", ESMF_LOGMSG_INFO, rc=dbrc)
    endif

  end subroutine shr_nuopc_methods_State_getFieldByName

  !-----------------------------------------------------------------------------

  subroutine shr_nuopc_methods_FB_clean(FB, rc)
    ! ----------------------------------------------
    ! Destroy fields in FB and FB
    ! ----------------------------------------------
    use med_constants_mod, only : R8
    use ESMF, only : ESMF_FieldBundle, ESMF_FieldBundleGet, ESMF_FieldDestroy
    use ESMF, only : ESMF_FieldBundleDestroy, ESMF_Field

    type(ESMF_FieldBundle), intent(inout) :: FB
    integer               , intent(out)   :: rc

    ! local variables
    integer                         :: i,j,n
    integer                         :: fieldCount
    character(ESMF_MAXSTR) ,pointer :: lfieldnamelist(:)
    type(ESMF_Field)                :: field
    integer :: dbrc
    character(len=*),parameter      :: subname='(shr_nuopc_methods_FB_clean)'
    ! ----------------------------------------------

    call ESMF_LogWrite(trim(subname)//": called", ESMF_LOGMSG_INFO, rc=dbrc)
    rc = ESMF_SUCCESS

    call ESMF_FieldBundleGet(FB, fieldCount=fieldCount, rc=rc)
    if (shr_nuopc_utils_ChkErr(rc,__LINE__,u_FILE_u)) return
    allocate(lfieldnamelist(fieldCount))
    call ESMF_FieldBundleGet(FB, fieldNameList=lfieldnamelist, rc=rc)
    if (shr_nuopc_utils_ChkErr(rc,__LINE__,u_FILE_u)) return

    do n = 1, fieldCount
      call ESMF_FieldBundleGet(FB, fieldName=lfieldnamelist(n), field=field, rc=rc)
      if (shr_nuopc_utils_ChkErr(rc,__LINE__,u_FILE_u)) return
      call ESMF_FieldDestroy(field, rc=rc, noGarbage=.true.)
      if (shr_nuopc_utils_ChkErr(rc,__LINE__,u_FILE_u)) return
    enddo

    call ESMF_FieldBundleDestroy(FB, rc=rc, noGarbage=.true.)
    if (shr_nuopc_utils_ChkErr(rc,__LINE__,u_FILE_u)) return
    deallocate(lfieldnamelist)
    call ESMF_LogWrite(trim(subname)//": done", ESMF_LOGMSG_INFO, rc=dbrc)

  end subroutine shr_nuopc_methods_FB_clean

  !-----------------------------------------------------------------------------

  subroutine shr_nuopc_methods_FB_reset(FB, value, rc)
    ! ----------------------------------------------
    ! Set all fields to value in FB
    ! If value is not provided, reset to 0.0
    ! ----------------------------------------------
    use med_constants_mod , only : czero => med_constants_czero
    use med_constants_mod , only : R8
    use ESMF              , only : ESMF_FieldBundle, ESMF_FieldBundleGet

    type(ESMF_FieldBundle), intent(inout)        :: FB
    real(R8)    , intent(in), optional :: value
    integer               , intent(out)          :: rc

    ! local variables
    integer                         :: i,j,n
    integer                         :: fieldCount
    character(ESMF_MAXSTR) ,pointer :: lfieldnamelist(:)
    real(R8)              :: lvalue
    integer :: dbrc
    character(len=*),parameter      :: subname='(shr_nuopc_methods_FB_reset)'
    ! ----------------------------------------------

    if (dbug_flag > 10) then
      call ESMF_LogWrite(trim(subname)//": called", ESMF_LOGMSG_INFO, rc=dbrc)
    endif
    rc = ESMF_SUCCESS

    lvalue = czero
    if (present(value)) then
      lvalue = value
    endif

    call ESMF_FieldBundleGet(FB, fieldCount=fieldCount, rc=rc)
    if (shr_nuopc_utils_ChkErr(rc,__LINE__,u_FILE_u)) return
    allocate(lfieldnamelist(fieldCount))
    call ESMF_FieldBundleGet(FB, fieldNameList=lfieldnamelist, rc=rc)
    if (shr_nuopc_utils_ChkErr(rc,__LINE__,u_FILE_u)) return

    do n = 1, fieldCount
      call shr_nuopc_methods_FB_SetFldPtr(FB, lfieldnamelist(n), lvalue, rc=rc)
      if (shr_nuopc_utils_ChkErr(rc,__LINE__,u_FILE_u)) return
    enddo

    deallocate(lfieldnamelist)

    if (dbug_flag > 10) then
      call ESMF_LogWrite(trim(subname)//": done", ESMF_LOGMSG_INFO, rc=dbrc)
    endif

  end subroutine shr_nuopc_methods_FB_reset

  !-----------------------------------------------------------------------------

  subroutine shr_nuopc_methods_FB_FieldCopy(FBin,fldin,FBout,fldout,rc)
    use med_constants_mod, only : R8
    use ESMF, only : ESMF_FieldBundle, ESMF_FAILURE, ESMF_LOGMSG_ERROR
    ! ----------------------------------------------
    ! Copy a field in a field bundle to another field in a field bundle
    ! ----------------------------------------------
    type(ESMF_FieldBundle), intent(inout) :: FBin
    character(len=*)      , intent(in)    :: fldin
    type(ESMF_FieldBundle), intent(inout) :: FBout
    character(len=*)      , intent(in)    :: fldout
    integer               , intent(out)   :: rc

    ! local
    real(R8), pointer :: dataPtrIn1(:)
    real(R8), pointer :: dataPtrOut1(:)
    real(R8), pointer :: dataPtrIn2(:,:)
    real(R8), pointer :: dataPtrOut2(:,:)
    integer                     :: lrankIn, lrankOut
    integer :: dbrc
    character(len=*), parameter :: subname='(shr_nuopc_methods_FB_FieldCopy)'
    ! ----------------------------------------------

    rc = ESMF_SUCCESS
    if (dbug_flag > 10) then
      call ESMF_LogWrite(trim(subname)//": called", ESMF_LOGMSG_INFO, rc=dbrc)
    endif

    if (shr_nuopc_methods_FB_FldChk(FBin , trim(fldin) , rc=rc) .and. &
        shr_nuopc_methods_FB_FldChk(FBout, trim(fldout), rc=rc)) then

      call shr_nuopc_methods_FB_GetFldPtr(FBin, trim(fldin), dataPtrIn1, dataPtrIn2, lrankIn, rc=rc)
      if (shr_nuopc_utils_ChkErr(rc,__LINE__,u_FILE_u)) return
      call shr_nuopc_methods_FB_GetFldPtr(FBout, trim(fldout), dataPtrOut1, dataPtrOut2, lrankOut, rc=rc)
      if (shr_nuopc_utils_ChkErr(rc,__LINE__,u_FILE_u)) return

      if (lrankIn /= lrankOut) then
        call ESMF_LogWrite(trim(subname)//": ERROR FBin and FBout different rank", ESMF_LOGMSG_ERROR, line=__LINE__, file=u_FILE_u, rc=dbrc)
        rc = ESMF_FAILURE
        return
      endif

      if (lrankIn == 1 .and. lrankOut == 1) then
        if (.not.shr_nuopc_methods_FieldPtr_Compare(dataPtrIn1, dataPtrOut1, subname, rc)) then
          call ESMF_LogWrite(trim(subname)//": ERROR data1d different sizes", ESMF_LOGMSG_ERROR, line=__LINE__, file=u_FILE_u, rc=dbrc)
          rc = ESMF_FAILURE
          return
        endif

        dataPtrOut1 = dataPtrIn1

      elseif (lrankIn == 2 .and. lrankOut == 2) then
        if (.not.shr_nuopc_methods_FieldPtr_Compare(dataPtrIn2, dataPtrOut2, subname, rc)) then
          call ESMF_LogWrite(trim(subname)//": ERROR data2d different sizes", ESMF_LOGMSG_ERROR, line=__LINE__, file=u_FILE_u, rc=dbrc)
          rc = ESMF_FAILURE
          return
        endif

        dataPtrOut2 = dataPtrIn2

      elseif (lrankIn == 2 .and. lrankOut == 2) then
        call ESMF_LogWrite(trim(subname)//": ERROR raskIn and rankOut invalid", ESMF_LOGMSG_ERROR, line=__LINE__, file=u_FILE_u, rc=dbrc)
        rc = ESMF_FAILURE
        return

      endif

    else

       if (dbug_flag > 1) then
         call ESMF_LogWrite(trim(subname)//" field not found: "//trim(fldin)//","//trim(fldout), ESMF_LOGMSG_INFO, rc=dbrc)
       endif

    endif

    if (dbug_flag > 10) then
      call ESMF_LogWrite(trim(subname)//": done", ESMF_LOGMSG_INFO, rc=dbrc)
    endif

  end subroutine shr_nuopc_methods_FB_FieldCopy

  !-----------------------------------------------------------------------------

  subroutine shr_nuopc_methods_FB_Regrid(shortnames, flds_scalar_name, mappings, &
       FBin, FBout, &
       consfmap, consdmap, bilnrmap, patchmap, &
       fcopymap, string, rc)

    use ESMF, only : ESMF_LogWrite, ESMF_LOGMSG_INFO, ESMF_SUCCESS, ESMF_FAILURE
    use ESMF, only : ESMF_FieldBundle, ESMF_RouteHandle, ESMF_RouteHandleIsCreated

    character(len=*)       , intent(in)               :: shortnames(:)
    character(len=*)       , intent(in)               :: mappings(:)
    character(len=*)       , intent(in)               :: flds_scalar_name
    type(ESMF_FieldBundle) , intent(inout)            :: FBin
    type(ESMF_FieldBundle) , intent(inout)            :: FBout
    type(ESMF_Routehandle) , intent(inout) , optional :: consfmap
    type(ESMF_Routehandle) , intent(inout) , optional :: consdmap
    type(ESMF_Routehandle) , intent(inout) , optional :: bilnrmap
    type(ESMF_Routehandle) , intent(inout) , optional :: patchmap
    type(ESMF_Routehandle) , intent(inout) , optional :: fcopymap
    character(len=*)       , intent(in)    , optional :: string
    integer                , intent(out)   , optional :: rc

    ! local variables
    integer           :: n
    character(len=64) :: lstring
    logical           :: okconsf, okconsd, okbilnr, okpatch, okfcopy
    integer :: dbrc
    character(len=*),parameter :: subname='(shr_nuopc_methods_FB_Regrid)'
    ! ----------------------------------------------

    if (present(string)) then
      lstring = trim(string)
    else
      lstring = " "
    endif

    if (.not.present(rc)) then
      call ESMF_LogWrite(trim(subname)//trim(lstring)//": ERROR rc expected", ESMF_LOGMSG_INFO, rc=rc)
      rc = ESMF_FAILURE
      return
    endif

    rc = ESMF_SUCCESS
    if (dbug_flag > 5) then
      call ESMF_LogWrite(trim(subname)//trim(lstring)//": called", ESMF_LOGMSG_INFO, rc=dbrc)
    endif

    okconsf = .false.
    if (present(consfmap)) then
      if (ESMF_RouteHandleIsCreated(consfmap, rc=rc)) okconsf = .true.
    endif

    okconsd = .false.
    if (present(consdmap)) then
      if (ESMF_RouteHandleIsCreated(consdmap, rc=rc)) okconsd = .true.
    endif

    okbilnr = .false.
    if (present(bilnrmap)) then
      if (ESMF_RouteHandleIsCreated(bilnrmap, rc=rc)) okbilnr = .true.
    endif

    okpatch = .false.
    if (present(patchmap)) then
      if (ESMF_RouteHandleIsCreated(patchmap, rc=rc)) okpatch = .true.
    endif

    okfcopy = .false.
    if (present(fcopymap)) then
      if (ESMF_RouteHandleIsCreated(fcopymap, rc=rc)) okfcopy = .true.
    endif

    ! Loop over all fields in the field bundle - determine the mapping for the target field from
    ! the mappings setting and apply it
    do n = 1,size(shortnames)

      if (shortnames(n) == trim(flds_scalar_name)) then
        if (dbug_flag > 1) then
           call ESMF_LogWrite(trim(subname)//trim(lstring)//": skip : fld="//trim(shortnames(n)), &
                ESMF_LOGMSG_INFO, rc=dbrc)
        endif

      elseif (shr_nuopc_methods_FB_FldChk(FBin , shortnames(n), rc=rc) .and. &
              shr_nuopc_methods_FB_FldChk(FBout, shortnames(n), rc=rc)) then

        if (dbug_flag > 1) then
          call ESMF_LogWrite(trim(subname)//trim(lstring)//": map="//trim(mappings(n))// &
            ": fld="//trim(shortnames(n)), ESMF_LOGMSG_INFO, rc=dbrc)
        endif

        if (mappings(n) == 'bilinear') then
          if (.not. okbilnr) then
            call ESMF_LogWrite(trim(subname)//trim(lstring)//": ERROR RH not available for "//trim(mappings(n))// &
              ": fld="//trim(shortnames(n)), ESMF_LOGMSG_ERROR, line=__LINE__, file=u_FILE_u, rc=dbrc)
            rc = ESMF_FAILURE
            return
          endif
          call shr_nuopc_methods_FB_FieldRegrid(FBin, shortnames(n), FBout, shortnames(n), bilnrmap,rc)
          if (shr_nuopc_utils_ChkErr(rc,__LINE__,u_FILE_u)) return

        elseif (mappings(n) == "conservefrac") then
          if (.not. okconsf) then
            call ESMF_LogWrite(trim(subname)//trim(lstring)//": ERROR RH not available for "//trim(mappings(n))// &
              ": fld="//trim(shortnames(n)), ESMF_LOGMSG_ERROR, line=__LINE__, file=u_FILE_u, rc=dbrc)
            rc = ESMF_FAILURE
            return
          endif
          call shr_nuopc_methods_FB_FieldRegrid(FBin, shortnames(n), FBout,shortnames(n), consfmap, rc)
          if (shr_nuopc_utils_ChkErr(rc,__LINE__,u_FILE_u)) return

        elseif (mappings(n) == "conservedst") then
          if (.not. okconsd) then
            call ESMF_LogWrite(trim(subname)//trim(lstring)//": ERROR RH not available for "//trim(mappings(n))// &
              ": fld="//trim(shortnames(n)), ESMF_LOGMSG_ERROR, line=__LINE__, file=u_FILE_u, rc=dbrc)
            rc = ESMF_FAILURE
            return
          endif
          call shr_nuopc_methods_FB_FieldRegrid(FBin, shortnames(n), FBout,shortnames(n), consdmap, rc)
          if (shr_nuopc_utils_ChkErr(rc,__LINE__,u_FILE_u)) return

        elseif (mappings(n) == 'patch') then
          if (.not. okpatch) then
            call ESMF_LogWrite(trim(subname)//trim(lstring)//": ERROR RH not available for "//trim(mappings(n))// &
              ": fld="//trim(shortnames(n)), ESMF_LOGMSG_ERROR, line=__LINE__, file=u_FILE_u, rc=dbrc)
            rc = ESMF_FAILURE
            return
          endif
          call shr_nuopc_methods_FB_FieldRegrid(FBin, shortnames(n), FBout,shortnames(n), patchmap,rc)
          if (shr_nuopc_utils_ChkErr(rc,__LINE__,u_FILE_u)) return

        elseif (mappings(n) == 'copy') then
          !-------------------------------------------
          ! copy will not exist for some grid combinations
          ! so fall back to conservative frac as a secondary option
          !-------------------------------------------
          if (.not. okfcopy) then
            if (.not. okconsf) then
              call ESMF_LogWrite(trim(subname)//trim(lstring)//": ERROR RH not available for "//trim(mappings(n))// &
                ": fld="//trim(shortnames(n)), ESMF_LOGMSG_ERROR, line=__LINE__, file=u_FILE_u, rc=dbrc)
              rc = ESMF_FAILURE
              return
            else
              if (dbug_flag > 1) then
                 call ESMF_LogWrite(trim(subname)//trim(lstring)//": NOTE using conservative instead of copy for"// &
                      " fld="//trim(shortnames(n)), ESMF_LOGMSG_ERROR, line=__LINE__, file=u_FILE_u, rc=dbrc)
              end if
              call shr_nuopc_methods_FB_FieldRegrid(FBin ,shortnames(n), FBout, shortnames(n), consfmap,rc)
              if (shr_nuopc_utils_ChkErr(rc,__LINE__,u_FILE_u)) return
            endif
          else
            call shr_nuopc_methods_FB_FieldRegrid(FBin ,shortnames(n), FBout,shortnames(n), fcopymap,rc)
            if (shr_nuopc_utils_ChkErr(rc,__LINE__,u_FILE_u)) return
          endif

        else
          call ESMF_LogWrite(trim(subname)//trim(lstring)//": ERROR unrecognized mapping "//trim(mappings(n))// &
            ": fld="//trim(shortnames(n)), ESMF_LOGMSG_ERROR, line=__LINE__, file=u_FILE_u, rc=dbrc)
          rc = ESMF_FAILURE
          return
        endif

      else
        if (dbug_flag > 1) then
          call ESMF_LogWrite(trim(subname)//" field not found in FB: "//trim(shortnames(n)), ESMF_LOGMSG_INFO, rc=dbrc)
        endif
      endif
    enddo

    if (dbug_flag > 5) then
      call ESMF_LogWrite(trim(subname)//trim(lstring)//": done", ESMF_LOGMSG_INFO, rc=dbrc)
    endif

  end subroutine shr_nuopc_methods_FB_Regrid

  !-----------------------------------------------------------------------------

<<<<<<< HEAD
  subroutine shr_nuopc_methods_FB_FieldRegrid(FBin,fldin,FBout,fldout,RH,rc)
=======
  subroutine shr_nuopc_methods_FB_FieldRegrid(FBin,fldin,FBout,fldout,RH,rc,zeroregion)
>>>>>>> bb71ac9c

    ! ----------------------------------------------
    ! Regrid a field in a field bundle to another field in a field bundle
    ! ----------------------------------------------
<<<<<<< HEAD
    use ESMF              , only : ESMF_FieldBundle, ESMF_RouteHandle, ESMF_FieldRegrid, ESMF_Field
    use ESMF              , only : ESMF_TERMORDER_SRCSEQ
    use med_constants_mod , only : R8

    ! input/output variables
    type(ESMF_FieldBundle) , intent(inout)        :: FBin
    character(len=*)       , intent(in)           :: fldin
    type(ESMF_FieldBundle) , intent(inout)        :: FBout
    character(len=*)       , intent(in)           :: fldout
    type(ESMF_RouteHandle) , intent(inout)        :: RH
    integer                , intent(out)          :: rc

    ! local
    type(ESMF_Field)  :: field1, field2
    integer           :: dbrc
    character(len=*), parameter :: subname='(shr_nuopc_methods_FB_FieldRegrid)'
    ! ----------------------------------------------

    rc = ESMF_SUCCESS
    call ESMF_LogWrite(trim(subname)//": called", ESMF_LOGMSG_INFO, rc=dbrc)

    if (shr_nuopc_methods_FB_FldChk(FBin , trim(fldin) , rc=rc) .and. &
        shr_nuopc_methods_FB_FldChk(FBout, trim(fldout), rc=rc)) then

      call shr_nuopc_methods_FB_getFieldByName(FBin, trim(fldin), field1, rc=rc)
      if (shr_nuopc_methods_ChkErr(rc,__LINE__,u_FILE_u)) return
      call shr_nuopc_methods_FB_getFieldByName(FBout, trim(fldout), field2, rc=rc)
      if (shr_nuopc_utils_ChkErr(rc,__LINE__,u_FILE_u)) return

      call ESMF_FieldRegrid(field1, field2, routehandle=RH, &
           termorderflag=ESMF_TERMORDER_SRCSEQ, checkflag=.true., rc=rc)
      if (shr_nuopc_methods_ChkErr(rc,__LINE__,u_FILE_u)) return
   else

      call ESMF_LogWrite(trim(subname)//" field not found: "//trim(fldin)//","//trim(fldout), ESMF_LOGMSG_INFO, rc=dbrc)

    endif

    call ESMF_LogWrite(trim(subname)//": done", ESMF_LOGMSG_INFO, rc=dbrc)

  end subroutine shr_nuopc_methods_FB_FieldRegrid
=======

    use ESMF              , only : ESMF_FieldBundle, ESMF_RouteHandle, ESMF_FieldRegrid, ESMF_Field
    use ESMF              , only : ESMF_TERMORDER_SRCSEQ, ESMF_FieldRegridStore, ESMF_SparseMatrixWrite
    use ESMF              , only : ESMF_Region_Flag, ESMF_REGION_TOTAL
    use med_constants_mod , only : R8
    use perf_mod          , only : t_startf, t_stopf

    type(ESMF_FieldBundle), intent(in)           :: FBin
    character(len=*)      , intent(in)           :: fldin
    type(ESMF_FieldBundle), intent(inout)        :: FBout
    character(len=*)      , intent(in)           :: fldout
    type(ESMF_RouteHandle), intent(inout)        :: RH
    integer               , intent(out)          :: rc
    type(ESMF_Region_Flag), intent(in), optional :: zeroregion

    ! local
    real(R8), pointer      :: factorList(:)
    integer,  pointer      :: factorIndexList(:,:)
    type(ESMF_Field)       :: field1, field2
    integer                :: dbrc
    integer                :: rank
    logical                :: checkflag = .false.
    character(len=8)       :: filename
    type(ESMF_Region_Flag) :: localzr
    character(len=*),parameter :: subname='(shr_nuopc_methods_FB_FieldRegrid)'
    ! ----------------------------------------------
#ifdef DEBUG
    checkflag = .true.
#endif
    call t_startf(subname)
    rc = ESMF_SUCCESS

    localzr = ESMF_REGION_TOTAL
    if (present(zeroregion)) then
       localzr = zeroregion
    endif

    call ESMF_LogWrite(trim(subname)//": called", ESMF_LOGMSG_INFO, rc=dbrc)

    if (shr_nuopc_methods_FB_FldChk(FBin , trim(fldin) , rc=rc) .and. &
         shr_nuopc_methods_FB_FldChk(FBout, trim(fldout), rc=rc)) then

       call shr_nuopc_methods_FB_getFieldByName(FBin, trim(fldin), field1, rc=rc)
       if (shr_nuopc_utils_ChkErr(rc,__LINE__,u_FILE_u)) return

       call shr_nuopc_methods_FB_getFieldByName(FBout, trim(fldout), field2, rc=rc)
       if (shr_nuopc_utils_ChkErr(rc,__LINE__,u_FILE_u)) return

       call ESMF_FieldRegrid(field1, field2, routehandle=RH, &
            termorderflag=ESMF_TERMORDER_SRCSEQ, checkflag=checkflag, & 
            zeroregion=localzr, rc=rc)
       if (shr_nuopc_utils_ChkErr(rc,__LINE__,u_FILE_u)) return
    else
       call ESMF_LogWrite(trim(subname)//" field not found: "//&
            trim(fldin)//","//trim(fldout), ESMF_LOGMSG_INFO, rc=dbrc)
    endif

    call ESMF_LogWrite(trim(subname)//": done", ESMF_LOGMSG_INFO, rc=dbrc)
    call t_stopf(subname)

   end subroutine shr_nuopc_methods_FB_FieldRegrid
>>>>>>> bb71ac9c

  !-----------------------------------------------------------------------------

  subroutine shr_nuopc_methods_State_reset(State, value, rc)

    ! ----------------------------------------------
    ! Set all fields to value in State
    ! If value is not provided, reset to 0.0
    ! ----------------------------------------------
    use med_constants_mod , only : czero => med_constants_czero
    use med_constants_mod , only : R8
    use ESMF              , only : ESMF_State, ESMF_StateGet

    type(ESMF_State) , intent(inout)        :: State
    real(R8)         , intent(in), optional :: value
    integer          , intent(out)          :: rc

    ! local variables
    integer                         :: i,j,n
    integer                         :: fieldCount
    character(ESMF_MAXSTR) ,pointer :: lfieldnamelist(:)
    real(R8)              :: lvalue
    integer :: dbrc
    character(len=*),parameter      :: subname='(shr_nuopc_methods_State_reset)'
    ! ----------------------------------------------

    if (dbug_flag > 10) then
      call ESMF_LogWrite(trim(subname)//": called", ESMF_LOGMSG_INFO, rc=dbrc)
    endif
    rc = ESMF_SUCCESS

    lvalue = czero
    if (present(value)) then
      lvalue = value
    endif

    call ESMF_StateGet(State, itemCount=fieldCount, rc=rc)
    if (shr_nuopc_utils_ChkErr(rc,__LINE__,u_FILE_u)) return
    allocate(lfieldnamelist(fieldCount))
    call ESMF_StateGet(State, itemNameList=lfieldnamelist, rc=rc)
    if (shr_nuopc_utils_ChkErr(rc,__LINE__,u_FILE_u)) return

    do n = 1, fieldCount
      call shr_nuopc_methods_State_SetFldPtr(State, lfieldnamelist(n), lvalue, rc=rc)
      if (shr_nuopc_utils_ChkErr(rc,__LINE__,u_FILE_u)) return
    enddo

    deallocate(lfieldnamelist)

    if (dbug_flag > 10) then
      call ESMF_LogWrite(trim(subname)//": done", ESMF_LOGMSG_INFO, rc=dbrc)
    endif

  end subroutine shr_nuopc_methods_State_reset

  !-----------------------------------------------------------------------------

  subroutine shr_nuopc_methods_FB_average(FB, count, rc)
    ! ----------------------------------------------
    ! Set all fields to zero in FB
    ! ----------------------------------------------
    use med_constants_mod , only : R8
    use ESMF              , only : ESMF_FieldBundle, ESMF_FieldBundleGet

    type(ESMF_FieldBundle), intent(inout) :: FB
    integer               , intent(in)    :: count
    integer               , intent(out)   :: rc

    ! local variables
    integer                         :: i,j,n
    integer                         :: fieldCount, lrank
    character(ESMF_MAXSTR) ,pointer :: lfieldnamelist(:)
    real(R8), pointer               :: dataPtr1(:)
    real(R8), pointer               :: dataPtr2(:,:)
    integer                         :: dbrc
    character(len=*),parameter      :: subname='(shr_nuopc_methods_FB_average)'
    ! ----------------------------------------------

    if (dbug_flag > 10) then
      call ESMF_LogWrite(trim(subname)//": called", ESMF_LOGMSG_INFO, rc=dbrc)
    endif
    rc = ESMF_SUCCESS

    if (count == 0) then

       if (dbug_flag > 10) then
          call ESMF_LogWrite(trim(subname)//": WARNING count is 0", ESMF_LOGMSG_INFO, rc=dbrc)
       end if
       !call ESMF_LogWrite(trim(subname)//": WARNING count is 0 set avg to spval", ESMF_LOGMSG_INFO, rc=dbrc)
       !call shr_nuopc_methods_FB_reset(FB, value=spval, rc=rc)
       !if (shr_nuopc_utils_ChkErr(rc,__LINE__,u_FILE_u)) return

    else

      call ESMF_FieldBundleGet(FB, fieldCount=fieldCount, rc=rc)
      if (shr_nuopc_utils_ChkErr(rc,__LINE__,u_FILE_u)) return
      allocate(lfieldnamelist(fieldCount))
      call ESMF_FieldBundleGet(FB, fieldNameList=lfieldnamelist, rc=rc)
      if (shr_nuopc_utils_ChkErr(rc,__LINE__,u_FILE_u)) return
      do n = 1, fieldCount
        call shr_nuopc_methods_FB_GetFldPtr(FB, lfieldnamelist(n), dataPtr1, dataPtr2, lrank, rc=rc)
        if (shr_nuopc_utils_ChkErr(rc,__LINE__,u_FILE_u)) return

        if (lrank == 0) then
          ! no local data
        elseif (lrank == 1) then
          do i=lbound(dataptr1,1),ubound(dataptr1,1)
            dataptr1(i) = dataptr1(i) / real(count, R8)
          enddo
        elseif (lrank == 2) then
          do j=lbound(dataptr2,2),ubound(dataptr2,2)
          do i=lbound(dataptr2,1),ubound(dataptr2,1)
            dataptr2(i,j) = dataptr2(i,j) / real(count, R8)
          enddo
          enddo
        else
          call ESMF_LogWrite(trim(subname)//": ERROR rank not supported ", &
               ESMF_LOGMSG_ERROR, line=__LINE__, file=u_FILE_u, rc=dbrc)
          rc = ESMF_FAILURE
          return
        endif
      enddo
      deallocate(lfieldnamelist)

    endif

    if (dbug_flag > 10) then
      call ESMF_LogWrite(trim(subname)//": done", ESMF_LOGMSG_INFO, rc=dbrc)
    endif

  end subroutine shr_nuopc_methods_FB_average

  !-----------------------------------------------------------------------------

  subroutine shr_nuopc_methods_FB_diagnose(FB, string, rc)
    ! ----------------------------------------------
    ! Diagnose status of FB
    ! ----------------------------------------------
    use med_constants_mod , only : R8
    use ESMF              , only : ESMF_FieldBundle, ESMF_FieldBundleGet

    type(ESMF_FieldBundle) , intent(inout)        :: FB
    character(len=*)       , intent(in), optional :: string
    integer                , intent(out)          :: rc

    ! local variables
    integer                         :: i,j,n
    integer                         :: fieldCount, lrank
    character(ESMF_MAXSTR), pointer :: lfieldnamelist(:)
    character(len=64)               :: lstring
    real(R8), pointer               :: dataPtr1d(:)
    real(R8), pointer               :: dataPtr2d(:,:)
    integer                         :: dbrc
    character(len=*), parameter     :: subname='(shr_nuopc_methods_FB_diagnose)'
    ! ----------------------------------------------

    call ESMF_LogWrite(trim(subname)//": called", ESMF_LOGMSG_INFO, rc=dbrc)
    rc = ESMF_SUCCESS

    lstring = ''
    if (present(string)) then
       lstring = trim(string) // ' '
    endif

    ! Determine number of fields in field bundle and allocate memory for lfieldnamelist
    call ESMF_FieldBundleGet(FB, fieldCount=fieldCount, rc=rc)
    if (shr_nuopc_utils_ChkErr(rc,__LINE__,u_FILE_u)) return
    allocate(lfieldnamelist(fieldCount))

    ! Get the fields in the field bundle
    call ESMF_FieldBundleGet(FB, fieldNameList=lfieldnamelist, rc=rc)
    if (shr_nuopc_utils_ChkErr(rc,__LINE__,u_FILE_u)) return

    ! For each field in the bundle, get its memory location and print out the field
    do n = 1, fieldCount
       call shr_nuopc_methods_FB_GetFldPtr(FB, lfieldnamelist(n), &
            fldptr1=dataPtr1d, fldptr2=dataPtr2d, rank=lrank, rc=rc)
       if (shr_nuopc_utils_ChkErr(rc,__LINE__,u_FILE_u)) return

       if (lrank == 0) then
          ! no local data

       elseif (lrank == 1) then
          if (size(dataPtr1d) > 0) then
             write(msgString,'(A,3g14.7,i8)') trim(subname)//' '//trim(lstring)//': '//trim(lfieldnamelist(n)), &
                  minval(dataPtr1d), maxval(dataPtr1d), sum(dataPtr1d), size(dataPtr1d)
          else
             write(msgString,'(A,a)') trim(subname)//' '//trim(lstring)//': '//trim(lfieldnamelist(n)), &
                  " no data"
          endif

       elseif (lrank == 2) then
          if (size(dataPtr2d) > 0) then
             write(msgString,'(A,3g14.7,i8)') trim(subname)//' '//trim(lstring)//': '//trim(lfieldnamelist(n)), &
                  minval(dataPtr2d), maxval(dataPtr2d), sum(dataPtr2d), size(dataPtr2d)
          else
             write(msgString,'(A,a)') trim(subname)//' '//trim(lstring)//': '//trim(lfieldnamelist(n)), &
                  " no data"
          endif

       else
          call ESMF_LogWrite(trim(subname)//": ERROR rank not supported ", ESMF_LOGMSG_ERROR, &
               line=__LINE__, file=u_FILE_u, rc=dbrc)
          rc = ESMF_FAILURE
          return
       endif
       call ESMF_LogWrite(trim(msgString), ESMF_LOGMSG_INFO, rc=dbrc)
    enddo

    ! Deallocate memory
    deallocate(lfieldnamelist)

    call ESMF_LogWrite(trim(subname)//": done", ESMF_LOGMSG_INFO, rc=dbrc)

  end subroutine shr_nuopc_methods_FB_diagnose

  !-----------------------------------------------------------------------------

  subroutine shr_nuopc_methods_Array_diagnose(array, string, rc)
    ! ----------------------------------------------
    ! Diagnose status of Array
    ! ----------------------------------------------
    use med_constants_mod, only : R8
    use ESMF, only : ESMF_Array, ESMF_ArrayGet

    type(ESMF_Array), intent(inout)        :: array
    character(len=*), intent(in), optional :: string
    integer         , intent(out)          :: rc

    ! local variables
    character(len=64)           :: lstring
    real(R8), pointer :: dataPtr3d(:,:,:)
    integer :: dbrc
    character(len=*),parameter  :: subname='(shr_nuopc_methods_Array_diagnose)'
    ! ----------------------------------------------

    if (dbug_flag > 10) then
      call ESMF_LogWrite(trim(subname)//": called", ESMF_LOGMSG_INFO, rc=dbrc)
    endif
    rc = ESMF_SUCCESS

    ! this is not working yet, not sure about dataPtr dim/type
    return

    lstring = ''
    if (present(string)) then
       lstring = trim(string)
    endif

    call ESMF_ArrayGet(Array, farrayPtr=dataPtr3d, rc=rc)
    if (shr_nuopc_utils_ChkErr(rc,__LINE__,u_FILE_u)) return

    write(msgString,'(A,3g14.7)') trim(subname)//' '//trim(lstring), &
        minval(dataPtr3d), maxval(dataPtr3d), sum(dataPtr3d)

    if (dbug_flag > 1) then
       call ESMF_LogWrite(trim(msgString), ESMF_LOGMSG_INFO, rc=dbrc)
    end if

    if (dbug_flag > 10) then
      call ESMF_LogWrite(trim(subname)//": done", ESMF_LOGMSG_INFO, rc=dbrc)
    endif

  end subroutine shr_nuopc_methods_Array_diagnose

  !-----------------------------------------------------------------------------

  subroutine shr_nuopc_methods_State_diagnose(State, string, rc)
    ! ----------------------------------------------
    ! Diagnose status of State
    ! ----------------------------------------------
    use med_constants_mod, only : R8
    use ESMF, only : ESMF_State, ESMF_StateGet

    type(ESMF_State), intent(in)           :: State
    character(len=*), intent(in), optional :: string
    integer         , intent(out)          :: rc

    ! local variables
    integer                         :: i,j,n
    integer                         :: fieldCount, lrank
    character(ESMF_MAXSTR) ,pointer :: lfieldnamelist(:)
    character(len=64)               :: lstring
    real(R8), pointer               :: dataPtr1d(:)
    real(R8), pointer               :: dataPtr2d(:,:)
    integer                         :: dbrc
    character(len=*),parameter      :: subname='(shr_nuopc_methods_State_diagnose)'
    ! ----------------------------------------------

    if (dbug_flag > 5) then
       call ESMF_LogWrite(subname//' called', ESMF_LOGMSG_INFO, rc=dbrc)
    endif

    lstring = ''
    if (present(string)) then
       lstring = trim(string)
    endif

    call ESMF_StateGet(State, itemCount=fieldCount, rc=rc)
    if (shr_nuopc_utils_ChkErr(rc,__LINE__,u_FILE_u)) return
    allocate(lfieldnamelist(fieldCount))

    call ESMF_StateGet(State, itemNameList=lfieldnamelist, rc=rc)
    if (shr_nuopc_utils_ChkErr(rc,__LINE__,u_FILE_u)) return

    do n = 1, fieldCount

       call shr_nuopc_methods_State_GetFldPtr(State, lfieldnamelist(n), &
            fldptr1=dataPtr1d, fldptr2=dataPtr2d, rank=lrank, rc=rc)
       if (shr_nuopc_utils_ChkErr(rc,__LINE__,u_FILE_u)) return

       if (dbug_flag > 1) then
          if (lrank == 0) then
             ! no local data

          elseif (lrank == 1) then
             if (size(dataPtr1d) > 0) then
                write(msgString,'(A,3g14.7,i8)') trim(subname)//' '//trim(lstring)//': '//trim(lfieldnamelist(n)), &
                     minval(dataPtr1d), maxval(dataPtr1d), sum(dataPtr1d), size(dataPtr1d)
             else
                write(msgString,'(A,a)') trim(subname)//' '//trim(lstring)//': '//trim(lfieldnamelist(n)), &
                     " no data"
             endif

          elseif (lrank == 2) then
             if (size(dataPtr2d) > 0) then
                write(msgString,'(A,3g14.7,i8)') trim(subname)//' '//trim(lstring)//': '//trim(lfieldnamelist(n)), &
                     minval(dataPtr2d), maxval(dataPtr2d), sum(dataPtr2d), size(dataPtr2d)
             else
                write(msgString,'(A,a)') trim(subname)//' '//trim(lstring)//': '//trim(lfieldnamelist(n)), &
                     " no data"
             endif

          else
             call ESMF_LogWrite(trim(subname)//": ERROR rank not supported ", ESMF_LOGMSG_ERROR, line=__LINE__, &
                  file=u_FILE_u, rc=dbrc)
             rc = ESMF_FAILURE
             return
          endif

          call ESMF_LogWrite(trim(msgString), ESMF_LOGMSG_INFO, rc=dbrc)
       end if
    enddo

    deallocate(lfieldnamelist)

    if (dbug_flag > 5) then
      call ESMF_LogWrite(trim(subname)//": done", ESMF_LOGMSG_INFO, rc=dbrc)
   endif

  end subroutine shr_nuopc_methods_State_diagnose

  !-----------------------------------------------------------------------------

  subroutine shr_nuopc_methods_FB_Field_diagnose(FB, fieldname, string, rc)
    ! ----------------------------------------------
    ! Diagnose status of State
    ! ----------------------------------------------
    use med_constants_mod, only : R8
    use ESMF, only : ESMF_FieldBundle

    type(ESMF_FieldBundle), intent(inout)  :: FB
    character(len=*), intent(in)           :: fieldname
    character(len=*), intent(in), optional :: string
    integer         , intent(out)          :: rc

    ! local variables
    integer                         :: lrank
    character(len=64)               :: lstring
    real(R8), pointer     :: dataPtr1d(:)
    real(R8), pointer     :: dataPtr2d(:,:)
    integer :: dbrc
    character(len=*),parameter      :: subname='(shr_nuopc_methods_FB_FieldDiagnose)'
    ! ----------------------------------------------

    if (dbug_flag > 10) then
      call ESMF_LogWrite(trim(subname)//": called", ESMF_LOGMSG_INFO, rc=dbrc)
    endif
    rc = ESMF_SUCCESS

    lstring = ''
    if (present(string)) then
       lstring = trim(string)
    endif

    call shr_nuopc_methods_FB_GetFldPtr(FB, fieldname, dataPtr1d, dataPtr2d, lrank, rc=rc)
    if (shr_nuopc_utils_ChkErr(rc,__LINE__,u_FILE_u)) return

    if (lrank == 0) then
       ! no local data
    elseif (lrank == 1) then
       if (size(dataPtr1d) > 0) then
          write(msgString,'(A,3g14.7,i8)') trim(subname)//' '//trim(lstring)//': '//trim(fieldname), &
               minval(dataPtr1d), maxval(dataPtr1d), sum(dataPtr1d), size(dataPtr1d)
       else
          write(msgString,'(A,a)') trim(subname)//' '//trim(lstring)//': '//trim(fieldname), &
               " no data"
       endif
    elseif (lrank == 2) then
       if (size(dataPtr2d) > 0) then
          write(msgString,'(A,3g14.7,i8)') trim(subname)//' '//trim(lstring)//': '//trim(fieldname), &
               minval(dataPtr2d), maxval(dataPtr2d), sum(dataPtr2d), size(dataPtr2d)
       else
          write(msgString,'(A,a)') trim(subname)//' '//trim(lstring)//': '//trim(fieldname), &
               " no data"
       endif
    else
       call ESMF_LogWrite(trim(subname)//": ERROR rank not supported ", ESMF_LOGMSG_ERROR, line=__LINE__, &
            file=u_FILE_u, rc=dbrc)
       rc = ESMF_FAILURE
       return
    endif
    if (dbug_flag > 1) then
       call ESMF_LogWrite(trim(msgString), ESMF_LOGMSG_INFO, rc=dbrc)
    end if

    if (dbug_flag > 10) then
      call ESMF_LogWrite(trim(subname)//": done", ESMF_LOGMSG_INFO, rc=dbrc)
    endif

  end subroutine shr_nuopc_methods_FB_Field_diagnose

  !-----------------------------------------------------------------------------

  subroutine shr_nuopc_methods_FB_copyFB2FB(FBout, FBin, rc)
    ! ----------------------------------------------
    ! Copy common field names from FBin to FBout
    ! ----------------------------------------------
    use ESMF, only : ESMF_FieldBundle
    type(ESMF_FieldBundle), intent(inout) :: FBout
    type(ESMF_FieldBundle), intent(in)    :: FBin
    integer               , intent(out)   :: rc

    integer :: dbrc
    character(len=*), parameter :: subname='(shr_nuopc_methods_FB_copyFB2FB)'

    call ESMF_LogWrite(trim(subname)//": called", ESMF_LOGMSG_INFO, rc=dbrc)
    rc = ESMF_SUCCESS

    call shr_nuopc_methods_FB_accum(FBout, FBin, copy=.true., rc=rc)
    if (shr_nuopc_utils_ChkErr(rc,__LINE__,u_FILE_u)) return

    if (dbug_flag > 10) then
      call ESMF_LogWrite(trim(subname)//": done", ESMF_LOGMSG_INFO, rc=dbrc)
    endif

  end subroutine shr_nuopc_methods_FB_copyFB2FB

  !-----------------------------------------------------------------------------

  subroutine shr_nuopc_methods_FB_copyFB2ST(STout, FBin, rc)
    ! ----------------------------------------------
    ! Copy common field names from FBin to STout
    ! ----------------------------------------------
    use ESMF, only : ESMF_State, ESMF_FieldBundle

    type(ESMF_State)      , intent(inout) :: STout
    type(ESMF_FieldBundle), intent(in)    :: FBin
    integer               , intent(out)   :: rc

    integer :: dbrc
    character(len=*), parameter :: subname='(shr_nuopc_methods_FB_copyFB2ST)'

    if (dbug_flag > 10) then
      call ESMF_LogWrite(trim(subname)//": called", ESMF_LOGMSG_INFO, rc=dbrc)
    endif
    rc = ESMF_SUCCESS

    call shr_nuopc_methods_FB_accum(STout, FBin, copy=.true., rc=rc)
    if (shr_nuopc_utils_ChkErr(rc,__LINE__,u_FILE_u)) return

    if (dbug_flag > 10) then
      call ESMF_LogWrite(trim(subname)//": done", ESMF_LOGMSG_INFO, rc=dbrc)
    endif

  end subroutine shr_nuopc_methods_FB_copyFB2ST

  !-----------------------------------------------------------------------------

  subroutine shr_nuopc_methods_FB_copyST2FB(FBout, STin, rc)
    ! ----------------------------------------------
    ! Copy common field names from STin to FBout
    ! ----------------------------------------------
    use ESMF, only : ESMF_State, ESMF_FieldBundle

    type(ESMF_FieldBundle), intent(inout) :: FBout
    type(ESMF_State)      , intent(in)    :: STin
    integer               , intent(out)   :: rc
    integer :: dbrc
    character(len=*),parameter :: subname='(shr_nuopc_methods_FB_copyST2FB)'

    if (dbug_flag > 10) then
      call ESMF_LogWrite(trim(subname)//": called", ESMF_LOGMSG_INFO, rc=dbrc)
    endif
    rc = ESMF_SUCCESS

    call shr_nuopc_methods_FB_accum(FBout, STin, copy=.true., rc=rc)
    if (shr_nuopc_utils_ChkErr(rc,__LINE__,u_FILE_u)) return

    if (dbug_flag > 10) then
      call ESMF_LogWrite(trim(subname)//": done", ESMF_LOGMSG_INFO, rc=dbrc)
    endif

  end subroutine shr_nuopc_methods_FB_copyST2FB

  !-----------------------------------------------------------------------------

  subroutine shr_nuopc_methods_FB_accumFB2FB(FBout, FBin, copy, rc)
    ! ----------------------------------------------
    ! Accumulate common field names from FBin to FBout
    ! If copy is passed in and true, the this is a copy
    ! ----------------------------------------------
    use med_constants_mod , only : R8
    use ESMF              , only : ESMF_FieldBundle
    use ESMF              , only : ESMF_FieldBundleGet

    type(ESMF_FieldBundle), intent(inout) :: FBout
    type(ESMF_FieldBundle), intent(in)    :: FBin
    logical, optional     , intent(in)    :: copy
    integer               , intent(out)   :: rc

    ! local variables
    integer                         :: i,j,n
    integer                         :: fieldCount, lranki, lranko
    character(ESMF_MAXSTR) ,pointer :: lfieldnamelist(:)
    logical                         :: exists
    logical                         :: lcopy
    real(R8), pointer               :: dataPtri1(:)  , dataPtro1(:)
    real(R8), pointer               :: dataPtri2(:,:), dataPtro2(:,:)
    integer                         :: dbrc
    character(len=*), parameter     :: subname='(shr_nuopc_methods_FB_accumFB2FB)'

    if (dbug_flag > 10) then
      call ESMF_LogWrite(trim(subname)//": called", ESMF_LOGMSG_INFO, rc=dbrc)
    endif
    rc = ESMF_SUCCESS

    lcopy = .false.  ! accumulate by default
    if (present(copy)) then
      lcopy = copy
    endif

    call ESMF_FieldBundleGet(FBout, fieldCount=fieldCount, rc=rc)
    if (shr_nuopc_utils_ChkErr(rc,__LINE__,u_FILE_u)) return
    allocate(lfieldnamelist(fieldCount))
    call ESMF_FieldBundleGet(FBout, fieldNameList=lfieldnamelist, rc=rc)
    if (shr_nuopc_utils_ChkErr(rc,__LINE__,u_FILE_u)) return

    do n = 1, fieldCount
      call ESMF_FieldBundleGet(FBin, fieldName=lfieldnamelist(n), isPresent=exists, rc=rc)
      if (shr_nuopc_utils_ChkErr(rc,__LINE__,u_FILE_u)) return
      if (exists) then
        call shr_nuopc_methods_FB_GetFldPtr(FBin,  lfieldnamelist(n), dataPtri1, dataPtri2, lranki, rc=rc)
        if (shr_nuopc_utils_ChkErr(rc,__LINE__,u_FILE_u)) return
        call shr_nuopc_methods_FB_GetFldPtr(FBout, lfieldnamelist(n), dataPtro1, dataPtro2, lranko, rc=rc)
        if (shr_nuopc_utils_ChkErr(rc,__LINE__,u_FILE_u)) return

        if (lranki == 1 .and. lranko == 1) then

          if (.not.shr_nuopc_methods_FieldPtr_Compare(dataPtro1, dataPtri1, subname, rc)) then
            call ESMF_LogWrite(trim(subname)//": ERROR in dataPtr1 size ", &
                 ESMF_LOGMSG_ERROR, line=__LINE__, file=u_FILE_u, rc=rc)
            rc = ESMF_FAILURE
            return
          endif

          if (lcopy) then
            do i=lbound(dataPtri1,1),ubound(dataPtri1,1)
              dataPtro1(i) = dataPtri1(i)
            enddo
          else
            do i=lbound(dataPtri1,1),ubound(dataPtri1,1)
              dataPtro1(i) = dataPtro1(i) + dataPtri1(i)
            enddo
          endif

        elseif (lranki == 2 .and. lranko == 2) then

          if (.not.shr_nuopc_methods_FieldPtr_Compare(dataPtro2, dataPtri2, subname, rc)) then
            call ESMF_LogWrite(trim(subname)//": ERROR in dataPtr2 size ", &
                 ESMF_LOGMSG_ERROR, line=__LINE__, file=u_FILE_u, rc=rc)
            rc = ESMF_FAILURE
            return
          endif

          if (lcopy) then
            do j=lbound(dataPtri2,2),ubound(dataPtri2,2)
            do i=lbound(dataPtri2,1),ubound(dataPtri2,1)
              dataPtro2(i,j) = dataPtri2(i,j)
            enddo
            enddo
          else
            do j=lbound(dataPtri2,2),ubound(dataPtri2,2)
            do i=lbound(dataPtri2,1),ubound(dataPtri2,1)
              dataPtro2(i,j) = dataPtro2(i,j) + dataPtri2(i,j)
            enddo
            enddo
          endif

        else

          write(msgString,'(a,2i8)') trim(subname)//": ranki, ranko = ",lranki,lranko
          call ESMF_LogWrite(trim(msgString), ESMF_LOGMSG_INFO, rc=dbrc)
          call ESMF_LogWrite(trim(subname)//": ERROR ranki ranko not supported "//trim(lfieldnamelist(n)), &
               ESMF_LOGMSG_ERROR, line=__LINE__, file=u_FILE_u, rc=dbrc)
          rc = ESMF_FAILURE
          return

        endif

      endif
    enddo

    deallocate(lfieldnamelist)

    if (dbug_flag > 10) then
      call ESMF_LogWrite(trim(subname)//": done", ESMF_LOGMSG_INFO, rc=dbrc)
    endif

  end subroutine shr_nuopc_methods_FB_accumFB2FB
  !-----------------------------------------------------------------------------

  subroutine shr_nuopc_methods_FB_accumST2FB(FBout, STin, copy, rc)
    ! ----------------------------------------------
    ! Accumulate common field names from State to FB
    ! If copy is passed in and true, the this is a copy
    ! ----------------------------------------------
    use med_constants_mod, only : R8
    use ESMF, only : ESMF_State, ESMF_FieldBundle
    use ESMF, only : ESMF_StateGet, ESMF_FieldBundleGet
    use ESMF, only : ESMF_STATEITEM_NOTFOUND, ESMF_StateItem_Flag

    type(ESMF_FieldBundle), intent(inout) :: FBout
    type(ESMF_State)      , intent(in)    :: STin
    logical, optional     , intent(in)    :: copy
    integer               , intent(out)   :: rc

    ! local variables
    integer                     :: i,j,n
    integer                     :: fieldCount, lrankS, lrankB
    logical                     :: lcopy
    character(ESMF_MAXSTR) ,pointer  :: lfieldnamelist(:)
    type(ESMF_StateItem_Flag)   :: itemType
    real(R8), pointer :: dataPtrS1(:)  , dataPtrB1(:)
    real(R8), pointer :: dataPtrS2(:,:), dataPtrB2(:,:)
    integer :: dbrc
    character(len=*), parameter :: subname='(shr_nuopc_methods_FB_accumST2FB)'

    if (dbug_flag > 10) then
      call ESMF_LogWrite(trim(subname)//": called", ESMF_LOGMSG_INFO, rc=dbrc)
    endif
    rc = ESMF_SUCCESS

    lcopy = .false.
    if (present(copy)) then
      lcopy = copy
    endif

    call ESMF_FieldBundleGet(FBout, fieldCount=fieldCount, rc=rc)
    allocate(lfieldnamelist(fieldCount))
    call ESMF_FieldBundleGet(FBout, fieldNameList=lfieldnamelist, rc=rc)
    do n = 1, fieldCount
      call ESMF_StateGet(STin, itemName=lfieldnamelist(n), itemType=itemType, rc=rc)
      if (shr_nuopc_utils_ChkErr(rc,__LINE__,u_FILE_u)) return
      if (itemType /= ESMF_STATEITEM_NOTFOUND) then

        call shr_nuopc_methods_State_GetFldPtr(STin, lfieldnamelist(n), dataPtrS1, dataPtrS2, lrankS, rc=rc)
        if (shr_nuopc_utils_ChkErr(rc,__LINE__,u_FILE_u)) return
        call shr_nuopc_methods_FB_GetFldPtr(FBout, lfieldnamelist(n), dataPtrB1, dataPtrB2, lrankB, rc=rc)
        if (shr_nuopc_utils_ChkErr(rc,__LINE__,u_FILE_u)) return

        if (lrankB == 0 .and. lrankS == 0) then

          ! no local data

        elseif (lrankS == 1 .and. lrankB == 1) then

          if (.not.shr_nuopc_methods_FieldPtr_Compare(dataPtrS1, dataPtrB1, subname, rc)) then
            call ESMF_LogWrite(trim(subname)//": ERROR in dataPtr1 size ", &
                 ESMF_LOGMSG_ERROR, line=__LINE__, file=u_FILE_u, rc=rc)
            rc = ESMF_FAILURE
            return
          endif

          if (lcopy) then
            do i=lbound(dataPtrB1,1),ubound(dataPtrB1,1)
              dataPtrB1(i) = dataPtrS1(i)
            enddo
          else
            do i=lbound(dataPtrB1,1),ubound(dataPtrB1,1)
              dataPtrB1(i) = dataPtrB1(i) + dataPtrS1(i)
            enddo
          endif

        elseif (lrankS == 2 .and. lrankB == 2) then

          if (.not.shr_nuopc_methods_FieldPtr_Compare(dataPtrS2, dataPtrB2, subname, rc)) then
            call ESMF_LogWrite(trim(subname)//": ERROR in dataPtr2 size ", &
                 ESMF_LOGMSG_ERROR, line=__LINE__, file=u_FILE_u, rc=rc)
            rc = ESMF_FAILURE
            return
          endif

          if (lcopy) then
            do j=lbound(dataPtrB2,2),ubound(dataPtrB2,2)
            do i=lbound(dataPtrB2,1),ubound(dataPtrB2,1)
              dataPtrB2(i,j) = dataPtrS2(i,j)
            enddo
            enddo
          else
            do j=lbound(dataPtrB2,2),ubound(dataPtrB2,2)
            do i=lbound(dataPtrB2,1),ubound(dataPtrB2,1)
              dataPtrB2(i,j) = dataPtrB2(i,j) + dataPtrS2(i,j)
            enddo
            enddo
          endif

        else

          write(msgString,'(a,2i8)') trim(subname)//": rankB, ranks = ",lrankB,lrankS
          call ESMF_LogWrite(trim(msgString), ESMF_LOGMSG_INFO, rc=dbrc)
          call ESMF_LogWrite(trim(subname)//": ERROR rankB rankS not supported "//trim(lfieldnamelist(n)), &
               ESMF_LOGMSG_ERROR, line=__LINE__, file=u_FILE_u, rc=dbrc)
          rc = ESMF_FAILURE
          return

        endif

      endif  ! statefound
    enddo  ! fieldCount

    deallocate(lfieldnamelist)

    if (dbug_flag > 10) then
      call ESMF_LogWrite(trim(subname)//": done", ESMF_LOGMSG_INFO, rc=dbrc)
    endif

  end subroutine shr_nuopc_methods_FB_accumST2FB

  !-----------------------------------------------------------------------------

  subroutine shr_nuopc_methods_FB_accumFB2ST(STout, FBin, copy, rc)
    ! ----------------------------------------------
    ! Accumulate common field names from FB to State
    ! If copy is passed in and true, the this is a copy
    ! ----------------------------------------------
    use med_constants_mod , only : R8
    use ESMF              , only : ESMF_State, ESMF_FieldBundle
    use ESMF              , only : ESMF_StateGet, ESMF_FieldBundleGet
    use ESMF              , only : ESMF_STATEITEM_NOTFOUND, ESMF_StateItem_Flag

    type(ESMF_State)      , intent(inout) :: STout
    type(ESMF_FieldBundle), intent(in)    :: FBin
    logical, optional     , intent(in)    :: copy
    integer               , intent(out)   :: rc

    ! local variables
    integer                     :: i,j,n
    integer                     :: fieldCount, lrankS, lrankB
    logical                     :: lcopy
    character(ESMF_MAXSTR) ,pointer  :: lfieldnamelist(:)
    type(ESMF_StateItem_Flag)   :: itemType
    real(R8), pointer :: dataPtrS1(:), dataPtrB1(:)
    real(R8), pointer :: dataPtrS2(:,:), dataPtrB2(:,:)
    integer :: dbrc
    character(len=*), parameter :: subname='(shr_nuopc_methods_FB_accumFB2ST)'

    if (dbug_flag > 10) then
      call ESMF_LogWrite(trim(subname)//": called", ESMF_LOGMSG_INFO, rc=dbrc)
    endif
    rc = ESMF_SUCCESS

    lcopy = .false.
    if (present(copy)) then
      lcopy = copy
    endif

    call ESMF_FieldBundleGet(FBin, fieldCount=fieldCount, rc=rc)
    allocate(lfieldnamelist(fieldCount))
    call ESMF_FieldBundleGet(FBin, fieldNameList=lfieldnamelist, rc=rc)
    do n = 1, fieldCount
      call ESMF_StateGet(STout, itemName=lfieldnamelist(n), itemType=itemType, rc=rc)
      if (shr_nuopc_utils_ChkErr(rc,__LINE__,u_FILE_u)) return
      if (itemType /= ESMF_STATEITEM_NOTFOUND) then

        call shr_nuopc_methods_FB_GetFldPtr(FBin, lfieldnamelist(n), dataPtrB1, dataPtrB2, lrankB, rc=rc)
        if (shr_nuopc_utils_ChkErr(rc,__LINE__,u_FILE_u)) return
        call shr_nuopc_methods_State_GetFldPtr(STout, lfieldnamelist(n), dataPtrS1, dataPtrS2, lrankS, rc=rc)
        if (shr_nuopc_utils_ChkErr(rc,__LINE__,u_FILE_u)) return

        if (lrankB == 0 .and. lrankS == 0) then

          ! no local data

        elseif (lrankB == 1 .and. lrankS == 1) then

          if (.not.shr_nuopc_methods_FieldPtr_Compare(dataPtrS1, dataPtrB1, subname, rc)) then
            call ESMF_LogWrite(trim(subname)//": ERROR in dataPtr1 size ", &
                 ESMF_LOGMSG_ERROR, line=__LINE__, file=u_FILE_u, rc=rc)
            rc = ESMF_FAILURE
            return
          endif

          if (lcopy) then
            do i=lbound(dataPtrB1,1),ubound(dataPtrB1,1)
              dataPtrS1(i) = dataPtrB1(i)
            enddo
          else
            do i=lbound(dataPtrB1,1),ubound(dataPtrB1,1)
              dataPtrS1(i) = dataPtrS1(i) + dataPtrB1(i)
            enddo
          endif

        elseif (lrankB == 2 .and. lrankS == 2) then

          if (.not.shr_nuopc_methods_FieldPtr_Compare(dataPtrS2, dataPtrB2, subname, rc)) then
            call ESMF_LogWrite(trim(subname)//": ERROR in dataPtr2 size ", &
                 ESMF_LOGMSG_ERROR, line=__LINE__, file=u_FILE_u, rc=rc)
            rc = ESMF_FAILURE
            return
          endif

          if (lcopy) then
            do j=lbound(dataPtrB2,2),ubound(dataPtrB2,2)
            do i=lbound(dataPtrB2,1),ubound(dataPtrB2,1)
              dataPtrS2(i,j) = dataPtrB2(i,j)
            enddo
            enddo
          else
            do j=lbound(dataPtrB2,2),ubound(dataPtrB2,2)
            do i=lbound(dataPtrB2,1),ubound(dataPtrB2,1)
              dataPtrS2(i,j) = dataPtrS2(i,j) + dataPtrB2(i,j)
            enddo
            enddo
          endif

        else

          write(msgString,'(a,2i8)') trim(subname)//": rankB, ranks = ",lrankB,lrankS
          call ESMF_LogWrite(trim(msgString), ESMF_LOGMSG_INFO, rc=dbrc)
          call ESMF_LogWrite(trim(subname)//": ERROR rankB rankS not supported "//trim(lfieldnamelist(n)), &
               ESMF_LOGMSG_ERROR, line=__LINE__, file=u_FILE_u, rc=dbrc)
          rc = ESMF_FAILURE
          return

        endif

      endif  ! statefound
    enddo  ! fieldCount

    deallocate(lfieldnamelist)

    if (dbug_flag > 10) then
      call ESMF_LogWrite(trim(subname)//": done", ESMF_LOGMSG_INFO, rc=dbrc)
    endif

  end subroutine shr_nuopc_methods_FB_accumFB2ST

  !-----------------------------------------------------------------------------

  logical function shr_nuopc_methods_FB_FldChk(FB, fldname, rc)
    ! ----------------------------------------------
    ! Determine if field with fldname is in input field bundle
    ! ----------------------------------------------

    use ESMF, only : ESMF_FieldBundle, ESMF_FieldBundleGet
    use ESMF, only : ESMF_FieldBundleIsCreated

    ! input/output variables
    type(ESMF_FieldBundle), intent(in)  :: FB
    character(len=*)      , intent(in)  :: fldname
    integer               , intent(out) :: rc

    ! local variables
    integer :: dbrc
    character(len=*), parameter :: subname='(shr_nuopc_methods_FB_FldChk)'
    ! ----------------------------------------------

    if (dbug_flag > 10) then
      call ESMF_LogWrite(trim(subname)//": called", ESMF_LOGMSG_INFO, rc=dbrc)
    endif
    rc = ESMF_SUCCESS

    ! If field bundle is not created then set return to .false.
    if (.not. ESMF_FieldBundleIsCreated(FB)) then
       shr_nuopc_methods_FB_FldChk = .false.
       return
    end if

    ! If field bundle is created determine if fldname is present in field bundle
    shr_nuopc_methods_FB_FldChk = .false.

    call ESMF_FieldBundleGet(FB, fieldName=trim(fldname), isPresent=isPresent, rc=rc)
    if (shr_nuopc_utils_ChkErr(rc,__LINE__,u_FILE_u)) then
       call ESMF_LogWrite(trim(subname)//" Error checking field: "//trim(fldname), & 
            ESMF_LOGMSG_ERROR, rc=dbrc)
       return
    endif
    if (isPresent) then
       shr_nuopc_methods_FB_FldChk = .true.
    endif

    if (dbug_flag > 10) then
      call ESMF_LogWrite(trim(subname)//": done", ESMF_LOGMSG_INFO, rc=dbrc)
    endif

  end function shr_nuopc_methods_FB_FldChk

  !-----------------------------------------------------------------------------

  subroutine shr_nuopc_methods_Field_GetFldPtr(field, fldptr1, fldptr2, rank, abort, rc)
    ! ----------------------------------------------
    ! for a field, determine rank and return fldptr1 or fldptr2
    ! abort is true by default and will abort if fldptr is not yet allocated in field
    ! rank returns 0, 1, or 2.  0 means fldptr not allocated and abort=false
    ! ----------------------------------------------
    use med_constants_mod , only : R8
    use ESMF              , only : ESMF_Field,ESMF_Mesh, ESMF_FieldGet, ESMF_MeshGet
    use ESMF              , only : ESMF_GEOMTYPE_MESH, ESMF_GEOMTYPE_GRID, ESMF_FIELDSTATUS_COMPLETE

    type(ESMF_Field)  , intent(in)              :: field
    real(R8), pointer , intent(inout), optional :: fldptr1(:)
    real(R8), pointer , intent(inout), optional :: fldptr2(:,:)
    integer           , intent(out)  , optional :: rank
    logical           , intent(in)   , optional :: abort
    integer           , intent(out)  , optional :: rc

    ! local variables
    type(ESMF_Mesh) :: lmesh
    integer         :: lrank, nnodes, nelements
    logical         :: labort
    integer         :: dbrc
    character(len=*), parameter :: subname='(shr_nuopc_methods_Field_GetFldPtr)'
    ! ----------------------------------------------

    if (dbug_flag > 10) then
      call ESMF_LogWrite(trim(subname)//": called", ESMF_LOGMSG_INFO, rc=dbrc)
    endif

    if (.not.present(rc)) then
       call ESMF_LogWrite(trim(subname)//": ERROR rc not present ", &
            ESMF_LOGMSG_ERROR, line=__LINE__, file=u_FILE_u, rc=dbrc)
      rc = ESMF_FAILURE
      return
    endif

    rc = ESMF_SUCCESS

    labort = .true.
    if (present(abort)) then
      labort = abort
    endif
    lrank = -99

    call ESMF_FieldGet(field, status=status, rc=rc)
    if (shr_nuopc_utils_ChkErr(rc,__LINE__,u_FILE_u)) return

    if (status /= ESMF_FIELDSTATUS_COMPLETE) then
      lrank = 0
      if (labort) then
        call ESMF_LogWrite(trim(subname)//": ERROR data not allocated ", ESMF_LOGMSG_INFO, rc=rc)
        rc = ESMF_FAILURE
        return
      else
        call ESMF_LogWrite(trim(subname)//": WARNING data not allocated ", ESMF_LOGMSG_INFO, rc=rc)
      endif
    else

      call ESMF_FieldGet(field, geomtype=geomtype, rc=rc)
      if (shr_nuopc_utils_ChkErr(rc,__LINE__,u_FILE_u)) return

      if (geomtype == ESMF_GEOMTYPE_GRID) then
        call ESMF_FieldGet(field, rank=lrank, rc=rc)
        if (shr_nuopc_utils_ChkErr(rc,__LINE__,u_FILE_u)) return
      elseif (geomtype == ESMF_GEOMTYPE_MESH) then
        lrank = 1
        call ESMF_FieldGet(field, mesh=lmesh, rc=rc)
        if (shr_nuopc_utils_ChkErr(rc,__LINE__,u_FILE_u)) return
        call ESMF_MeshGet(lmesh, numOwnedNodes=nnodes, numOwnedElements=nelements, rc=rc)
        if (shr_nuopc_utils_ChkErr(rc,__LINE__,u_FILE_u)) return
        if (nnodes == 0 .and. nelements == 0) lrank = 0
      else  ! geomtype
         call ESMF_LogWrite(trim(subname)//": ERROR geomtype not supported ", &
              ESMF_LOGMSG_INFO, rc=rc)
        rc = ESMF_FAILURE
        return
      endif ! geomtype

      if (lrank == 0) then
         call ESMF_LogWrite(trim(subname)//": no local nodes or elements ", &
              ESMF_LOGMSG_INFO, rc=dbrc)
      elseif (lrank == 1) then
        if (.not.present(fldptr1)) then
           call ESMF_LogWrite(trim(subname)//": ERROR missing rank=1 array ", &
                ESMF_LOGMSG_ERROR, line=__LINE__, file=u_FILE_u, rc=dbrc)
          rc = ESMF_FAILURE
          return
        endif
        call ESMF_FieldGet(field, farrayPtr=fldptr1, rc=rc)
        if (shr_nuopc_utils_ChkErr(rc,__LINE__,u_FILE_u)) return
      elseif (lrank == 2) then
        if (.not.present(fldptr2)) then
           call ESMF_LogWrite(trim(subname)//": ERROR missing rank=2 array ", &
                ESMF_LOGMSG_ERROR, line=__LINE__, file=u_FILE_u, rc=dbrc)
          rc = ESMF_FAILURE
          return
        endif
        call ESMF_FieldGet(field, farrayPtr=fldptr2, rc=rc)
        if (shr_nuopc_utils_ChkErr(rc,__LINE__,u_FILE_u)) return
      else
         call ESMF_LogWrite(trim(subname)//": ERROR in rank ", &
              ESMF_LOGMSG_ERROR, line=__LINE__, file=u_FILE_u, rc=dbrc)
        rc = ESMF_FAILURE
        return
      endif

    endif  ! status

    if (present(rank)) then
      rank = lrank
    endif

    if (dbug_flag > 10) then
      call ESMF_LogWrite(trim(subname)//": done", ESMF_LOGMSG_INFO, rc=dbrc)
    endif

  end subroutine shr_nuopc_methods_Field_GetFldPtr

  !-----------------------------------------------------------------------------

  subroutine shr_nuopc_methods_FB_GetFldPtr(FB, fldname, fldptr1, fldptr2, rank, field, rc)
    use med_constants_mod , only : R8
    use ESMF              , only : ESMF_FieldBundle, ESMF_FieldBundleGet, ESMF_Field

    ! ----------------------------------------------
    ! Get pointer to a field bundle field
    ! ----------------------------------------------
    type(ESMF_FieldBundle) , intent(in)              :: FB
    character(len=*)       , intent(in)              :: fldname
    real(R8), pointer      , intent(inout), optional :: fldptr1(:)
    real(R8), pointer      , intent(inout), optional :: fldptr2(:,:)
    integer                , intent(out),   optional :: rank
    integer                , intent(out),   optional :: rc
    type(ESMF_Field)       , intent(out),   optional :: field

    ! local variables
    type(ESMF_Field) :: lfield
    integer          :: lrank
    integer          :: dbrc
    character(len=*), parameter :: subname='(shr_nuopc_methods_FB_GetFldPtr)'
    ! ----------------------------------------------

    if (dbug_flag > 10) then
      call ESMF_LogWrite(trim(subname)//": called", ESMF_LOGMSG_INFO, rc=dbrc)
    endif

    if (.not.present(rc)) then
       call ESMF_LogWrite(trim(subname)//": ERROR rc not present "//trim(fldname), &
            ESMF_LOGMSG_ERROR, line=__LINE__, file=u_FILE_u, rc=dbrc)
      rc = ESMF_FAILURE
      return
    endif

    rc = ESMF_SUCCESS

    if (.not. shr_nuopc_methods_FB_FldChk(FB, trim(fldname), rc=rc)) then
       call ESMF_LogWrite(trim(subname)//": ERROR field "//trim(fldname)//" not in FB ", &
            ESMF_LOGMSG_ERROR, line=__LINE__, file=u_FILE_u, rc=dbrc)
      rc = ESMF_FAILURE
      return
    endif

    call ESMF_FieldBundleGet(FB, fieldName=trim(fldname), field=lfield, rc=rc)
    if (shr_nuopc_utils_ChkErr(rc,__LINE__,u_FILE_u)) return

    call shr_nuopc_methods_Field_GetFldPtr(lfield, &
         fldptr1=fldptr1, fldptr2=fldptr2, rank=lrank, rc=rc)
    if (shr_nuopc_utils_ChkErr(rc,__LINE__,u_FILE_u)) return

    if (present(rank)) then
      rank = lrank
    endif
    if (present(field)) then
       field = lfield
    endif
    if (dbug_flag > 10) then
      call ESMF_LogWrite(trim(subname)//": done", ESMF_LOGMSG_INFO, rc=dbrc)
    endif

  end subroutine shr_nuopc_methods_FB_GetFldPtr

  !-----------------------------------------------------------------------------

  subroutine shr_nuopc_methods_FB_SetFldPtr(FB, fldname, val, rc)
    use med_constants_mod, only : R8
    use ESMF, only : ESMF_FieldBundle, ESMF_Field

    type(ESMF_FieldBundle), intent(in)  :: FB
    character(len=*)      , intent(in)  :: fldname
    real(R8)    , intent(in)  :: val
    integer               , intent(out) :: rc

    ! local variables
    type(ESMF_Field) :: lfield
    integer          :: lrank
    real(R8), pointer :: fldptr1(:)
    real(R8), pointer :: fldptr2(:,:)
    integer :: dbrc
    character(len=*), parameter :: subname='(shr_nuopc_methods_FB_SetFldPtr)'

    if (dbug_flag > 10) then
      call ESMF_LogWrite(trim(subname)//": called", ESMF_LOGMSG_INFO, rc=dbrc)
    endif
    rc = ESMF_SUCCESS

    call shr_nuopc_methods_FB_GetFldPtr(FB, fldname, fldptr1, fldptr2, lrank, rc=rc)
    if (shr_nuopc_utils_ChkErr(rc,__LINE__,u_FILE_u)) return

    if (lrank == 0) then
      ! no local data
    elseif (lrank == 1) then
      fldptr1 = val
    elseif (lrank == 2) then
      fldptr2 = val
    else
       call ESMF_LogWrite(trim(subname)//": ERROR in rank "//trim(fldname), &
            ESMF_LOGMSG_ERROR, line=__LINE__, file=u_FILE_u, rc=dbrc)
      rc = ESMF_FAILURE
      return
    endif

    if (dbug_flag > 10) then
      call ESMF_LogWrite(trim(subname)//": done", ESMF_LOGMSG_INFO, rc=dbrc)
    endif

  end subroutine shr_nuopc_methods_FB_SetFldPtr

  !-----------------------------------------------------------------------------

  subroutine shr_nuopc_methods_State_GetFldPtr(ST, fldname, fldptr1, fldptr2, rank, rc)
    ! ----------------------------------------------
    ! Get pointer to a state field
    ! ----------------------------------------------
    use med_constants_mod, only : R8
    use ESMF, only : ESMF_State, ESMF_Field, ESMF_StateGet

    type(ESMF_State),            intent(in)              :: ST
    character(len=*),            intent(in)              :: fldname
    real(R8), pointer, intent(inout), optional :: fldptr1(:)
    real(R8), pointer, intent(inout), optional :: fldptr2(:,:)
    integer         ,            intent(out),   optional :: rank
    integer         ,            intent(out),   optional :: rc

    ! local variables
    type(ESMF_Field)           :: lfield
    integer                    :: lrank
    integer :: dbrc
    character(len=*), parameter :: subname='(shr_nuopc_methods_State_GetFldPtr)'
    ! ----------------------------------------------

    if (dbug_flag > 10) then
      call ESMF_LogWrite(trim(subname)//": called", ESMF_LOGMSG_INFO, rc=dbrc)
    endif

    if (.not.present(rc)) then
       call ESMF_LogWrite(trim(subname)//": ERROR rc not present "//trim(fldname), &
            ESMF_LOGMSG_ERROR, line=__LINE__, file=u_FILE_u, rc=dbrc)
      rc = ESMF_FAILURE
      return
    endif

    rc = ESMF_SUCCESS

    call ESMF_StateGet(ST, itemName=trim(fldname), field=lfield, rc=rc)
    if (shr_nuopc_utils_ChkErr(rc,__LINE__,u_FILE_u)) return

    call shr_nuopc_methods_Field_GetFldPtr(lfield, &
         fldptr1=fldptr1, fldptr2=fldptr2, rank=lrank, rc=rc)
    if (shr_nuopc_utils_ChkErr(rc,__LINE__,u_FILE_u)) return

    if (present(rank)) then
      rank = lrank
    endif

    if (dbug_flag > 10) then
      call ESMF_LogWrite(trim(subname)//": done", ESMF_LOGMSG_INFO, rc=dbrc)
    endif

  end subroutine shr_nuopc_methods_State_GetFldPtr

  !-----------------------------------------------------------------------------

  subroutine shr_nuopc_methods_State_SetFldPtr(ST, fldname, val, rc)
    use med_constants_mod, only : R8
    use ESMF, only : ESMF_State, ESMF_Field

    type(ESMF_State)  , intent(in)  :: ST
    character(len=*)  , intent(in)  :: fldname
    real(R8), intent(in)  :: val
    integer           , intent(out) :: rc

    ! local variables
    type(ESMF_Field) :: lfield
    integer          :: lrank
    real(R8), pointer :: fldptr1(:)
    real(R8), pointer :: fldptr2(:,:)
    integer :: dbrc
    character(len=*), parameter :: subname='(shr_nuopc_methods_State_SetFldPtr)'

    if (dbug_flag > 10) then
      call ESMF_LogWrite(trim(subname)//": called", ESMF_LOGMSG_INFO, rc=dbrc)
    endif
    rc = ESMF_SUCCESS

    call shr_nuopc_methods_State_GetFldPtr(ST, fldname, fldptr1, fldptr2, lrank, rc=rc)
    if (shr_nuopc_utils_ChkErr(rc,__LINE__,u_FILE_u)) return

    if (lrank == 0) then
      ! no local data
    elseif (lrank == 1) then
      fldptr1 = val
    elseif (lrank == 2) then
      fldptr2 = val
    else
       call ESMF_LogWrite(trim(subname)//": ERROR in rank "//trim(fldname), &
            ESMF_LOGMSG_ERROR, line=__LINE__, file=u_FILE_u, rc=dbrc)
      rc = ESMF_FAILURE
      return
    endif

    if (dbug_flag > 10) then
      call ESMF_LogWrite(trim(subname)//": done", ESMF_LOGMSG_INFO, rc=dbrc)
    endif

  end subroutine shr_nuopc_methods_State_SetFldPtr

  !-----------------------------------------------------------------------------

  logical function shr_nuopc_methods_FieldPtr_Compare1(fldptr1, fldptr2, cstring, rc)
    use med_constants_mod, only : R8
    real(R8), pointer, intent(in)  :: fldptr1(:)
    real(R8), pointer, intent(in)  :: fldptr2(:)
    character(len=*)           , intent(in)  :: cstring
    integer                    , intent(out) :: rc

    ! local variables
    integer :: dbrc
    character(len=*), parameter :: subname='(shr_nuopc_methods_FieldPtr_Compare1)'

    if (dbug_flag > 10) then
      call ESMF_LogWrite(trim(subname)//": called", ESMF_LOGMSG_INFO, rc=dbrc)
    endif
    rc = ESMF_SUCCESS

    shr_nuopc_methods_FieldPtr_Compare1 = .false.
    if (lbound(fldptr2,1) /= lbound(fldptr1,1) .or. &
        ubound(fldptr2,1) /= ubound(fldptr1,1)) then
      call ESMF_LogWrite(trim(subname)//": ERROR in data size "//trim(cstring), ESMF_LOGMSG_ERROR, rc=rc)
      if (shr_nuopc_utils_ChkErr(rc,__LINE__,u_FILE_u)) return
      write(msgString,*) trim(subname)//': fldptr1 ',lbound(fldptr1),ubound(fldptr1)
      call ESMF_LogWrite(trim(msgString), ESMF_LOGMSG_INFO, rc=dbrc)
      write(msgString,*) trim(subname)//': fldptr2 ',lbound(fldptr2),ubound(fldptr2)
      call ESMF_LogWrite(trim(msgString), ESMF_LOGMSG_INFO, rc=dbrc)
    else
      shr_nuopc_methods_FieldPtr_Compare1 = .true.
    endif

    if (dbug_flag > 10) then
      call ESMF_LogWrite(trim(subname)//": done", ESMF_LOGMSG_INFO, rc=dbrc)
    endif

  end function shr_nuopc_methods_FieldPtr_Compare1

  !-----------------------------------------------------------------------------

  logical function shr_nuopc_methods_FieldPtr_Compare2(fldptr1, fldptr2, cstring, rc)
    use med_constants_mod, only : R8
    real(R8), pointer, intent(in)  :: fldptr1(:,:)
    real(R8), pointer, intent(in)  :: fldptr2(:,:)
    character(len=*)           , intent(in)  :: cstring
    integer                    , intent(out) :: rc

    ! local variables
    integer :: dbrc
    character(len=*), parameter :: subname='(shr_nuopc_methods_FieldPtr_Compare2)'

    if (dbug_flag > 10) then
      call ESMF_LogWrite(trim(subname)//": called", ESMF_LOGMSG_INFO, rc=dbrc)
    endif
    rc = ESMF_SUCCESS

    shr_nuopc_methods_FieldPtr_Compare2 = .false.
    if (lbound(fldptr2,2) /= lbound(fldptr1,2) .or. &
        lbound(fldptr2,1) /= lbound(fldptr1,1) .or. &
        ubound(fldptr2,2) /= ubound(fldptr1,2) .or. &
        ubound(fldptr2,1) /= ubound(fldptr1,1)) then
      call ESMF_LogWrite(trim(subname)//": ERROR in data size "//trim(cstring), ESMF_LOGMSG_ERROR, rc=rc)
      if (shr_nuopc_utils_ChkErr(rc,__LINE__,u_FILE_u)) return
      write(msgString,*) trim(subname)//': fldptr2 ',lbound(fldptr2),ubound(fldptr2)
      call ESMF_LogWrite(trim(msgString), ESMF_LOGMSG_INFO, rc=dbrc)
      write(msgString,*) trim(subname)//': fldptr1 ',lbound(fldptr1),ubound(fldptr1)
      call ESMF_LogWrite(trim(msgString), ESMF_LOGMSG_INFO, rc=dbrc)
    else
      shr_nuopc_methods_FieldPtr_Compare2 = .true.
    endif

    if (dbug_flag > 10) then
      call ESMF_LogWrite(trim(subname)//": done", ESMF_LOGMSG_INFO, rc=dbrc)
    endif

  end function shr_nuopc_methods_FieldPtr_Compare2

  !-----------------------------------------------------------------------------

  subroutine shr_nuopc_methods_State_GeomPrint(state, string, rc)
    use ESMF, only : ESMF_State, ESMF_Field, ESMF_StateGet
    type(ESMF_State), intent(in)  :: state
    character(len=*), intent(in)  :: string
    integer         , intent(out) :: rc

    type(ESMF_Field)  :: lfield
    integer           :: fieldcount
    integer :: dbrc
    character(len=*),parameter  :: subname='(shr_nuopc_methods_State_GeomPrint)'

    if (dbug_flag > 10) then
      call ESMF_LogWrite(trim(subname)//": called", ESMF_LOGMSG_INFO, rc=dbrc)
    endif
    rc = ESMF_SUCCESS

    call ESMF_StateGet(state, itemCount=fieldCount, rc=rc)
    if (shr_nuopc_utils_ChkErr(rc,__LINE__,u_FILE_u)) return

    if (fieldCount > 0) then
      call shr_nuopc_methods_State_GetFieldN(state, 1, lfield, rc=rc)
      if (shr_nuopc_utils_ChkErr(rc,__LINE__,u_FILE_u)) return
      call shr_nuopc_methods_Field_GeomPrint(lfield, string, rc)
      if (shr_nuopc_utils_ChkErr(rc,__LINE__,u_FILE_u)) return
    else
      call ESMF_LogWrite(trim(subname)//":"//trim(string)//": no fields", ESMF_LOGMSG_INFO, rc=dbrc)
    endif  ! fieldCount > 0

    if (dbug_flag > 10) then
      call ESMF_LogWrite(trim(subname)//": done", ESMF_LOGMSG_INFO, rc=dbrc)
    endif

  end subroutine shr_nuopc_methods_State_GeomPrint

  !-----------------------------------------------------------------------------

  subroutine shr_nuopc_methods_FB_GeomPrint(FB, string, rc)
    use ESMF, only : ESMF_FieldBundle, ESMF_Field, ESMF_FieldBundleGet

    type(ESMF_FieldBundle), intent(in)  :: FB
    character(len=*), intent(in)  :: string
    integer         , intent(out) :: rc

    type(ESMF_Field)  :: lfield
    integer           :: fieldcount
    integer :: dbrc
    character(len=*),parameter  :: subname='(shr_nuopc_methods_FB_GeomPrint)'

    if (dbug_flag > 10) then
      call ESMF_LogWrite(trim(subname)//": called", ESMF_LOGMSG_INFO, rc=dbrc)
    endif
    rc = ESMF_SUCCESS

    call ESMF_FieldBundleGet(FB, fieldCount=fieldCount, rc=rc)
    if (shr_nuopc_utils_ChkErr(rc,__LINE__,u_FILE_u)) return

    if (fieldCount > 0) then

      call shr_nuopc_methods_Field_GeomPrint(lfield, string, rc)
      if (shr_nuopc_utils_ChkErr(rc,__LINE__,u_FILE_u)) return
    else
      call ESMF_LogWrite(trim(subname)//":"//trim(string)//": no fields", ESMF_LOGMSG_INFO, rc=dbrc)
    endif  ! fieldCount > 0

    if (dbug_flag > 10) then
      call ESMF_LogWrite(trim(subname)//": done", ESMF_LOGMSG_INFO, rc=dbrc)
    endif

  end subroutine shr_nuopc_methods_FB_GeomPrint

  !-----------------------------------------------------------------------------

  subroutine shr_nuopc_methods_Field_GeomPrint(field, string, rc)
    use med_constants_mod, only : R8
    use ESMF, only : ESMF_Field, ESMF_Grid, ESMF_Mesh
    use ESMF, only : ESMF_FieldGet, ESMF_GEOMTYPE_MESH, ESMF_GEOMTYPE_GRID, ESMF_FIELDSTATUS_EMPTY

    type(ESMF_Field), intent(in)  :: field
    character(len=*), intent(in)  :: string
    integer         , intent(out) :: rc

    type(ESMF_Grid)     :: lgrid
    type(ESMF_Mesh)     :: lmesh
    integer             :: lrank
    real(R8), pointer :: dataPtr1(:)
    real(R8), pointer :: dataPtr2(:,:)
    integer :: dbrc
    character(len=*),parameter  :: subname='(shr_nuopc_methods_Field_GeomPrint)'

    if (dbug_flag > 10) then
      call ESMF_LogWrite(trim(subname)//": called", ESMF_LOGMSG_INFO, rc=dbrc)
    endif
    rc = ESMF_SUCCESS

    call ESMF_FieldGet(field, status=status, rc=rc)
    if (shr_nuopc_utils_ChkErr(rc,__LINE__,u_FILE_u)) return
    if (status == ESMF_FIELDSTATUS_EMPTY) then
       call ESMF_LogWrite(trim(subname)//":"//trim(string)//": ERROR field does not have a geom yet ", &
            ESMF_LOGMSG_ERROR, line=__LINE__, file=u_FILE_u, rc=dbrc)
      rc = ESMF_FAILURE
      return
    endif

    call ESMF_FieldGet(field, geomtype=geomtype, rc=rc)
    if (shr_nuopc_utils_ChkErr(rc,__LINE__,u_FILE_u)) return

    if (geomtype == ESMF_GEOMTYPE_GRID) then
      call ESMF_FieldGet(field, grid=lgrid, rc=rc)
      if (shr_nuopc_utils_ChkErr(rc,__LINE__,u_FILE_u)) return
      call shr_nuopc_methods_Grid_Print(lgrid, string, rc)
      if (shr_nuopc_utils_ChkErr(rc,__LINE__,u_FILE_u)) return
    elseif (geomtype == ESMF_GEOMTYPE_MESH) then
      call ESMF_FieldGet(field, mesh=lmesh, rc=rc)
      if (shr_nuopc_utils_ChkErr(rc,__LINE__,u_FILE_u)) return
      call shr_nuopc_methods_Mesh_Print(lmesh, string, rc)
      if (shr_nuopc_utils_ChkErr(rc,__LINE__,u_FILE_u)) return
    endif

    call shr_nuopc_methods_Field_GetFldPtr(field, &
         fldptr1=dataPtr1, fldptr2=dataPtr2, rank=lrank, abort=.false., rc=rc)
    if (shr_nuopc_utils_ChkErr(rc,__LINE__,u_FILE_u)) return

    if (lrank == 0) then
      ! no local data
    elseif (lrank == 1) then
      write (msgString,*) trim(subname)//":"//trim(string)//": dataptr bounds dim=1 ",lbound(dataptr1,1),ubound(dataptr1,1)
      call ESMF_LogWrite(msgString, ESMF_LOGMSG_INFO, rc=rc)
      if (shr_nuopc_utils_ChkErr(rc,__LINE__,u_FILE_u)) return
    elseif (lrank == 2) then
      write (msgString,*) trim(subname)//":"//trim(string)//": dataptr bounds dim=1 ",lbound(dataptr2,1),ubound(dataptr2,1)
      call ESMF_LogWrite(msgString, ESMF_LOGMSG_INFO, rc=rc)
      if (shr_nuopc_utils_ChkErr(rc,__LINE__,u_FILE_u)) return
      write (msgString,*) trim(subname)//":"//trim(string)//": dataptr bounds dim=2 ",lbound(dataptr2,2),ubound(dataptr2,2)
      call ESMF_LogWrite(msgString, ESMF_LOGMSG_INFO, rc=rc)
      if (shr_nuopc_utils_ChkErr(rc,__LINE__,u_FILE_u)) return
    elseif (lrank == 0) then
      ! means data allocation does not exist yet
      continue
    else
       call ESMF_LogWrite(trim(subname)//": ERROR rank not supported ", &
            ESMF_LOGMSG_ERROR, line=__LINE__, file=u_FILE_u, rc=dbrc)
      rc = ESMF_FAILURE
      return
    endif

    if (dbug_flag > 10) then
      call ESMF_LogWrite(trim(subname)//": done", ESMF_LOGMSG_INFO, rc=dbrc)
    endif

  end subroutine shr_nuopc_methods_Field_GeomPrint

  !-----------------------------------------------------------------------------

  subroutine shr_nuopc_methods_Mesh_Print(mesh, string, rc)
    use ESMF, only: ESMF_Mesh, ESMF_DistGrid, ESMF_MeshGet, ESMF_DistGridGet
    use ESMF, only: ESMF_DELayoutGet, ESMF_DELayout
    use ESMF, only: ESMF_MeshStatus_Flag, ESMF_MeshStatus_Complete
    type(ESMF_Mesh) , intent(in)  :: mesh
    character(len=*), intent(in)  :: string
    integer         , intent(out) :: rc

    type(ESMF_Distgrid)         :: distgrid
    type(ESMF_DELayout)         :: delayout
    integer                     :: pdim, sdim, nnodes, nelements
    integer                     :: localDeCount
    integer                     :: DeCount
    integer                     :: dimCount, tileCount
    integer, allocatable        :: minIndexPTile(:,:), maxIndexPTile(:,:)
    type(ESMF_MeshStatus_Flag)  :: meshStatus
    logical                     :: elemDGPresent, nodeDGPresent
    integer :: dbrc
    character(len=*),parameter  :: subname='(shr_nuopc_methods_Mesh_Print)'

    if (dbug_flag > 10) then
      call ESMF_LogWrite(trim(subname)//": called", ESMF_LOGMSG_INFO, rc=dbrc)
    endif
    rc = ESMF_SUCCESS

    call ESMF_MeshGet(mesh, elementDistGridIsPresent=elemDGPresent, &
         nodalDistgridIsPresent=nodeDGPresent, rc=rc)
    if (shr_nuopc_utils_ChkErr(rc,__LINE__,u_FILE_u)) return

    call ESMF_MeshGet(mesh, status=meshStatus, rc=rc)
    if (shr_nuopc_utils_ChkErr(rc,__LINE__,u_FILE_u)) return

    ! first get the distgrid, which should be available
    if (elemDGPresent) then
       call ESMF_MeshGet(mesh, elementDistgrid=distgrid, rc=rc)
       if (shr_nuopc_utils_ChkErr(rc,__LINE__,u_FILE_u)) return

       write (msgString,*) trim(subname)//":"//trim(string)//": distGrid=element"
       call ESMF_LogWrite(msgString, ESMF_LOGMSG_INFO, rc=rc)
       if (shr_nuopc_utils_ChkErr(rc,__LINE__,u_FILE_u)) return

       call ESMF_DistGridGet(distgrid, deLayout=deLayout, dimCount=dimCount, &
            tileCount=tileCount, deCount=deCount, rc=rc)
       if (shr_nuopc_utils_ChkErr(rc,__LINE__,u_FILE_u)) return

       write (msgString,*) trim(subname)//":"//trim(string)//":    dimCount=", dimCount
       call ESMF_LogWrite(msgString, ESMF_LOGMSG_INFO, rc=rc)
       if (shr_nuopc_utils_ChkErr(rc,__LINE__,u_FILE_u)) return

       write (msgString,*) trim(subname)//":"//trim(string)//":    tileCount=", tileCount
       call ESMF_LogWrite(msgString, ESMF_LOGMSG_INFO, rc=rc)
       if (shr_nuopc_utils_ChkErr(rc,__LINE__,u_FILE_u)) return

       write (msgString,*) trim(subname)//":"//trim(string)//":    deCount=", deCount
       call ESMF_LogWrite(msgString, ESMF_LOGMSG_INFO, rc=rc)
       if (shr_nuopc_utils_ChkErr(rc,__LINE__,u_FILE_u)) return

       call ESMF_DELayoutGet(deLayout, localDeCount=localDeCount, rc=rc)
       if (shr_nuopc_utils_ChkErr(rc,__LINE__,u_FILE_u)) return

       write (msgString,*) trim(subname)//":"//trim(string)//":    localDeCount=", localDeCount
       call ESMF_LogWrite(msgString, ESMF_LOGMSG_INFO, rc=rc)
       if (shr_nuopc_utils_ChkErr(rc,__LINE__,u_FILE_u)) return

       ! allocate minIndexPTile and maxIndexPTile accord. to dimCount and tileCount
       allocate(minIndexPTile(dimCount, tileCount), &
            maxIndexPTile(dimCount, tileCount))

       ! get minIndex and maxIndex arrays
       call ESMF_DistGridGet(distgrid, minIndexPTile=minIndexPTile, &
            maxIndexPTile=maxIndexPTile, rc=rc)
       if (shr_nuopc_utils_ChkErr(rc,__LINE__,u_FILE_u)) return

       write (msgString,*) trim(subname)//":"//trim(string)//":    minIndexPTile=", minIndexPTile
       call ESMF_LogWrite(msgString, ESMF_LOGMSG_INFO, rc=rc)
       if (shr_nuopc_utils_ChkErr(rc,__LINE__,u_FILE_u)) return

       write (msgString,*) trim(subname)//":"//trim(string)//":    maxIndexPTile=", maxIndexPTile
       call ESMF_LogWrite(msgString, ESMF_LOGMSG_INFO, rc=rc)
       if (shr_nuopc_utils_ChkErr(rc,__LINE__,u_FILE_u)) return

       deallocate(minIndexPTile, maxIndexPTile)

    endif

    if (nodeDGPresent) then
       call ESMF_MeshGet(mesh, nodalDistgrid=distgrid, rc=rc)
       if (shr_nuopc_utils_ChkErr(rc,__LINE__,u_FILE_u)) return

       write (msgString,*) trim(subname)//":"//trim(string)//": distGrid=nodal"
       call ESMF_LogWrite(msgString, ESMF_LOGMSG_INFO, rc=rc)
       if (shr_nuopc_utils_ChkErr(rc,__LINE__,u_FILE_u)) return

       call ESMF_DistGridGet(distgrid, deLayout=deLayout, dimCount=dimCount, &
            tileCount=tileCount, deCount=deCount, rc=rc)
       if (shr_nuopc_utils_ChkErr(rc,__LINE__,u_FILE_u)) return

       write (msgString,*) trim(subname)//":"//trim(string)//":    dimCount=", dimCount
       call ESMF_LogWrite(msgString, ESMF_LOGMSG_INFO, rc=rc)
       if (shr_nuopc_utils_ChkErr(rc,__LINE__,u_FILE_u)) return

       write (msgString,*) trim(subname)//":"//trim(string)//":    tileCount=", tileCount
       call ESMF_LogWrite(msgString, ESMF_LOGMSG_INFO, rc=rc)
       if (shr_nuopc_utils_ChkErr(rc,__LINE__,u_FILE_u)) return

       write (msgString,*) trim(subname)//":"//trim(string)//":    deCount=", deCount
       call ESMF_LogWrite(msgString, ESMF_LOGMSG_INFO, rc=rc)
       if (shr_nuopc_utils_ChkErr(rc,__LINE__,u_FILE_u)) return

       call ESMF_DELayoutGet(deLayout, localDeCount=localDeCount, rc=rc)
       if (shr_nuopc_utils_ChkErr(rc,__LINE__,u_FILE_u)) return

       write (msgString,*) trim(subname)//":"//trim(string)//":    localDeCount=", localDeCount
       call ESMF_LogWrite(msgString, ESMF_LOGMSG_INFO, rc=rc)
       if (shr_nuopc_utils_ChkErr(rc,__LINE__,u_FILE_u)) return

       ! allocate minIndexPTile and maxIndexPTile accord. to dimCount and tileCount
       allocate(minIndexPTile(dimCount, tileCount), &
            maxIndexPTile(dimCount, tileCount))

       ! get minIndex and maxIndex arrays
       call ESMF_DistGridGet(distgrid, minIndexPTile=minIndexPTile, &
            maxIndexPTile=maxIndexPTile, rc=rc)
       if (shr_nuopc_utils_ChkErr(rc,__LINE__,u_FILE_u)) return

       write (msgString,*) trim(subname)//":"//trim(string)//":    minIndexPTile=", minIndexPTile
       call ESMF_LogWrite(msgString, ESMF_LOGMSG_INFO, rc=rc)
       if (shr_nuopc_utils_ChkErr(rc,__LINE__,u_FILE_u)) return

       write (msgString,*) trim(subname)//":"//trim(string)//":    maxIndexPTile=", maxIndexPTile
       call ESMF_LogWrite(msgString, ESMF_LOGMSG_INFO, rc=rc)
       if (shr_nuopc_utils_ChkErr(rc,__LINE__,u_FILE_u)) return

       deallocate(minIndexPTile, maxIndexPTile)

    endif

    if (.not. elemDGPresent .and. .not. nodeDGPresent) then
       call ESMF_LogWrite(trim(subname)//": cannot print distgrid from mesh", &
            ESMF_LOGMSG_WARNING, rc=rc)
       return
    endif

    ! if mesh is complete, also get additional parameters
    if (meshStatus==ESMF_MESHSTATUS_COMPLETE) then
       ! access localDeCount to show this is a real Grid
       call ESMF_MeshGet(mesh, parametricDim=pdim, spatialDim=sdim, &
            numOwnedNodes=nnodes, numOwnedElements=nelements, rc=rc)
       if (shr_nuopc_utils_ChkErr(rc,__LINE__,u_FILE_u)) return

       write (msgString,*) trim(subname)//":"//trim(string)//": parametricDim=", pdim
       call ESMF_LogWrite(msgString, ESMF_LOGMSG_INFO, rc=rc)
       write (msgString,*) trim(subname)//":"//trim(string)//": spatialDim=", sdim
       call ESMF_LogWrite(msgString, ESMF_LOGMSG_INFO, rc=rc)
       write (msgString,*) trim(subname)//":"//trim(string)//": numOwnedNodes=", nnodes
       call ESMF_LogWrite(msgString, ESMF_LOGMSG_INFO, rc=rc)
       write (msgString,*) trim(subname)//":"//trim(string)//": numOwnedElements=", nelements
       call ESMF_LogWrite(msgString, ESMF_LOGMSG_INFO, rc=rc)
       if (shr_nuopc_utils_ChkErr(rc,__LINE__,u_FILE_u)) return
    endif

    if (dbug_flag > 10) then
      call ESMF_LogWrite(trim(subname)//": done", ESMF_LOGMSG_INFO, rc=dbrc)
    endif

  end subroutine shr_nuopc_methods_Mesh_Print

  !-----------------------------------------------------------------------------

  subroutine shr_nuopc_methods_Grid_Print(grid, string, rc)
    use med_constants_mod, only : R8
    use ESMF, only : ESMF_Grid, ESMF_DistGrid, ESMF_StaggerLoc
    use ESMF, only : ESMF_GridGet, ESMF_DistGridGet, ESMF_GridGetCoord
    use ESMF, only : ESMF_STAGGERLOC_CENTER, ESMF_STAGGERLOC_CORNER
    type(ESMF_Grid) , intent(in)  :: grid
    character(len=*), intent(in)  :: string
    integer         , intent(out) :: rc

    type(ESMF_Distgrid) :: distgrid
    integer                     :: localDeCount
    integer                     :: DeCount
    integer                     :: dimCount, tileCount
    integer                     :: staggerlocCount, arbdimCount, rank
    type(ESMF_StaggerLoc)       :: staggerloc
    character(len=32)           :: staggerstr
    integer, allocatable        :: minIndexPTile(:,:), maxIndexPTile(:,:)
    real(R8), pointer :: fldptr1(:)
    real(R8), pointer :: fldptr2(:,:)
    integer                     :: n1,n2,n3
    integer :: dbrc
    character(len=*),parameter  :: subname='(shr_nuopc_methods_Grid_Print)'

    if (dbug_flag > 10) then
      call ESMF_LogWrite(trim(subname)//": called", ESMF_LOGMSG_INFO, rc=dbrc)
    endif
    rc = ESMF_SUCCESS

    ! access localDeCount to show this is a real Grid
    call ESMF_GridGet(grid, localDeCount=localDeCount, distgrid=distgrid, rc=rc)
    if (shr_nuopc_utils_ChkErr(rc,__LINE__,u_FILE_u)) return

    write (msgString,*) trim(subname)//":"//trim(string)//": localDeCount=", localDeCount
    call ESMF_LogWrite(msgString, ESMF_LOGMSG_INFO, rc=rc)
    if (shr_nuopc_utils_ChkErr(rc,__LINE__,u_FILE_u)) return

    ! get dimCount and tileCount
    call ESMF_DistGridGet(distgrid, dimCount=dimCount, tileCount=tileCount, deCount=deCount, rc=rc)
    if (shr_nuopc_utils_ChkErr(rc,__LINE__,u_FILE_u)) return

    write (msgString,*) trim(subname)//":"//trim(string)//": dimCount=", dimCount
    call ESMF_LogWrite(msgString, ESMF_LOGMSG_INFO, rc=rc)
    if (shr_nuopc_utils_ChkErr(rc,__LINE__,u_FILE_u)) return

    write (msgString,*) trim(subname)//":"//trim(string)//": tileCount=", tileCount
    call ESMF_LogWrite(msgString, ESMF_LOGMSG_INFO, rc=rc)
    if (shr_nuopc_utils_ChkErr(rc,__LINE__,u_FILE_u)) return

    write (msgString,*) trim(subname)//":"//trim(string)//": deCount=", deCount
    call ESMF_LogWrite(msgString, ESMF_LOGMSG_INFO, rc=rc)
    if (shr_nuopc_utils_ChkErr(rc,__LINE__,u_FILE_u)) return

    ! allocate minIndexPTile and maxIndexPTile accord. to dimCount and tileCount
    allocate(minIndexPTile(dimCount, tileCount), &
             maxIndexPTile(dimCount, tileCount))

    ! get minIndex and maxIndex arrays
    call ESMF_DistGridGet(distgrid, minIndexPTile=minIndexPTile, &
       maxIndexPTile=maxIndexPTile, rc=rc)
    if (shr_nuopc_utils_ChkErr(rc,__LINE__,u_FILE_u)) return

    write (msgString,*) trim(subname)//":"//trim(string)//": minIndexPTile=", minIndexPTile
    call ESMF_LogWrite(msgString, ESMF_LOGMSG_INFO, rc=rc)
    if (shr_nuopc_utils_ChkErr(rc,__LINE__,u_FILE_u)) return

    write (msgString,*) trim(subname)//":"//trim(string)//": maxIndexPTile=", maxIndexPTile
    call ESMF_LogWrite(msgString, ESMF_LOGMSG_INFO, rc=rc)
    if (shr_nuopc_utils_ChkErr(rc,__LINE__,u_FILE_u)) return

    deallocate(minIndexPTile, maxIndexPTile)

    ! get staggerlocCount, arbDimCount
!    call ESMF_GridGet(grid, staggerlocCount=staggerlocCount, rc=rc)
!    if (shr_nuopc_utils_ChkErr(rc,__LINE__,u_FILE_u)) return

!    write (msgString,*) trim(subname)//":"//trim(string)//": staggerlocCount=", staggerlocCount
!    call ESMF_LogWrite(msgString, ESMF_LOGMSG_INFO, rc=rc)
!    if (shr_nuopc_utils_ChkErr(rc,__LINE__,u_FILE_u)) return

!    call ESMF_GridGet(grid, arbDimCount=arbDimCount, rc=rc)
!    if (shr_nuopc_utils_ChkErr(rc,__LINE__,u_FILE_u)) return

!    write (msgString,*) trim(subname)//":"//trim(string)//": arbDimCount=", arbDimCount
!    call ESMF_LogWrite(msgString, ESMF_LOGMSG_INFO, rc=rc)
!    if (shr_nuopc_utils_ChkErr(rc,__LINE__,u_FILE_u)) return

    ! get rank
    call ESMF_GridGet(grid, rank=rank, rc=rc)
    if (shr_nuopc_utils_ChkErr(rc,__LINE__,u_FILE_u)) return

    write (msgString,*) trim(subname)//":"//trim(string)//": rank=", rank
    call ESMF_LogWrite(msgString, ESMF_LOGMSG_INFO, rc=rc)
    if (shr_nuopc_utils_ChkErr(rc,__LINE__,u_FILE_u)) return

    do n1 = 1,2
      if (n1 == 1) then
        staggerloc = ESMF_STAGGERLOC_CENTER
        staggerstr = 'ESMF_STAGGERLOC_CENTER'
      elseif (n1 == 2) then
        staggerloc = ESMF_STAGGERLOC_CORNER
        staggerstr = 'ESMF_STAGGERLOC_CORNER'
      else
        rc = ESMF_FAILURE
        call ESMF_LogWrite(trim(subname)//":staggerloc failure", ESMF_LOGMSG_INFO, rc=rc)
        if (shr_nuopc_utils_ChkErr(rc,__LINE__,u_FILE_u)) return
      endif
      call ESMF_GridGetCoord(grid, staggerloc=staggerloc, isPresent=isPresent, rc=rc)
      if (shr_nuopc_utils_ChkErr(rc,__LINE__,u_FILE_u)) return
      write (msgString,*) trim(subname)//":"//trim(staggerstr)//" present=",isPresent
      call ESMF_LogWrite(msgString, ESMF_LOGMSG_INFO, rc=rc)
      if (shr_nuopc_utils_ChkErr(rc,__LINE__,u_FILE_u)) return
      if (isPresent) then
        do n3 = 0,localDECount-1
        do n2 = 1,dimCount
          if (rank == 1) then
            call ESMF_GridGetCoord(grid,coordDim=n2,localDE=n3,staggerloc=staggerloc,farrayPtr=fldptr1,rc=rc)
            if (shr_nuopc_utils_ChkErr(rc,__LINE__,u_FILE_u)) return
            write (msgString,'(a,2i4,2f16.8)') trim(subname)//":"//trim(staggerstr)//" coord=",n2,n3,minval(fldptr1),maxval(fldptr1)
          endif
          if (rank == 2) then
            call ESMF_GridGetCoord(grid,coordDim=n2,localDE=n3,staggerloc=staggerloc,farrayPtr=fldptr2,rc=rc)
            if (shr_nuopc_utils_ChkErr(rc,__LINE__,u_FILE_u)) return
            write (msgString,'(a,2i4,2f16.8)') trim(subname)//":"//trim(staggerstr)//" coord=",n2,n3,minval(fldptr2),maxval(fldptr2)
          endif
          call ESMF_LogWrite(msgString, ESMF_LOGMSG_INFO, rc=rc)
          if (shr_nuopc_utils_ChkErr(rc,__LINE__,u_FILE_u)) return
        enddo
        enddo
      endif
    enddo

    if (dbug_flag > 10) then
      call ESMF_LogWrite(trim(subname)//": done", ESMF_LOGMSG_INFO, rc=dbrc)
    endif

  end subroutine shr_nuopc_methods_Grid_Print

!-----------------------------------------------------------------------------
  subroutine shr_nuopc_methods_Clock_TimePrint(clock,string,rc)
    use ESMF, only : ESMF_Clock, ESMF_Time, ESMF_TimeInterval
    use ESMF, only : ESMF_ClockGet, ESMF_TimeGet, ESMF_TimeIntervalGet

    type(ESMF_Clock),intent(in) :: clock
    character(len=*),intent(in),optional :: string
    integer, intent(out) :: rc

    type(ESMF_Time)      :: time
    type(ESMF_TimeInterval) :: timeStep
    character(len=64)    :: timestr
    character(len=512)   :: lstring
    integer :: dbrc
    character(len=*), parameter :: subname='(shr_nuopc_methods_Clock_TimePrint)'

    rc = ESMF_SUCCESS

    if (dbug_flag > 5) then
      call ESMF_LogWrite(trim(subname)//": called", ESMF_LOGMSG_INFO, rc=dbrc)
    endif

    if (present(string)) then
      lstring = trim(subname)//":"//trim(string)
    else
      lstring = trim(subname)
    endif

    call ESMF_ClockGet(clock,currtime=time,rc=rc)
    if (shr_nuopc_utils_ChkErr(rc,__LINE__,u_FILE_u)) return
    call ESMF_TimeGet(time,timestring=timestr,rc=rc)
    if (shr_nuopc_utils_ChkErr(rc,__LINE__,u_FILE_u)) return
    call ESMF_LogWrite(trim(lstring)//": currtime = "//trim(timestr), ESMF_LOGMSG_INFO, rc=dbrc)

    call ESMF_ClockGet(clock,starttime=time,rc=rc)
    if (shr_nuopc_utils_ChkErr(rc,__LINE__,u_FILE_u)) return
    call ESMF_TimeGet(time,timestring=timestr,rc=rc)
    if (shr_nuopc_utils_ChkErr(rc,__LINE__,u_FILE_u)) return
    call ESMF_LogWrite(trim(lstring)//": startime = "//trim(timestr), ESMF_LOGMSG_INFO, rc=dbrc)

    call ESMF_ClockGet(clock,stoptime=time,rc=rc)
    if (shr_nuopc_utils_ChkErr(rc,__LINE__,u_FILE_u)) return
    call ESMF_TimeGet(time,timestring=timestr,rc=rc)
    if (shr_nuopc_utils_ChkErr(rc,__LINE__,u_FILE_u)) return
    call ESMF_LogWrite(trim(lstring)//": stoptime = "//trim(timestr), ESMF_LOGMSG_INFO, rc=dbrc)

    call ESMF_ClockGet(clock,timestep=timestep,rc=rc)
    if (shr_nuopc_utils_ChkErr(rc,__LINE__,u_FILE_u)) return
    call ESMF_TimeIntervalGet(timestep,timestring=timestr,rc=rc)
    if (shr_nuopc_utils_ChkErr(rc,__LINE__,u_FILE_u)) return
    call ESMF_LogWrite(trim(lstring)//": timestep = "//trim(timestr), ESMF_LOGMSG_INFO, rc=dbrc)

    if (dbug_flag > 5) then
      call ESMF_LogWrite(trim(subname)//": done", ESMF_LOGMSG_INFO, rc=dbrc)
    endif

  end subroutine shr_nuopc_methods_Clock_TimePrint

  !-----------------------------------------------------------------------------

  subroutine shr_nuopc_methods_Mesh_Write(mesh, string, rc)
    use med_constants_mod, only : R8
    use ESMF, only : ESMF_Mesh, ESMF_MeshGet, ESMF_Array, ESMF_ArrayWrite, ESMF_DistGrid

    type(ESMF_Mesh) ,intent(in)  :: mesh
    character(len=*),intent(in)  :: string
    integer         ,intent(out) :: rc

    ! local
    integer  :: n,l,i,lsize,ndims
    character(len=64) :: name
    type(ESMF_DISTGRID)         :: distgrid
    type(ESMF_Array)            :: array
    real(R8), pointer :: rawdata(:)
    real(R8), pointer :: coord(:)
    integer :: dbrc
    character(len=*),parameter  :: subname='(shr_nuopc_methods_Mesh_Write)'

    rc = ESMF_SUCCESS
    if (dbug_flag > 10) then
      call ESMF_LogWrite(trim(subname)//": called", ESMF_LOGMSG_INFO, rc=dbrc)
    endif

#if (1 == 0)
    !--- elements ---

    call ESMF_MeshGet(mesh, spatialDim=ndims, numownedElements=lsize, rc=rc)
    if (shr_nuopc_utils_ChkErr(rc,__LINE__,u_FILE_u)) return
    allocate(rawdata(ndims*lsize))
    allocate(coord(lsize))

    call ESMF_MeshGet(mesh, elementDistgrid=distgrid, ownedElemCoords=rawdata, rc=rc)
    if (shr_nuopc_utils_ChkErr(rc,__LINE__,u_FILE_u)) return

    do n = 1,ndims
      name = "unknown"
      if (n == 1) name = "lon_element"
      if (n == 2) name = "lat_element"
    do l = 1,lsize
      i = 2*(l-1) + n
      coord(l) = rawdata(i)
      array = ESMF_ArrayCreate(distgrid, farrayPtr=coord, name=name, rc=rc)
      if (shr_nuopc_utils_ChkErr(rc,__LINE__,u_FILE_u)) return

      call shr_nuopc_methods_Array_diagnose(array, string=trim(string)//"_"//trim(name), rc=rc)
      if (shr_nuopc_utils_ChkErr(rc,__LINE__,u_FILE_u)) return

      call ESMF_ArrayWrite(array, trim(string)//"_"//trim(name)//".nc", overwrite=.true., rc=rc)
      if (shr_nuopc_utils_ChkErr(rc,__LINE__,u_FILE_u)) return
    enddo
    enddo

    deallocate(rawdata,coord)

    !--- nodes ---

    call ESMF_MeshGet(mesh, spatialDim=ndims, numownedNodes=lsize, rc=rc)
    if (shr_nuopc_utils_ChkErr(rc,__LINE__,u_FILE_u)) return
    allocate(rawdata(ndims*lsize))
    allocate(coord(lsize))

    call ESMF_MeshGet(mesh, nodalDistgrid=distgrid, ownedNodeCoords=rawdata, rc=rc)
    if (shr_nuopc_utils_ChkErr(rc,__LINE__,u_FILE_u)) return

    do n = 1,ndims
      name = "unknown"
      if (n == 1) name = "lon_nodes"
      if (n == 2) name = "lat_nodes"
    do l = 1,lsize
      i = 2*(l-1) + n
      coord(l) = rawdata(i)
      array = ESMF_ArrayCreate(distgrid, farrayPtr=coord, name=name, rc=rc)
      if (shr_nuopc_utils_ChkErr(rc,__LINE__,u_FILE_u)) return

      call shr_nuopc_methods_Array_diagnose(array, string=trim(string)//"_"//trim(name), rc=rc)
      if (shr_nuopc_utils_ChkErr(rc,__LINE__,u_FILE_u)) return

      call ESMF_ArrayWrite(array, trim(string)//"_"//trim(name)//".nc", overwrite=.true., rc=rc)
      if (shr_nuopc_utils_ChkErr(rc,__LINE__,u_FILE_u)) return
    enddo
    enddo

    deallocate(rawdata,coord)
#else
      call ESMF_LogWrite(trim(subname)//": turned off right now", ESMF_LOGMSG_INFO, rc=dbrc)
#endif

    if (dbug_flag > 5) then
      call ESMF_LogWrite(trim(subname)//": done", ESMF_LOGMSG_INFO, rc=dbrc)
    endif

  end subroutine shr_nuopc_methods_Mesh_Write

  !-----------------------------------------------------------------------------

  subroutine shr_nuopc_methods_State_GeomWrite(state, string, rc)
    use ESMF, only : ESMF_State, ESMF_Field, ESMF_StateGet
    type(ESMF_State), intent(in)  :: state
    character(len=*), intent(in)  :: string
    integer         , intent(out) :: rc

    type(ESMF_Field)  :: lfield
    integer           :: fieldcount
    integer :: dbrc
    character(len=*),parameter  :: subname='(shr_nuopc_methods_State_GeomWrite)'

    if (dbug_flag > 10) then
      call ESMF_LogWrite(trim(subname)//": called", ESMF_LOGMSG_INFO, rc=dbrc)
    endif
    rc = ESMF_SUCCESS

    call ESMF_StateGet(state, itemCount=fieldCount, rc=rc)
    if (shr_nuopc_utils_ChkErr(rc,__LINE__,u_FILE_u)) return

    if (fieldCount > 0) then
      call shr_nuopc_methods_State_getFieldN(state, 1, lfield, rc=rc)
      if (shr_nuopc_utils_ChkErr(rc,__LINE__,u_FILE_u)) return
      call shr_nuopc_methods_Field_GeomWrite(lfield, string, rc)
      if (shr_nuopc_utils_ChkErr(rc,__LINE__,u_FILE_u)) return
    else
      call ESMF_LogWrite(trim(subname)//":"//trim(string)//": no fields", ESMF_LOGMSG_INFO, rc=dbrc)
    endif  ! fieldCount > 0

    if (dbug_flag > 10) then
      call ESMF_LogWrite(trim(subname)//": done", ESMF_LOGMSG_INFO, rc=dbrc)
    endif

  end subroutine shr_nuopc_methods_State_GeomWrite

  !-----------------------------------------------------------------------------

  subroutine shr_nuopc_methods_FB_GeomWrite(FB, string, rc)
    use ESMF, only : ESMF_Field, ESMF_FieldBundle, ESMF_FieldBundleGet

    type(ESMF_FieldBundle), intent(in)  :: FB
    character(len=*), intent(in)  :: string
    integer         , intent(out) :: rc

    type(ESMF_Field)  :: lfield
    integer           :: fieldcount
    integer :: dbrc
    character(len=*),parameter  :: subname='(shr_nuopc_methods_FB_GeomWrite)'

    if (dbug_flag > 10) then
      call ESMF_LogWrite(trim(subname)//": called", ESMF_LOGMSG_INFO, rc=dbrc)
    endif
    rc = ESMF_SUCCESS

    call ESMF_FieldBundleGet(FB, fieldCount=fieldCount, rc=rc)
    if (shr_nuopc_utils_ChkErr(rc,__LINE__,u_FILE_u)) return

    if (fieldCount > 0) then
      call shr_nuopc_methods_FB_getFieldN(FB, 1, lfield, rc=rc)
      if (shr_nuopc_utils_ChkErr(rc,__LINE__,u_FILE_u)) return
      call shr_nuopc_methods_Field_GeomWrite(lfield, string, rc)
      if (shr_nuopc_utils_ChkErr(rc,__LINE__,u_FILE_u)) return
    else
      call ESMF_LogWrite(trim(subname)//":"//trim(string)//": no fields", ESMF_LOGMSG_INFO, rc=dbrc)
    endif  ! fieldCount > 0

    if (dbug_flag > 10) then
      call ESMF_LogWrite(trim(subname)//": done", ESMF_LOGMSG_INFO, rc=dbrc)
    endif

  end subroutine shr_nuopc_methods_FB_GeomWrite

  !-----------------------------------------------------------------------------

  subroutine shr_nuopc_methods_Field_GeomWrite(field, string, rc)
    use ESMF, only : ESMF_Field, ESMF_Grid, ESMF_Mesh, ESMF_FIeldGet, ESMF_FIELDSTATUS_EMPTY
    use ESMF, only : ESMF_GEOMTYPE_MESH, ESMF_GEOMTYPE_GRID

    type(ESMF_Field), intent(in)  :: field
    character(len=*), intent(in)  :: string
    integer         , intent(out) :: rc

    type(ESMF_Grid)     :: lgrid
    type(ESMF_Mesh)     :: lmesh
    integer :: dbrc
    character(len=*),parameter  :: subname='(shr_nuopc_methods_Field_GeomWrite)'

    if (dbug_flag > 10) then
      call ESMF_LogWrite(trim(subname)//": called", ESMF_LOGMSG_INFO, rc=dbrc)
    endif
    rc = ESMF_SUCCESS

    call ESMF_FieldGet(field, status=status, rc=rc)
    if (shr_nuopc_utils_ChkErr(rc,__LINE__,u_FILE_u)) return
    if (status == ESMF_FIELDSTATUS_EMPTY) then
      call ESMF_LogWrite(trim(subname)//":"//trim(string)//": ERROR field does not have a geom yet ", ESMF_LOGMSG_ERROR, line=__LINE__, file=u_FILE_u, rc=dbrc)
      rc = ESMF_FAILURE
      return
    endif

    call ESMF_FieldGet(field, geomtype=geomtype, rc=rc)
    if (shr_nuopc_utils_ChkErr(rc,__LINE__,u_FILE_u)) return

    if (geomtype == ESMF_GEOMTYPE_GRID) then
      call ESMF_FieldGet(field, grid=lgrid, rc=rc)
      if (shr_nuopc_utils_ChkErr(rc,__LINE__,u_FILE_u)) return
      call shr_nuopc_methods_Grid_Write(lgrid, string, rc)
      if (shr_nuopc_utils_ChkErr(rc,__LINE__,u_FILE_u)) return
    elseif (geomtype == ESMF_GEOMTYPE_MESH) then
      call ESMF_FieldGet(field, mesh=lmesh, rc=rc)
      if (shr_nuopc_utils_ChkErr(rc,__LINE__,u_FILE_u)) return
      call shr_nuopc_methods_Mesh_Write(lmesh, string, rc)
      if (shr_nuopc_utils_ChkErr(rc,__LINE__,u_FILE_u)) return
    endif

    if (dbug_flag > 10) then
      call ESMF_LogWrite(trim(subname)//": done", ESMF_LOGMSG_INFO, rc=dbrc)
    endif

  end subroutine shr_nuopc_methods_Field_GeomWrite

  !-----------------------------------------------------------------------------

  subroutine shr_nuopc_methods_Grid_Write(grid, string, rc)
    use ESMF, only : ESMF_Grid, ESMF_Array, ESMF_GridGetCoord, ESMF_ArraySet
    use ESMF, only : ESMF_ArrayWrite, ESMF_GridGetItem, ESMF_GridGetCoord

    use ESMF, only : ESMF_GRIDITEM_AREA, ESMF_GRIDITEM_MASK
    use ESMF, only : ESMF_STAGGERLOC_CENTER, ESMF_STAGGERLOC_CORNER

    type(ESMF_Grid) ,intent(in)  :: grid
    character(len=*),intent(in)  :: string
    integer         ,intent(out) :: rc

    ! local
    type(ESMF_Array)            :: array
    character(len=64)           :: name
    integer :: dbrc
    character(len=*),parameter  :: subname='(shr_nuopc_methods_Grid_Write)'

    rc = ESMF_SUCCESS
    if (dbug_flag > 10) then
      call ESMF_LogWrite(trim(subname)//": called", ESMF_LOGMSG_INFO, rc=dbrc)
    endif

    ! -- centers --

    call ESMF_GridGetCoord(grid, staggerLoc=ESMF_STAGGERLOC_CENTER, isPresent=isPresent, rc=rc)
    if (shr_nuopc_utils_ChkErr(rc,__LINE__,u_FILE_u)) return
    if (isPresent) then
      name = "lon_center"
      call ESMF_GridGetCoord(grid, coordDim=1, staggerLoc=ESMF_STAGGERLOC_CENTER, array=array, rc=rc)
      if (shr_nuopc_utils_ChkErr(rc,__LINE__,u_FILE_u)) return

      call ESMF_ArraySet(array, name=name, rc=rc)
      if (shr_nuopc_utils_ChkErr(rc,__LINE__,u_FILE_u)) return

      call shr_nuopc_methods_Array_diagnose(array, string=trim(string)//"_"//trim(name), rc=rc)
      if (shr_nuopc_utils_ChkErr(rc,__LINE__,u_FILE_u)) return

      call ESMF_ArrayWrite(array, trim(string)//"_"//trim(name)//".nc", overwrite=.true., rc=rc)
      if (shr_nuopc_utils_ChkErr(rc,__LINE__,u_FILE_u)) return

      name = "lat_center"
      call ESMF_GridGetCoord(grid, coordDim=2, staggerLoc=ESMF_STAGGERLOC_CENTER, array=array, rc=rc)
      if (shr_nuopc_utils_ChkErr(rc,__LINE__,u_FILE_u)) return

      call ESMF_ArraySet(array, name=name, rc=rc)
      if (shr_nuopc_utils_ChkErr(rc,__LINE__,u_FILE_u)) return

      call shr_nuopc_methods_Array_diagnose(array, string=trim(string)//"_"//trim(name), rc=rc)
      if (shr_nuopc_utils_ChkErr(rc,__LINE__,u_FILE_u)) return

      call ESMF_ArrayWrite(array, trim(string)//"_"//trim(name)//".nc", overwrite=.true., rc=rc)
      if (shr_nuopc_utils_ChkErr(rc,__LINE__,u_FILE_u)) return
    endif

    ! -- corners --

    call ESMF_GridGetCoord(grid, staggerLoc=ESMF_STAGGERLOC_CORNER, isPresent=isPresent, rc=rc)
    if (shr_nuopc_utils_ChkErr(rc,__LINE__,u_FILE_u)) return
    if (isPresent) then
      name = "lon_corner"
      call ESMF_GridGetCoord(grid, coordDim=1, staggerLoc=ESMF_STAGGERLOC_CORNER, array=array, rc=rc)
      if (.not. ESMF_LogFoundError(rcToCheck=rc, msg=ESMF_LOGERR_PASSTHRU, line=__LINE__, file=u_FILE_u)) then
        call ESMF_ArraySet(array, name=name, rc=rc)
        if (shr_nuopc_utils_ChkErr(rc,__LINE__,u_FILE_u)) return

        call shr_nuopc_methods_Array_diagnose(array, string=trim(string)//"_"//trim(name), rc=rc)
        if (shr_nuopc_utils_ChkErr(rc,__LINE__,u_FILE_u)) return

        call ESMF_ArrayWrite(array, trim(string)//"_"//trim(name)//".nc", overwrite=.true., rc=rc)
        if (shr_nuopc_utils_ChkErr(rc,__LINE__,u_FILE_u)) return
      endif

      name = "lat_corner"
      call ESMF_GridGetCoord(grid, coordDim=2, staggerLoc=ESMF_STAGGERLOC_CORNER, array=array, rc=rc)
      if (.not. ESMF_LogFoundError(rcToCheck=rc, msg=ESMF_LOGERR_PASSTHRU, line=__LINE__, file=u_FILE_u)) then
        call ESMF_ArraySet(array, name=name, rc=rc)
        if (shr_nuopc_utils_ChkErr(rc,__LINE__,u_FILE_u)) return

        call shr_nuopc_methods_Array_diagnose(array, string=trim(string)//"_"//trim(name), rc=rc)
        if (shr_nuopc_utils_ChkErr(rc,__LINE__,u_FILE_u)) return

        call ESMF_ArrayWrite(array, trim(string)//"_"//trim(name)//".nc", overwrite=.true., rc=rc)
        if (shr_nuopc_utils_ChkErr(rc,__LINE__,u_FILE_u)) return
      endif
    endif

    ! -- mask --

    name = "mask"
    call ESMF_GridGetItem(grid, itemflag=ESMF_GRIDITEM_MASK, staggerLoc=ESMF_STAGGERLOC_CENTER, isPresent=isPresent, rc=rc)
    if (shr_nuopc_utils_ChkErr(rc,__LINE__,u_FILE_u)) return
    if (isPresent) then
      call ESMF_GridGetItem(grid, staggerLoc=ESMF_STAGGERLOC_CENTER, itemflag=ESMF_GRIDITEM_MASK, array=array, rc=rc)
      if (shr_nuopc_utils_ChkErr(rc,__LINE__,u_FILE_u)) return

      call ESMF_ArraySet(array, name=name, rc=rc)
      if (shr_nuopc_utils_ChkErr(rc,__LINE__,u_FILE_u)) return

      call shr_nuopc_methods_Array_diagnose(array, string=trim(string)//"_"//trim(name), rc=rc)
      if (shr_nuopc_utils_ChkErr(rc,__LINE__,u_FILE_u)) return

      call ESMF_ArrayWrite(array, trim(string)//"_"//trim(name)//".nc", overwrite=.true., rc=rc)
      if (shr_nuopc_utils_ChkErr(rc,__LINE__,u_FILE_u)) return
    endif

    ! -- area --

    name = "area"
    call ESMF_GridGetItem(grid, itemflag=ESMF_GRIDITEM_AREA, staggerLoc=ESMF_STAGGERLOC_CENTER, isPresent=isPresent, rc=rc)
    if (shr_nuopc_utils_ChkErr(rc,__LINE__,u_FILE_u)) return
    if (isPresent) then
      call ESMF_GridGetItem(grid, staggerLoc=ESMF_STAGGERLOC_CENTER, itemflag=ESMF_GRIDITEM_AREA, array=array, rc=rc)
      if (shr_nuopc_utils_ChkErr(rc,__LINE__,u_FILE_u)) return

      call ESMF_ArraySet(array, name=name, rc=rc)
      if (shr_nuopc_utils_ChkErr(rc,__LINE__,u_FILE_u)) return

      call shr_nuopc_methods_Array_diagnose(array, string=trim(string)//trim(name), rc=rc)
      if (shr_nuopc_utils_ChkErr(rc,__LINE__,u_FILE_u)) return

      call ESMF_ArrayWrite(array, trim(string)//"_"//trim(name)//".nc", overwrite=.true., rc=rc)
      if (shr_nuopc_utils_ChkErr(rc,__LINE__,u_FILE_u)) return
    endif

    if (dbug_flag > 10) then
      call ESMF_LogWrite(trim(subname)//": done", ESMF_LOGMSG_INFO, rc=dbrc)
    endif

  end subroutine shr_nuopc_methods_Grid_Write

  !-----------------------------------------------------------------------------

  logical function shr_nuopc_methods_Distgrid_Match(distGrid1, distGrid2, rc)
    use ESMF, only : ESMF_DistGrid, ESMF_DistGridGet
    ! Arguments
    type(ESMF_DistGrid), intent(in)     :: distGrid1
    type(ESMF_DistGrid), intent(in)     :: distGrid2
    integer, intent(out), optional  :: rc

    ! Local Variables
    integer                         :: dimCount1, dimCount2
    integer                         :: tileCount1, tileCount2
    integer, allocatable            :: minIndexPTile1(:,:), minIndexPTile2(:,:)
    integer, allocatable            :: maxIndexPTile1(:,:), maxIndexPTile2(:,:)
    integer, allocatable            :: elementCountPTile1(:), elementCountPTile2(:)
    integer :: dbrc
    character(len=*), parameter :: subname='(shr_nuopc_methods_Distgrid_Match)'

    if (dbug_flag > 10) then
      call ESMF_LogWrite(subname//": called", ESMF_LOGMSG_INFO, rc=dbrc)
    endif

    if(present(rc)) rc = ESMF_SUCCESS
    shr_nuopc_methods_Distgrid_Match = .true.

    call ESMF_DistGridGet(distGrid1, &
      dimCount=dimCount1, tileCount=tileCount1, rc=rc)
    if (shr_nuopc_utils_ChkErr(rc,__LINE__,u_FILE_u)) return

    call ESMF_DistGridGet(distGrid2, &
      dimCount=dimCount2, tileCount=tileCount2, rc=rc)
    if (shr_nuopc_utils_ChkErr(rc,__LINE__,u_FILE_u)) return

    if ( dimCount1 /= dimCount2) then
      shr_nuopc_methods_Distgrid_Match = .false.
      if (dbug_flag > 1) then
        call ESMF_LogWrite(trim(subname)//": Grid dimCount MISMATCH ", &
          ESMF_LOGMSG_INFO, rc=dbrc)
      endif
    endif

    if ( tileCount1 /= tileCount2) then
      shr_nuopc_methods_Distgrid_Match = .false.
      if (dbug_flag > 1) then
        call ESMF_LogWrite(trim(subname)//": Grid tileCount MISMATCH ", &
          ESMF_LOGMSG_INFO, rc=dbrc)
      endif
    endif

    allocate(elementCountPTile1(tileCount1))
    allocate(elementCountPTile2(tileCount2))
    allocate(minIndexPTile1(dimCount1,tileCount1))
    allocate(minIndexPTile2(dimCount2,tileCount2))
    allocate(maxIndexPTile1(dimCount1,tileCount1))
    allocate(maxIndexPTile2(dimCount2,tileCount2))

    call ESMF_DistGridGet(distGrid1, &
      elementCountPTile=elementCountPTile1, &
      minIndexPTile=minIndexPTile1, &
      maxIndexPTile=maxIndexPTile1, rc=rc)
    if (shr_nuopc_utils_ChkErr(rc,__LINE__,u_FILE_u)) return

    call ESMF_DistGridGet(distGrid2, &
      elementCountPTile=elementCountPTile2, &
      minIndexPTile=minIndexPTile2, &
      maxIndexPTile=maxIndexPTile2, rc=rc)
    if (shr_nuopc_utils_ChkErr(rc,__LINE__,u_FILE_u)) return

    if ( ANY((elementCountPTile1 - elementCountPTile2) .NE. 0) ) then
      shr_nuopc_methods_Distgrid_Match = .false.
      if (dbug_flag > 1) then
        call ESMF_LogWrite(trim(subname)//": Grid elementCountPTile MISMATCH ", &
          ESMF_LOGMSG_INFO, rc=dbrc)
      endif
    endif

    if ( ANY((minIndexPTile1 - minIndexPTile2) .NE. 0) ) then
      shr_nuopc_methods_Distgrid_Match = .false.
      if (dbug_flag > 1) then
        call ESMF_LogWrite(trim(subname)//": Grid minIndexPTile MISMATCH ", &
          ESMF_LOGMSG_INFO, rc=dbrc)
      endif
    endif

    if ( ANY((maxIndexPTile1 - maxIndexPTile2) .NE. 0) ) then
      shr_nuopc_methods_Distgrid_Match = .false.
      if (dbug_flag > 1) then
        call ESMF_LogWrite(trim(subname)//": Grid maxIndexPTile MISMATCH ", &
          ESMF_LOGMSG_INFO, rc=dbrc)
      endif
    endif

    deallocate(elementCountPTile1)
    deallocate(elementCountPTile2)
    deallocate(minIndexPTile1)
    deallocate(minIndexPTile2)
    deallocate(maxIndexPTile1)
    deallocate(maxIndexPTile2)

    ! TODO: Optionally Check Coordinates


    if (dbug_flag > 10) then
      call ESMF_LogWrite(subname//": done", ESMF_LOGMSG_INFO, rc=dbrc)
    endif

  end function shr_nuopc_methods_Distgrid_Match

!================================================================================

  subroutine shr_nuopc_methods_State_GetScalar(State, scalar_id, value, flds_scalar_name, flds_scalar_num, rc)
    use med_constants_mod , only : R8
    use ESMF              , only : ESMF_SUCCESS, ESMF_State, ESMF_StateGet, ESMF_Field, ESMF_FieldGet
    use ESMF              , only : ESMF_FAILURE, ESMF_LogFoundError, ESMF_LOGERR_PASSTHRU, ESMF_LogWrite
    use ESMF              , only : ESMF_LOGMSG_INFO, ESMF_VM, ESMF_VMBroadCast, ESMF_VMGetCurrent
    use ESMF              , only : ESMF_VMGet
    ! ----------------------------------------------
    ! Get scalar data from State for a particular name and broadcast it to all other pets
    ! ----------------------------------------------

    type(ESMF_State), intent(in)     :: State
    integer,          intent(in)     :: scalar_id
    real(R8),         intent(out)    :: value
    character(len=*), intent(in)     :: flds_scalar_name
    integer,          intent(in)     :: flds_scalar_num
    integer,          intent(inout)  :: rc

    ! local variables
    integer           :: mytask, ierr, len
    type(ESMF_VM)     :: vm
    type(ESMF_Field)  :: field
    real(R8), pointer :: farrayptr(:,:)
    real(r8)          :: tmp(1)
    integer           :: dbrc
    character(len=*), parameter :: subname='(shr_nuopc_methods_State_GetScalar)'

    rc = ESMF_SUCCESS

    call ESMF_VMGetCurrent(vm, rc=rc)
    if (shr_nuopc_utils_ChkErr(rc,__LINE__,u_FILE_u)) return

    call ESMF_VMGet(vm, localPet=mytask, rc=rc)
    if (shr_nuopc_utils_ChkErr(rc,__LINE__,u_FILE_u)) return

    call ESMF_StateGet(State, itemName=trim(flds_scalar_name), field=field, rc=rc)
    if (shr_nuopc_utils_ChkErr(rc,__LINE__,u_FILE_u)) return

    if (mytask == 0) then
      call ESMF_FieldGet(field, farrayPtr = farrayptr, rc=rc)
      if (shr_nuopc_utils_ChkErr(rc,__LINE__,u_FILE_u)) return
      if (scalar_id < 0 .or. scalar_id > flds_scalar_num) then
        call ESMF_LogWrite(trim(subname)//": ERROR in scalar_id", ESMF_LOGMSG_INFO, line=__LINE__, file=u_FILE_u, rc=dbrc)
        rc = ESMF_FAILURE
        if (ESMF_LogFoundError(rcToCheck=rc, msg=ESMF_LOGERR_PASSTHRU, line=__LINE__, file=u_FILE_u)) return
      endif
      tmp(:) = farrayptr(:,scalar_id)
    endif
    call ESMF_VMBroadCast(vm, tmp, 1, 0, rc=rc)
    if (shr_nuopc_utils_ChkErr(rc,__LINE__,u_FILE_u)) return
    value = tmp(1)


  end subroutine shr_nuopc_methods_State_GetScalar

!================================================================================

  subroutine shr_nuopc_methods_State_SetScalar(value, scalar_id, State, flds_scalar_name, flds_scalar_num,  rc)
    ! ----------------------------------------------
    ! Set scalar data from State for a particular name
    ! ----------------------------------------------
    use med_constants_mod , only : R8
    use ESMF              , only : ESMF_Field, ESMF_State, ESMF_StateGet, ESMF_FieldGet
    use ESMF              , only : ESMF_VM, ESMF_VMGetCurrent, ESMF_VMGet
    real(R8),         intent(in)     :: value
    integer,          intent(in)     :: scalar_id
    type(ESMF_State), intent(inout)  :: State
    character(len=*), intent(in)     :: flds_scalar_name
    integer,          intent(in)     :: flds_scalar_num
    integer,          intent(inout)  :: rc

    ! local variables
    integer           :: mytask
    type(ESMF_Field)  :: field
    type(ESMF_VM)     :: vm
    real(R8), pointer :: farrayptr(:,:)
    integer           :: dbrc
    character(len=*), parameter :: subname='(shr_nuopc_methods_State_SetScalar)'

    rc = ESMF_SUCCESS

    call ESMF_VMGetCurrent(vm, rc=rc)
    if (shr_nuopc_utils_ChkErr(rc,__LINE__,u_FILE_u)) return

    call ESMF_VMGet(vm, localPet=mytask, rc=rc)
    if (shr_nuopc_utils_ChkErr(rc,__LINE__,u_FILE_u)) return

    call ESMF_StateGet(State, itemName=trim(flds_scalar_name), field=field, rc=rc)
    if (shr_nuopc_utils_ChkErr(rc,__LINE__,u_FILE_u)) return

    if (mytask == 0) then
      call ESMF_FieldGet(field, farrayPtr = farrayptr, rc=rc)
      if (shr_nuopc_utils_ChkErr(rc,__LINE__,u_FILE_u)) return
      if (scalar_id < 0 .or. scalar_id > flds_scalar_num) then
        call ESMF_LogWrite(trim(subname)//": ERROR in scalar_id", ESMF_LOGMSG_INFO, line=__LINE__, file=u_FILE_u, rc=dbrc)
        rc = ESMF_FAILURE
        if (ESMF_LogFoundError(rcToCheck=rc, msg=ESMF_LOGERR_PASSTHRU, line=__LINE__, file=u_FILE_u)) return
      endif
      farrayptr(1,scalar_id) = value
    endif

  end subroutine shr_nuopc_methods_State_SetScalar

  !-----------------------------------------------------------------------------

  subroutine shr_nuopc_methods_State_UpdateTimestamp(state, time, rc)
    use NUOPC , only : NUOPC_GetStateMemberLists
    use ESMF  , only : ESMF_State, ESMF_Time, ESMF_Field, ESMF_SUCCESS

    type(ESMF_State) , intent(inout) :: state
    type(ESMF_Time)  , intent(in)    :: time
    integer          , intent(out)   :: rc

    ! local variables
    integer                  :: i
    type(ESMF_Field),pointer :: fieldList(:)
    integer                  :: dbrc
    character(len=*), parameter :: subname='(shr_nuopc_methods_State_UpdateTimestamp)'

    rc = ESMF_SUCCESS

    call NUOPC_GetStateMemberLists(state, fieldList=fieldList, rc=rc)
    if (shr_nuopc_utils_ChkErr(rc,__LINE__,u_FILE_u)) return

    do i=1, size(fieldList)
      call shr_nuopc_methods_Field_UpdateTimestamp(fieldList(i), time, rc=rc)
      if (shr_nuopc_utils_ChkErr(rc,__LINE__,u_FILE_u)) return
    enddo

  end subroutine shr_nuopc_methods_State_UpdateTimestamp

  !-----------------------------------------------------------------------------

  subroutine shr_nuopc_methods_Field_UpdateTimestamp(field, time, rc)
    use ESMF, only : ESMF_Field, ESMF_Time, ESMF_TimeGet, ESMF_AttributeSet, ESMF_ATTNEST_ON, ESMF_SUCCESS

    type(ESMF_Field) , intent(inout) :: field
    type(ESMF_Time)  , intent(in)    :: time
    integer          , intent(out)   :: rc

    ! local variables
    integer :: yy, mm, dd, h, m, s, ms, us, ns
    integer :: dbrc
    character(len=*), parameter :: subname='(shr_nuopc_methods_Field_UpdateTimestamp)'

    rc = ESMF_SUCCESS

    call ESMF_TimeGet(time, yy=yy, mm=mm, dd=dd, h=h, m=m, s=s, ms=ms, us=us, &
      ns=ns, rc=rc)
    if (shr_nuopc_utils_ChkErr(rc,__LINE__,u_FILE_u)) return
    call ESMF_AttributeSet(field, &
      name="TimeStamp", valueList=(/yy,mm,dd,h,m,s,ms,us,ns/), &
      convention="NUOPC", purpose="Instance", &
      attnestflag=ESMF_ATTNEST_ON, rc=rc)
    if (shr_nuopc_utils_ChkErr(rc,__LINE__,u_FILE_u)) return

  end subroutine shr_nuopc_methods_Field_UpdateTimestamp

  !-----------------------------------------------------------------------------

  subroutine shr_nuopc_methods_Print_FieldExchInfo(flag, values, logunit, fldlist, nflds, istr)
    use shr_nuopc_utils_mod , only : shr_nuopc_string_listGetName
    use med_constants_mod   , only : R8
    use ESMF                , only : ESMF_MAXSTR

    ! !DESCRIPTION:
    ! Print out information about values to stdount
    ! - flag sets the level of information:
    ! - print out names of fields in values 2d array
    ! - also print out local max and min of data in values 2d array
    ! If optional argument istr is present, it will be output before any of the information.


    ! !INPUT/OUTPUT PARAMETERS:
    integer          , intent(in)          :: flag  ! info level flag
    real(R8)         , intent(in)          :: values(:,:) ! arrays sent to/recieved from mediator
    integer          , intent(in)          :: logunit
    character(len=*) , intent(in)          :: fldlist
    integer          , intent(in)          :: nflds
    character(*)     , intent(in),optional :: istr  ! string for print

    !--- local ---
    integer                    :: n           ! generic indicies
    integer                    :: nsize       ! grid point in values array
    real(R8)                   :: minl(nflds) ! local min
    real(R8)                   :: maxl(nflds) ! local max
    character(len=ESMF_MAXSTR) :: name

    !--- formats ---
    character(*),parameter :: subName = '(shr_nuopc_methods_Print_FieldExchInfo) '
    character(*),parameter :: F00 = "('(shr_nuopc_methods_Print_FieldExchInfo) ',8a)"
    character(*),parameter :: F01 = "('(shr_nuopc_methods_Print_FieldExchInfo) ',a,i9)"
    character(*),parameter :: F02 = "('(shr_nuopc_methods_Print_FieldExchInfo) ',240a)"
    character(*),parameter :: F03 = "('(shr_nuopc_methods_Print_FieldExchInfo) ',a,2es11.3,i4,2x,a)"
    !-------------------------------------------------------------------------------

    if (flag >= 1) then
       if (present(istr)) then
          write(logunit,*) trim(istr)
       endif
       nsize = size(values, dim=2)
       write(logunit,F01) "local size =",nsize
       write(logunit,F02) "Fldlist = ",trim(fldlist)
    endif

    if (flag >= 2) then
       do n = 1, nflds
          minl(n) = minval(values(n,:))
          maxl(n) = maxval(values(n,:))
          call shr_nuopc_string_listGetName(fldlist, n, name)
          write(logunit,F03) 'l min/max ',minl(n),maxl(n),n,trim(name)
       enddo
    endif

  end subroutine shr_nuopc_methods_Print_FieldExchInfo

  !-----------------------------------------------------------------------------

  subroutine shr_nuopc_methods_State_FldDebug(state, flds_scalar_name, prefix, ymd, tod, logunit, rc)

    use ESMF              , only : ESMF_State, ESMF_StateGet, ESMF_Field, ESMF_FieldGet
    use med_constants_mod , only : R8

    ! input/output variables
    type(ESMF_State)               :: state
    character(len=*) , intent(in)  :: flds_scalar_name
    character(len=*) , intent(in)  :: prefix
    integer          , intent(in)  :: ymd
    integer          , intent(in)  :: tod
    integer          , intent(in)  :: logunit
    integer          , intent(out) :: rc

    ! local variables
    integer                                  :: n, nfld, nlev
    integer                                  :: lsize
    real(R8), pointer                        :: dataPtr1d(:)
    real(R8), pointer                        :: dataPtr2d(:,:)
    integer                                  :: fieldCount
    integer                                  :: ungriddedUBound(1)
    character(len=ESMF_MAXSTR)               :: string
    type(ESMF_Field)           , allocatable :: lfields(:)
    integer                    , allocatable :: dimCounts(:)
    character(len=ESMF_MAXSTR) , allocatable :: fieldNameList(:)
    !-----------------------------------------------------

    ! Determine the list of fields and the dimension count for each field
    call ESMF_StateGet(state, itemCount=fieldCount, rc=rc)
    if (shr_nuopc_methods_ChkErr(rc,__LINE__,u_FILE_u)) return
    allocate(fieldNameList(fieldCount))
    allocate(lfields(fieldCount))
    allocate(dimCounts(fieldCount))
    call ESMF_StateGet(state, itemNameList=fieldNameList, rc=rc)
    if (shr_nuopc_methods_ChkErr(rc,__LINE__,u_FILE_u)) return
    do nfld=1, fieldCount
       call ESMF_StateGet(state, itemName=trim(fieldNameList(nfld)), field=lfields(nfld), rc=rc)
       if (shr_nuopc_methods_ChkErr(rc,__LINE__,u_FILE_u)) return
       call ESMF_FieldGet(lfields(nfld), dimCount=dimCounts(nfld), rc=rc)
       if (shr_nuopc_methods_ChkErr(rc,__LINE__,u_FILE_u)) return
    end do

    ! Determine local size of field
    do nfld=1, fieldCount
       if (dimCounts(nfld) == 1) then
          call ESMF_FieldGet(lfields(nfld), farrayPtr=dataPtr1d, rc=rc)
          if (shr_nuopc_methods_ChkErr(rc,__LINE__,u_FILE_u)) return
          lsize = size(dataPtr1d)
          exit
       end if
    end do

    ! Write out debug output
    do n = 1,lsize
       do nfld=1, fieldCount
          if (dimCounts(nfld) == 1) then
             call ESMF_FieldGet(lfields(nfld), farrayPtr=dataPtr1d, rc=rc)
             if (shr_nuopc_methods_ChkErr(rc,__LINE__,u_FILE_u)) return
             if (trim(fieldNameList(nfld)) /= flds_scalar_name .and. dataPtr1d(n) /= 0.) then
                string = trim(prefix) // ' ymd, tod, index, '// trim(fieldNameList(nfld)) //' = '
                write(logunit,100) trim(string), ymd, tod, n, dataPtr1d(n)
100             format(a60,3(i8,2x),d21.14)
             end if
          else if (dimCounts(nfld) == 2) then
             call ESMF_FieldGet(lfields(nfld), farrayPtr=dataPtr2d, rc=rc)
             if (shr_nuopc_methods_ChkErr(rc,__LINE__,u_FILE_u)) return
             call ESMF_FieldGet(lfields(nfld), ungriddedUBound=ungriddedUBound, rc=rc)
             call ESMF_FieldGet(lfields(nfld), farrayPtr=dataPtr2d, rc=rc)
             do nlev = 1,ungriddedUBound(1)
                if (trim(fieldNameList(nfld)) /= flds_scalar_name .and. dataPtr2d(n,nlev) /= 0.) then
                   string = trim(prefix) // ' ymd, tod, lev, index, '// trim(fieldNameList(nfld)) //' = '
                   write(logunit,101) trim(string), ymd, tod, nlev, n, dataPtr2d(n,nlev)
101                format(a60,4(i8,2x),d21.14)
                end if
             end do
          end if
       end do
    end do

    deallocate(fieldNameList)
    deallocate(lfields)
    deallocate(dimCounts)

  end subroutine shr_nuopc_methods_State_FldDebug

  !-----------------------------------------------------------------------------

  subroutine shr_nuopc_methods_FB_getNumFlds(FB, string, nflds, rc)
    ! ---------------------------------------------- 
    ! Determine if fieldbundle is created and if so, the number of non-scalar
    ! fields in the field bundle
    ! ----------------------------------------------

    use ESMF, only : ESMF_FieldBundle, ESMF_FieldBundleGet, ESMF_FieldBundleIsCreated

    ! input/output variables
    type(ESMF_FieldBundle) , intent(in)    :: FB
    character(len=*)       , intent(in)    :: string
    integer                , intent(out)   :: nflds
    integer                , intent(inout) :: rc

    ! local variables
    integer :: dbrc
    ! ----------------------------------------------

    rc = ESMF_SUCCESS

    if (.not. ESMF_FieldBundleIsCreated(FB)) then
       call ESMF_LogWrite(trim(string)//": has not been created, returning", ESMF_LOGMSG_INFO, rc=dbrc)
       nflds = 0 
    else
       ! Note - the scalar field has been removed from all mediator
       ! field bundles - so this is why we check if the fieldCount is 0 and not 1 here

       call ESMF_FieldBundleGet(FB, fieldCount=nflds, rc=rc)
       if (shr_nuopc_methods_ChkErr(rc,__LINE__,u_FILE_u)) return
       if (nflds == 0) then
          call ESMF_LogWrite(trim(string)//": only has scalar data, returning", ESMF_LOGMSG_INFO, rc=dbrc)
       end if
    end if

  end subroutine shr_nuopc_methods_FB_getNumFlds

end module shr_nuopc_methods_mod
<|MERGE_RESOLUTION|>--- conflicted
+++ resolved
@@ -108,20 +108,17 @@
   private shr_nuopc_methods_State_SetFldPtr
   private shr_nuopc_methods_Array_diagnose
 
-!-----------------------------------------------------------------------------
-contains
-!-----------------------------------------------------------------------------
+  !-----------------------------------------------------------------------------
+  contains
+  !-----------------------------------------------------------------------------
 
   subroutine shr_nuopc_methods_FB_RWFields(mode,fname,FB,flag,rc)
-
     ! ----------------------------------------------
     ! Read or Write Field Bundles
     ! ----------------------------------------------
-
     use ESMF, only : ESMF_Field, ESMF_FieldBundle, ESMF_FieldBundleGet, ESMF_FieldBundleWrite
     use ESMF, only : ESMF_FieldRead, ESMF_IOFMT_NETCDF, ESMF_FILESTATUS_REPLACE
 
-    ! input/output variables
     character(len=*)       :: mode
     character(len=*)       :: fname
     type(ESMF_FieldBundle) :: FB
@@ -192,14 +189,6 @@
 
   subroutine shr_nuopc_methods_FB_init(FBout, flds_scalar_name, fieldNameList, FBgeom, STgeom, FBflds, STflds, name, rc)
 
-<<<<<<< HEAD
-    ! ----------------------------------------------
-    ! Create FBout from fieldNameList, FBflds, STflds, FBgeom or STgeom in that order or priority
-    ! Pass in FBgeom OR STgeom, get grid/mesh from that object
-    ! ----------------------------------------------
-
-=======
->>>>>>> bb71ac9c
     use ESMF              , only : ESMF_Field, ESMF_FieldBundle, ESMF_FieldBundleCreate, ESMF_FieldBundleGet
     use ESMF              , only : ESMF_State, ESMF_Grid, ESMF_Mesh, ESMF_StaggerLoc, ESMF_MeshLoc
     use ESMF              , only : ESMF_StateGet, ESMF_FieldGet, ESMF_FieldBundleAdd, ESMF_FieldCreate
@@ -207,33 +196,38 @@
     use ESMF              , only : ESMF_FIELDSTATUS_EMPTY
     use med_constants_mod , only : spval_init => med_constants_spval_init
 
-    ! input/output variables
-    type(ESMF_FieldBundle), intent(inout)        :: FBout
-    character(len=*)      , intent(in)           :: flds_scalar_name
+    ! ----------------------------------------------
+    ! Create FBout from fieldNameList, FBflds, STflds, FBgeom or STgeom in that order or priority
+    ! Pass in FBgeom OR STgeom, get grid/mesh from that object
+    ! ----------------------------------------------
+    type(ESMF_FieldBundle), intent(inout) :: FBout
+    character(len=*)      , intent(in)    :: flds_scalar_name
     character(len=*)      , intent(in), optional :: fieldNameList(:)
     type(ESMF_FieldBundle), intent(in), optional :: FBgeom
     type(ESMF_State)      , intent(in), optional :: STgeom
     type(ESMF_FieldBundle), intent(in), optional :: FBflds
     type(ESMF_State)      , intent(in), optional :: STflds
     character(len=*)      , intent(in), optional :: name
-    integer               , intent(out)          :: rc
+    integer               , intent(out) :: rc
 
     ! local variables
-    integer                            :: i,j,n,n1
-    integer                            :: fieldCount,fieldCountgeom
-    logical                            :: found
-    character(ESMF_MAXSTR)             :: lname
+    integer                    :: i,j,n,n1
+    integer                    :: fieldCount,fieldCountgeom
+    logical                    :: found
+    character(ESMF_MAXSTR)     :: lname
     character(ESMF_MAXSTR),allocatable :: lfieldNameList(:)
-    type(ESMF_Field)                   :: field,lfield
-    type(ESMF_Grid)                    :: lgrid
-    type(ESMF_Mesh)                    :: lmesh
-    type(ESMF_StaggerLoc)              :: staggerloc
-    type(ESMF_MeshLoc)                 :: meshloc
-    integer                            :: dbrc
+    type(ESMF_Field)           :: field,lfield
+    type(ESMF_Grid)            :: lgrid
+    type(ESMF_Mesh)            :: lmesh
+    type(ESMF_StaggerLoc)      :: staggerloc
+    type(ESMF_MeshLoc)         :: meshloc
+    integer :: dbrc
     character(len=*),parameter :: subname='(shr_nuopc_methods_FB_init)'
     ! ----------------------------------------------
 
-    call ESMF_LogWrite(trim(subname)//": called", ESMF_LOGMSG_INFO, rc=dbrc)
+    if (dbug_flag > 10) then
+      call ESMF_LogWrite(trim(subname)//": called", ESMF_LOGMSG_INFO, rc=dbrc)
+    endif
     rc = ESMF_SUCCESS
 
     lname = 'undefined'
@@ -288,35 +282,45 @@
       fieldcount = size(fieldNameList)
       allocate(lfieldNameList(fieldcount))
       lfieldNameList = fieldNameList
-      call ESMF_LogWrite(trim(subname)//":"//trim(lname)//" fieldNameList from argument", ESMF_LOGMSG_INFO, rc=rc)
+      if (dbug_flag > 5) then
+         call ESMF_LogWrite(trim(subname)//":"//trim(lname)//" fieldNameList from argument", ESMF_LOGMSG_INFO, rc=rc)
+      end if
     elseif (present(FBflds)) then
       call ESMF_FieldBundleGet(FBflds, fieldCount=fieldCount, rc=rc)
       if (shr_nuopc_utils_ChkErr(rc,__LINE__,u_FILE_u)) return
       allocate(lfieldNameList(fieldCount))
       call ESMF_FieldBundleGet(FBflds, fieldNameList=lfieldNameList, rc=rc)
-      if (shr_nuopc_methods_ChkErr(rc,__LINE__,u_FILE_u)) return
-      call ESMF_LogWrite(trim(subname)//":"//trim(lname)//" fieldNameList from FBflds", ESMF_LOGMSG_INFO, rc=rc)
+      if (shr_nuopc_utils_ChkErr(rc,__LINE__,u_FILE_u)) return
+      if (dbug_flag > 5) then
+         call ESMF_LogWrite(trim(subname)//":"//trim(lname)//" fieldNameList from FBflds", ESMF_LOGMSG_INFO, rc=rc)
+      end if
     elseif (present(STflds)) then
       call ESMF_StateGet(STflds, itemCount=fieldCount, rc=rc)
       if (shr_nuopc_utils_ChkErr(rc,__LINE__,u_FILE_u)) return
       allocate(lfieldNameList(fieldCount))
       call ESMF_StateGet(STflds, itemNameList=lfieldNameList, rc=rc)
-      if (shr_nuopc_methods_ChkErr(rc,__LINE__,u_FILE_u)) return
-      call ESMF_LogWrite(trim(subname)//":"//trim(lname)//" fieldNameList from STflds", ESMF_LOGMSG_INFO, rc=rc)
+      if (shr_nuopc_utils_ChkErr(rc,__LINE__,u_FILE_u)) return
+      if (dbug_flag > 5) then
+         call ESMF_LogWrite(trim(subname)//":"//trim(lname)//" fieldNameList from STflds", ESMF_LOGMSG_INFO, rc=rc)
+      end if
     elseif (present(FBgeom)) then
       call ESMF_FieldBundleGet(FBgeom, fieldCount=fieldCount, rc=rc)
       if (shr_nuopc_utils_ChkErr(rc,__LINE__,u_FILE_u)) return
       allocate(lfieldNameList(fieldCount))
       call ESMF_FieldBundleGet(FBgeom, fieldNameList=lfieldNameList, rc=rc)
-      if (shr_nuopc_methods_ChkErr(rc,__LINE__,u_FILE_u)) return
-      call ESMF_LogWrite(trim(subname)//":"//trim(lname)//" fieldNameList from FBgeom", ESMF_LOGMSG_INFO, rc=rc)
+      if (shr_nuopc_utils_ChkErr(rc,__LINE__,u_FILE_u)) return
+      if (dbug_flag > 5) then
+         call ESMF_LogWrite(trim(subname)//":"//trim(lname)//" fieldNameList from FBgeom", ESMF_LOGMSG_INFO, rc=rc)
+      end if
     elseif (present(STgeom)) then
       call ESMF_StateGet(STgeom, itemCount=fieldCount, rc=rc)
       if (shr_nuopc_utils_ChkErr(rc,__LINE__,u_FILE_u)) return
       allocate(lfieldNameList(fieldCount))
       call ESMF_StateGet(STgeom, itemNameList=lfieldNameList, rc=rc)
-      if (shr_nuopc_methods_ChkErr(rc,__LINE__,u_FILE_u)) return
-      call ESMF_LogWrite(trim(subname)//":"//trim(lname)//" fieldNameList from STflds", ESMF_LOGMSG_INFO, rc=rc)
+      if (shr_nuopc_utils_ChkErr(rc,__LINE__,u_FILE_u)) return
+      if (dbug_flag > 5) then
+         call ESMF_LogWrite(trim(subname)//":"//trim(lname)//" fieldNameList from STflds", ESMF_LOGMSG_INFO, rc=rc)
+      end if
     else
        call ESMF_LogWrite(trim(subname)//": ERROR fieldNameList, FBflds, STflds, FBgeom, or STgeom must be passed", &
             ESMF_LOGMSG_INFO, rc=rc)
@@ -348,12 +352,16 @@
       ! Look at only the first field in either the FBgeom and STgeom to get the grid
       if (present(FBgeom)) then
         call shr_nuopc_methods_FB_getFieldN(FBgeom, 1, lfield, rc=rc)
-        if (shr_nuopc_methods_ChkErr(rc,__LINE__,u_FILE_u)) return
-        call ESMF_LogWrite(trim(subname)//":"//trim(lname)//" grid/mesh from FBgeom", ESMF_LOGMSG_INFO, rc=rc)
+        if (shr_nuopc_utils_ChkErr(rc,__LINE__,u_FILE_u)) return
+        if (dbug_flag > 5) then
+           call ESMF_LogWrite(trim(subname)//":"//trim(lname)//" grid/mesh from FBgeom", ESMF_LOGMSG_INFO, rc=rc)
+        end if
       elseif (present(STgeom)) then
         call shr_nuopc_methods_State_getFieldN(STgeom, 1, lfield, rc=rc)
-        if (shr_nuopc_methods_ChkErr(rc,__LINE__,u_FILE_u)) return
-        call ESMF_LogWrite(trim(subname)//":"//trim(lname)//" grid/mesh from STgeom", ESMF_LOGMSG_INFO, rc=rc)
+        if (shr_nuopc_utils_ChkErr(rc,__LINE__,u_FILE_u)) return
+        if (dbug_flag > 5) then
+           call ESMF_LogWrite(trim(subname)//":"//trim(lname)//" grid/mesh from STgeom", ESMF_LOGMSG_INFO, rc=rc)
+        end if
       else
         call ESMF_LogWrite(trim(subname)//": ERROR FBgeom or STgeom must be passed", ESMF_LOGMSG_INFO, rc=rc)
         rc = ESMF_FAILURE
@@ -376,12 +384,16 @@
 
       if (geomtype == ESMF_GEOMTYPE_GRID) then
         call ESMF_FieldGet(lfield, grid=lgrid, staggerloc=staggerloc, rc=rc)
-        if (shr_nuopc_methods_ChkErr(rc,__LINE__,u_FILE_u)) return
-        call ESMF_LogWrite(trim(subname)//":"//trim(lname)//" use grid", ESMF_LOGMSG_INFO, rc=rc)
+        if (shr_nuopc_utils_ChkErr(rc,__LINE__,u_FILE_u)) return
+        if (dbug_flag > 5) then
+           call ESMF_LogWrite(trim(subname)//":"//trim(lname)//" use grid", ESMF_LOGMSG_INFO, rc=rc)
+        end if
       elseif (geomtype == ESMF_GEOMTYPE_MESH) then
         call ESMF_FieldGet(lfield, mesh=lmesh, meshloc=meshloc, rc=rc)
-        if (shr_nuopc_methods_ChkErr(rc,__LINE__,u_FILE_u)) return
-        call ESMF_LogWrite(trim(subname)//":"//trim(lname)//" use mesh", ESMF_LOGMSG_INFO, rc=rc)
+        if (shr_nuopc_utils_ChkErr(rc,__LINE__,u_FILE_u)) return
+        if (dbug_flag > 5) then
+           call ESMF_LogWrite(trim(subname)//":"//trim(lname)//" use mesh", ESMF_LOGMSG_INFO, rc=rc)
+        end if
       else  ! geomtype
         call ESMF_LogWrite(trim(subname)//": ERROR geomtype not supported ", ESMF_LOGMSG_INFO, rc=rc)
         rc = ESMF_FAILURE
@@ -417,9 +429,11 @@
 
         ! Add the created field bundle FBout
         call ESMF_FieldBundleAdd(FBout, (/field/), rc=rc)
-        if (shr_nuopc_methods_ChkErr(rc,__LINE__,u_FILE_u)) return
-        call ESMF_LogWrite(trim(subname)//":"//trim(lname)//" adding field "//trim(lfieldNameList(n)), &
-             ESMF_LOGMSG_INFO, rc=dbrc)
+        if (shr_nuopc_utils_ChkErr(rc,__LINE__,u_FILE_u)) return
+        if (dbug_flag > 1) then
+          call ESMF_LogWrite(trim(subname)//":"//trim(lname)//" adding field "//trim(lfieldNameList(n)), &
+               ESMF_LOGMSG_INFO, rc=dbrc)
+        endif
 
       enddo  ! fieldCount
 
@@ -430,7 +444,9 @@
     call shr_nuopc_methods_FB_reset(FBout, value=spval_init, rc=rc)
     if (shr_nuopc_utils_ChkErr(rc,__LINE__,u_FILE_u)) return
 
-    call ESMF_LogWrite(trim(subname)//": done", ESMF_LOGMSG_INFO, rc=dbrc)
+    if (dbug_flag > 10) then
+      call ESMF_LogWrite(trim(subname)//": done", ESMF_LOGMSG_INFO, rc=dbrc)
+    endif
 
   end subroutine shr_nuopc_methods_FB_init
 
@@ -1086,58 +1102,11 @@
 
   !-----------------------------------------------------------------------------
 
-<<<<<<< HEAD
-  subroutine shr_nuopc_methods_FB_FieldRegrid(FBin,fldin,FBout,fldout,RH,rc)
-=======
   subroutine shr_nuopc_methods_FB_FieldRegrid(FBin,fldin,FBout,fldout,RH,rc,zeroregion)
->>>>>>> bb71ac9c
 
     ! ----------------------------------------------
     ! Regrid a field in a field bundle to another field in a field bundle
     ! ----------------------------------------------
-<<<<<<< HEAD
-    use ESMF              , only : ESMF_FieldBundle, ESMF_RouteHandle, ESMF_FieldRegrid, ESMF_Field
-    use ESMF              , only : ESMF_TERMORDER_SRCSEQ
-    use med_constants_mod , only : R8
-
-    ! input/output variables
-    type(ESMF_FieldBundle) , intent(inout)        :: FBin
-    character(len=*)       , intent(in)           :: fldin
-    type(ESMF_FieldBundle) , intent(inout)        :: FBout
-    character(len=*)       , intent(in)           :: fldout
-    type(ESMF_RouteHandle) , intent(inout)        :: RH
-    integer                , intent(out)          :: rc
-
-    ! local
-    type(ESMF_Field)  :: field1, field2
-    integer           :: dbrc
-    character(len=*), parameter :: subname='(shr_nuopc_methods_FB_FieldRegrid)'
-    ! ----------------------------------------------
-
-    rc = ESMF_SUCCESS
-    call ESMF_LogWrite(trim(subname)//": called", ESMF_LOGMSG_INFO, rc=dbrc)
-
-    if (shr_nuopc_methods_FB_FldChk(FBin , trim(fldin) , rc=rc) .and. &
-        shr_nuopc_methods_FB_FldChk(FBout, trim(fldout), rc=rc)) then
-
-      call shr_nuopc_methods_FB_getFieldByName(FBin, trim(fldin), field1, rc=rc)
-      if (shr_nuopc_methods_ChkErr(rc,__LINE__,u_FILE_u)) return
-      call shr_nuopc_methods_FB_getFieldByName(FBout, trim(fldout), field2, rc=rc)
-      if (shr_nuopc_utils_ChkErr(rc,__LINE__,u_FILE_u)) return
-
-      call ESMF_FieldRegrid(field1, field2, routehandle=RH, &
-           termorderflag=ESMF_TERMORDER_SRCSEQ, checkflag=.true., rc=rc)
-      if (shr_nuopc_methods_ChkErr(rc,__LINE__,u_FILE_u)) return
-   else
-
-      call ESMF_LogWrite(trim(subname)//" field not found: "//trim(fldin)//","//trim(fldout), ESMF_LOGMSG_INFO, rc=dbrc)
-
-    endif
-
-    call ESMF_LogWrite(trim(subname)//": done", ESMF_LOGMSG_INFO, rc=dbrc)
-
-  end subroutine shr_nuopc_methods_FB_FieldRegrid
-=======
 
     use ESMF              , only : ESMF_FieldBundle, ESMF_RouteHandle, ESMF_FieldRegrid, ESMF_Field
     use ESMF              , only : ESMF_TERMORDER_SRCSEQ, ESMF_FieldRegridStore, ESMF_SparseMatrixWrite
@@ -1199,7 +1168,6 @@
     call t_stopf(subname)
 
    end subroutine shr_nuopc_methods_FB_FieldRegrid
->>>>>>> bb71ac9c
 
   !-----------------------------------------------------------------------------
 
