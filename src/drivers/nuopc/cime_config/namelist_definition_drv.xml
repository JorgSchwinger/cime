<?xml version="1.0"?>

<?xml-stylesheet type="text/xsl" href="namelist_definition.xsl"?>

<entry_id version="2.0">

  <!-- =========================== -->
  <!--  NUOPC driver run sequence  -->
  <!-- =========================== -->

  <entry id="runSeq">
    <type>char</type>
    <category>nuopc_attribute</category>
    <group>nuopc_runseq</group>
    <values>

      <value>
      @ocn_cpl_dt   #ocean coupling step
	  MED med_phases_prep_ocn_accum_avg
          MED med_connectors_prep_med2ocn
	  MED -> OCN :remapMethod=redist
	  @atm_cpl_dt   # atmosphere coupling step
            MED med_phases_prep_ocn_map
	    MED med_phases_aofluxes_run
	    MED med_phases_prep_ocn_merge
	    MED med_phases_prep_ocn_accum_fast
 	    MED med_phases_ocnalb_run
            MED med_phases_prep_lnd
            MED med_connectors_prep_med2lnd
            MED -> LND :remapMethod=redist
            MED med_phases_prep_ice
            MED med_connectors_prep_med2ice
            MED -> ICE :remapMethod=redist
            MED med_phases_prep_wav
            MED med_connectors_prep_med2wav
            MED -> WAV :remapMethod=redist
<<<<<<< HEAD
	    #
            MED med_phases_prep_rof_avg
=======
            MED med_phases_prep_rof
>>>>>>> bb71ac9c
            MED med_connectors_prep_med2rof
            MED -> ROF :remapMethod=redist
            ICE
            LND
            ROF
	    WAV
            ICE -> MED :remapMethod=redist
            MED med_connectors_post_ice2med
            MED med_fraction_set
            LND -> MED :remapMethod=redist
            MED med_connectors_post_lnd2med
            ROF -> MED :remapMethod=redist
            MED med_connectors_post_rof2med
            MED med_phases_prep_glc
            MED med_connectors_prep_med2glc
            MED -> GLC :remapMethod=redist
            MED med_phases_prep_atm
            MED med_connectors_prep_med2atm
            MED -> ATM :remapMethod=redist
            ATM
	    GLC
            WAV -> MED :remapMethod=redist
            MED med_connectors_post_wav2med
            GLC -> MED :remapMethod=redist
            MED med_connectors_post_glc2med
            ATM -> MED :remapMethod=redist
            MED med_connectors_post_atm2med
            MED med_phases_history_write
	    MED med_phases_profile
	  @
	  OCN
  	  OCN -> MED :remapMethod=redist
	  MED med_connectors_post_ocn2med
          MED med_phases_restart_write
      @
      </value>
<<<<<<< HEAD
      <value COMP_LND="clm" COMP_ATM="datm" COMP_OCN="socn" COMP_ICE="sice" COMP_GLC="sglc">
      @rof_cpl_dt   # rof coupling step
          MED med_phases_prep_rof_avg
          MED med_connectors_prep_med2rof
	  MED -> ROF :remapMethod=redist
          ROF
          ROF -> MED :remapMethod=redist
  	  @atm_cpl_dt  # atmosphere coupling step
            MED med_phases_prep_lnd
            MED med_connectors_prep_med2lnd
            MED -> LND :remapMethod=redist
            LND
            LND -> MED :remapMethod=redist
            MED med_connectors_post_lnd2med
            MED med_phases_prep_lnd2rof_accum_fast
            MED med_phases_prep_atm
            MED med_connectors_prep_med2atm
            ATM
            ATM -> MED :remapMethod=redist
            MED med_connectors_post_atm2med
	  @
          MED med_connectors_post_rof2med
          MED med_phases_history_write
          MED med_phases_restart_write
      @
      </value>
=======

>>>>>>> bb71ac9c
      <value COMP_OCN="socn">
      @ocn_cpl_dt   #ocean coupling step
  	  @atm_cpl_dt  # atmosphere coupling step
            MED med_phases_prep_ice
            MED med_connectors_prep_med2ice
            MED -> ICE :remapMethod=redist
            MED med_phases_prep_wav
            MED med_connectors_prep_med2wav
            MED -> WAV :remapMethod=redist
            MED med_phases_prep_lnd
            MED med_connectors_prep_med2lnd
            MED -> LND :remapMethod=redist
            MED med_phases_prep_glc
            MED med_connectors_prep_med2glc
            MED -> GLC :remapMethod=redist
            MED med_phases_prep_rof
            MED med_connectors_prep_med2rof
            MED -> ROF :remapMethod=redist
            ICE
            LND
            ROF
	    WAV
            ROF -> MED :remapMethod=redist
            MED med_connectors_post_rof2med
            LND -> MED :remapMethod=redist
            MED med_connectors_post_lnd2med
            ICE -> MED :remapMethod=redist
            MED med_connectors_post_ice2med
            MED med_fraction_set
            MED med_phases_prep_atm
            MED med_connectors_prep_med2atm
            MED -> ATM :remapMethod=redist
            ATM
	    GLC
            WAV -> MED :remapMethod=redist
            MED med_connectors_post_wav2med
            GLC -> MED :remapMethod=redist
            MED med_connectors_post_glc2med
            ATM -> MED :remapMethod=redist
            MED med_connectors_post_atm2med
            MED med_phases_history_write
	    MED med_phases_profile
	  @
          MED med_phases_restart_write
       @
      </value>

      <value COMP_ATM="cam" COMP_OCN="docn" COMP_WAV="swav">
      @ocn_cpl_dt   #ocean coupling step
  	  @atm_cpl_dt # atmosphere coupling step
	    MED med_phases_prep_ocn_accum_avg
            MED med_connectors_prep_med2ocn
	    MED -> OCN :remapMethod=redist
	    MED med_phases_prep_lnd
            MED med_connectors_prep_med2lnd
	    MED -> LND :remapMethod=redist
	    MED med_phases_prep_ice
            MED med_connectors_prep_med2ice
            MED -> ICE :remapMethod=redist
	    ICE
	    LND
	    OCN
  	    OCN -> MED :remapMethod=redist
	    MED med_connectors_post_ocn2med
            ICE -> MED :remapMethod=redist
            MED med_connectors_post_ice2med
	    MED med_fraction_set
            MED med_phases_prep_ocn_map
	    MED med_phases_aofluxes_run
	    MED med_phases_prep_ocn_merge
	    MED med_phases_prep_ocn_accum_fast
 	    MED med_phases_ocnalb_run
  	    LND -> MED :remapMethod=redist
	    MED med_connectors_post_lnd2med
	    MED med_phases_prep_atm
            MED med_connectors_prep_med2atm
	    MED -> ATM :remapMethod=redist
	    ATM
	    ATM -> MED :remapMethod=redist
	    MED med_connectors_post_atm2med
            MED med_phases_history_write
	    MED med_phases_profile
	  @
          MED med_phases_restart_write
       @
      </value>

      <value COMP_ATM="fv3gfs" COMP_OCN="docn" COMP_WAV="swav">
      @ocn_cpl_dt   #ocean coupling step
          MED med_phases_prep_ocn_accum_avg
          MED med_connectors_prep_med2ocn
          MED -> OCN :remapMethod=redist
          OCN
  	  @atm_cpl_dt # atmosphere coupling step
	    MED med_phases_prep_atm
            MED med_connectors_prep_med2atm
	    MED -> ATM :remapMethod=redist
	    ATM
	    ATM -> MED :remapMethod=redist
	    MED med_connectors_post_atm2med
	    MED med_phases_prep_ice
            MED med_connectors_prep_med2ice
            MED -> ICE :remapMethod=redist
	    ICE
            ICE -> MED :remapMethod=redist
            MED med_connectors_post_ice2med
            MED med_fraction_set
            MED med_phases_prep_ocn_map
	    MED med_phases_aofluxes_run
	    MED med_phases_prep_ocn_merge
	    MED med_phases_prep_ocn_accum_fast
            MED med_phases_history_write
	  @
          OCN -> MED :remapMethod=redist
          MED med_connectors_post_ocn2med
          MED med_phases_restart_write
       @
      </value>

      <value COMP_ATM="fv3gfs" COMP_OCN="mom">
      @ocn_cpl_dt   #ocean coupling step
          MED med_phases_prep_ocn_accum_avg
          MED med_connectors_prep_med2ocn
          MED -> OCN :remapMethod=redist
          OCN
  	  @atm_cpl_dt # atmosphere coupling step
	    MED med_phases_prep_atm
            MED med_connectors_prep_med2atm
	    MED -> ATM :remapMethod=redist
	    ATM
	    ATM -> MED :remapMethod=redist
	    MED med_connectors_post_atm2med
	    MED med_phases_prep_ice
            MED med_connectors_prep_med2ice
            MED -> ICE :remapMethod=redist
	    ICE
            ICE -> MED :remapMethod=redist
            MED med_connectors_post_ice2med
            MED med_fraction_set
            MED med_phases_prep_ocn_map
	    MED med_phases_aofluxes_run
	    MED med_phases_prep_ocn_merge
	    MED med_phases_prep_ocn_accum_fast
            MED med_phases_history_write
	  @
          OCN -> MED :remapMethod=redist
          MED med_connectors_post_ocn2med
          MED med_phases_restart_write
       @
      </value>

    </values>
  </entry>

  <!-- ======================================== -->
  <!--  DRIVER attributes                       -->
  <!-- ======================================== -->

  <entry id="CESM_component_list">
    <type>char</type>
    <category>nuopc</category>
    <group>nuopc_var</group>
    <values>
      <value>ATM OCN ICE LND ROF GLC WAV MED</value>
    </values>
  </entry>

  <entry id="Verbosity@DRIVER_attributes">
    <type>char</type>
    <category>nuopc</category>
    <group>DRIVER_attributes</group>
    <values>
      <value>$INFO_DBUG</value>
    </values>
  </entry>

  <!-- NUOPC generic input -->

  <entry id="Profiling@DRIVER_attributes">
    <type>char</type>
    <category>nuopc</category>
    <group>DRIVER_attributes</group>
    <values>
      <value>0</value>
    </values>
  </entry>

  <entry id="MED_model">
    <type>char</type>
    <category>nuopc</category>
    <group>nuopc_var</group>
    <values>
      <value cime_model="cesm">cesm</value>
      <value cime_model="e3sm">e3sm</value>
    </values>
  </entry>

  <entry id="Verbosity@MED_attributes">
    <type>char</type>
    <category>nuopc</category>
    <group>MED_attributes</group>
    <values>
      <value>$INFO_DBUG</value>
    </values>
  </entry>

  <entry id="ATM_model" modify_via_xml="COMP_ATM">
    <type>char</type>
    <category>nuopc</category>
    <group>nuopc_var</group>
    <values>
      <value>$COMP_ATM</value>
    </values>
  </entry>

  <entry id="Verbosity@ATM_attributes">
    <type>char</type>
    <category>nuopc</category>
    <group>ATM_attributes</group>
    <values>
      <value>$INFO_DBUG</value>
    </values>
  </entry>

  <entry id="OCN_model" modify_via_xml="COMP_OCN">
    <type>char</type>
    <category>nuopc</category>
    <group>nuopc_var</group>
    <values>
      <value>$COMP_OCN</value>
    </values>
  </entry>

  <entry id="Verbosity@OCN_attributes">
    <type>char</type>
    <category>nuopc</category>
    <group>OCN_attributes</group>
    <values>
      <value>$INFO_DBUG</value>
    </values>
  </entry>

  <entry id="ICE_model" modify_via_xml="COMP_ICE">
    <type>char</type>
    <category>nuopc</category>
    <group>nuopc_var</group>
    <values>
      <value>$COMP_ICE</value>
    </values>
  </entry>

  <entry id="Verbosity@ICE_attributes">
    <type>char</type>
    <category>nuopc</category>
    <group>ICE_attributes</group>
    <values>
      <value>$INFO_DBUG</value>
    </values>
  </entry>

  <entry id="ROF_model" modify_via_xml="COMP_ROF">
    <type>char</type>
    <category>nuopc</category>
    <group>nuopc_var</group>
    <values>
      <value>$COMP_ROF</value>
    </values>
  </entry>

  <entry id="Verbosity@ROF_attributes">
    <type>char</type>
    <category>nuopc</category>
    <group>ROF_attributes</group>
    <values>
      <value>$INFO_DBUG</value>
    </values>
  </entry>

  <entry id="LND_model" modify_via_xml="COMP_LND">
    <type>char</type>
    <category>nuopc</category>
    <group>nuopc_var</group>
    <values>
      <value>$COMP_LND</value>
    </values>
  </entry>

  <entry id="Verbosity@LND_attributes">
    <type>char</type>
    <category>nuopc</category>
    <group>LND_attributes</group>
    <values>
      <value>$INFO_DBUG</value>
    </values>
  </entry>

  <entry id="GLC_model" modify_via_xml="COMP_GLC">
    <type>char</type>
    <category>nuopc</category>
    <group>nuopc_var</group>
    <values>
      <value>$COMP_GLC</value>
    </values>
  </entry>

  <entry id="Verbosity@GLC_attributes">
    <type>char</type>
    <category>nuopc</category>
    <group>GLC_attributes</group>
    <values>
      <value>$INFO_DBUG</value>
    </values>
  </entry>

  <entry id="WAV_model" modify_via_xml="COMP_WAV">
    <type>char</type>
    <category>nuopc</category>
    <group>nuopc_var</group>
    <values>
      <value>$COMP_WAV</value>
    </values>
  </entry>

  <entry id="Verbosity@WAV_attributes">
    <type>char</type>
    <category>nuopc</category>
    <group>WAV_attributes</group>
    <values>
      <value>$INFO_DBUG</value>
    </values>
  </entry>

  <!-- =========================================== -->
  <!-- DRIVER attributes                           -->
  <!-- =========================================== -->

  <entry id="cime_model" modify_via_xml="CIME_MODEL">
    <type>char</type>
    <category>expdef</category>
    <group>DRIVER_attributes</group>
    <valid_values>e3sm,cesm</valid_values>
    <desc>cime model</desc>
    <values>
      <value cime_model='cesm'>cesm</value>
      <value cime_model='e3sm'>e3sm</value>
    </values>
  </entry>

  <entry id="timing_dir">
    <type>char</type>
    <category>expdef</category>
    <group>DRIVER_attributes</group>
    <desc>
      location of timing output.
    </desc>
    <values>
      <value>./timing</value>
    </values>
  </entry>

  <entry id="tchkpt_dir">
    <type>char</type>
    <category>expdef</category>
    <group>DRIVER_attributes</group>
    <desc>
      location of timing checkpoint output.
    </desc>
    <values>
      <value>./timing/checkpoints</value>
    </values>
  </entry>

  <entry id="bfbflag" modify_via_xml="BFBFLAG">
    <type>logical</type>
    <category>expdef</category>
    <group>DRIVER_attributes</group>
    <desc>
      turns on bfb option in coupler which produce bfb results in the
      coupler on different processor counts.  (default: .false.)
    </desc>
    <values>
      <value>$BFBFLAG</value>
    </values>
  </entry>

  <entry id="orb_mode">
    <type>char</type>
    <category>orbital</category>
    <group>DRIVER_attributes</group>
    <valid_values>fixed_year,variable_year,fixed_parameters</valid_values>
    <desc>
      orbital model setting.  this sets how the orbital mode will be
      configured.
      "fixed_year" uses the orb_iyear and other orb inputs are ignored.  In
      this mode, the orbital parameters are constant and based on the year.
      "variable_year" uses the orb_iyear and orb_iyear_align.  In this mode,
      the orbital parameters vary as the model year advances and the model
      year orb_iyear_align has the equivalent orbital year of orb_iyear.
      "fixed_parameters" uses the orb_eccen, orb_mvelp, and orb_obliq to set
      the orbital parameters which then remain constant through the model
      integration. [fixed_year, variable_year, fixed_parameters]  (default: 'fixed_year'.)
    </desc>
    <values>
      <value>fixed_year</value>
      <value iyear='HIST' cime_model='cesm'>variable_year</value>
    </values>
  </entry>

  <entry id="orb_iyear_align">
    <type>integer</type>
    <category>orbital</category>
    <group>DRIVER_attributes</group>
    <desc>
      model year associated with orb_iyear when orb_mode is variable_year. (default: 1990)
    </desc>
    <values>
      <value>1990</value>
      <value iyear="1850" cime_model="cesm">1850</value>
      <value iyear="2000" cime_model="cesm">2000</value>
      <value iyear='HIST' cime_model='cesm'>1850</value>
    </values>
  </entry>

  <entry id="orb_iyear">
    <type>integer</type>
    <category>orbital</category>
    <group>DRIVER_attributes</group>
    <desc>
      year of orbit, used when orb_mode is fixed_year or variable_year. (default: 1990)
    </desc>
    <values>
      <value>1990</value>
      <value iyear="1850" cime_model="cesm">1850</value>
      <value iyear="2000" cime_model="cesm">2000</value>
      <value iyear='HIST' cime_model='cesm'>1850</value>
    </values>
  </entry>

  <entry id="orb_eccen">
    <type>real</type>
    <category>orbital</category>
    <group>DRIVER_attributes</group>
    <desc>
      eccentricity of orbit, used when orb_mode is fixed_parameters.
      default: SHR_ORB_UNDEF_REAL (1.e36) (Not currently used in build-namelist)
    </desc>
    <values>
      <value>1.e36</value>
    </values>
  </entry>

  <entry id="orb_mvelp">
    <type>real</type>
    <category>orbital</category>
    <group>DRIVER_attributes</group>
    <desc>
      location of vernal equinox in longitude degrees, used when orb_mode is fixed_parameters.
      default: SHR_ORB_UNDEF_REAL (1.e36)(Not currently used in build-namelist)
    </desc>
    <values>
      <value>1.e36</value>
    </values>
  </entry>

  <entry id="orb_obliq">
    <type>real</type>
    <category>orbital</category>
    <group>DRIVER_attributes</group>
    <desc>
      obliquity of orbit in degrees, used when orb_mode is fixed_parameters.
      default: SHR_ORB_UNDEF_REAL (1.e36) (Not currently used in build-namelist)
    </desc>
    <values>
      <value>1.e36</value>
    </values>
  </entry>

  <entry id="wv_sat_scheme">
    <type>char</type>
    <category>wv_sat</category>
    <group>DRIVER_attributes</group>
    <valid_values>GoffGratch,MurphyKoop,Bolton,Flatau</valid_values>
    <desc>
      Type of water vapor saturation vapor pressure scheme employed. 'GoffGratch' for
      Goff and Gratch (1946); 'MurphyKoop' for Murphy and Koop (2005); 'Bolton' for
      Bolton (1980); 'Flatau' for Flatau, Walko, and Cotton (1992).
      Default: GoffGratch
    </desc>
    <values>
      <value>GoffGratch</value>
    </values>
  </entry>

  <entry id="wv_sat_transition_start">
    <type>real</type>
    <category>wv_sat</category>
    <group>DRIVER_attributes</group>
    <desc>
      Width of the liquid-ice transition range in mixed-phase water saturation vapor
      pressure calculations. The range always ends at 0 degrees Celsius, so this
      variable only affects the start of the transition.
      Default: 20K
      WARNING: CAM is tuned to the default value of this variable. Because it affects
      so many different parameterizations, changes to this variable may require a
      significant retuning of CAM's cloud physics to give reasonable results.
    </desc>
    <values>
      <value>20.0D0</value>
    </values>
  </entry>

  <entry id="wv_sat_use_tables">
    <type>logical</type>
    <category>wv_sat</category>
    <group>DRIVER_attributes</group>
    <desc>
      Whether or not to produce lookup tables at init time to use as a cache for
      saturation vapor pressure.
      Default: .false.
    </desc>
    <values>
      <value>.false.</value>
    </values>
  </entry>

  <entry id="wv_sat_table_spacing">
    <type>real</type>
    <category>wv_sat</category>
    <group>DRIVER_attributes</group>
    <desc>
      Temperature resolution of saturation vapor pressure lookup tables in Kelvin.
      (This is only used if wv_sat_use_tables is .true.)
      Default: 1.0
    </desc>
    <values>
      <value>1.0D0</value>
    </values>
  </entry>

  <entry id="glc_renormalize_smb">
    <type>char</type>
    <category>control</category>
    <group>DRIVER_attributes</group>
    <valid_values>on,off,on_if_glc_coupled_fluxes</valid_values>
    <desc>
      Whether to renormalize the surface mass balance (smb) sent from lnd to glc so that the
      global integral on the glc grid agrees with the global integral on the lnd grid.

      Unlike most fluxes, smb is remapped with bilinear rather than conservative mapping weights,
      so this option is needed for conservation. However, conservation is not required in many
      cases, since we often run glc as a diagnostic (one-way-coupled) component.

      Allowable values are:
      'on': always do this renormalization
      'off': never do this renormalization (see WARNING below)
      'on_if_glc_coupled_fluxes': Determine at runtime whether to do this renormalization.
         Does the renormalization if we're running a two-way-coupled glc that sends fluxes
         to other components (which is the case where we need conservation).
         Does NOT do the renormalization if we're running a one-way-coupled glc, or if
         we're running a glc-only compset (T compsets).
         (In these cases, conservation is not important.)

      Only used if running with a prognostic GLC component.

      WARNING: Setting this to 'off' will break conservation when running with an
      evolving, two-way-coupled glc.
    </desc>
    <values>
      <value>on_if_glc_coupled_fluxes</value>
    </values>
  </entry>

  <entry id="wall_time_limit">
    <type>real</type>
    <category>control</category>
    <group>DRIVER_attributes</group>
    <desc>
      Wall time limit for run
      default: -1.0
    </desc>
    <values>
      <value>-1.0</value>
    </values>
  </entry>

  <entry id="force_stop_at">
    <type>char</type>
    <category>control</category>
    <group>DRIVER_attributes</group>
    <valid_values>day,month,year</valid_values>
    <desc>
      Force stop at the next month, day, etc when wall_time_limit is hit
      default: month
    </desc>
    <values>
      <value>month</value>
    </values>
  </entry>

  <!-- <entry id="cpl_cdf64"> -->
  <!--   <type>logical</type> -->
  <!--   <category>expdef</category> -->
  <!--   <group>DRIVER_attributes</group> -->
  <!--   <desc> -->
  <!--     default: true -->
  <!--   </desc> -->
  <!--   <values> -->
  <!--     <value>.true.</value> -->
  <!--   </values> -->
  <!-- </entry> -->

  <entry id="drv_threading" modify_via_xml="DRV_THREADING">
    <type>logical</type>
    <category>performance</category>
    <group>DRIVER_attributes</group>
    <desc>
      turn on run time control of threading per pe per component by the driver
      default: false
    </desc>
    <values>
      <value>$DRV_THREADING</value>
    </values>
  </entry>

  <entry id="run_barriers" modify_via_xml="COMP_RUN_BARRIERS">
    <type>logical</type>
    <category>performance</category>
    <group>DRIVER_attributes</group>
    <desc>
      default: .false.
    </desc>
    <values>
      <value>$COMP_RUN_BARRIERS</value>
    </values>
  </entry>

  <entry id="reprosum_use_ddpdd">
    <type>logical</type>
    <category>reprosum</category>
    <group>DRIVER_attributes</group>
    <desc>
      Use faster method for reprosum, but one where reproducibility is not always guaranteed.
      default: .false.
    </desc>
    <values>
      <value>.false.</value>
    </values>
  </entry>

  <entry id="reprosum_diffmax">
    <type>real</type>
    <category>reprosum</category>
    <group>DRIVER_attributes</group>
    <desc>
      Tolerance for relative error
      default: -1.0e-8
    </desc>
    <values>
      <value>-1.0e-8</value>
    </values>
  </entry>

  <entry id="reprosum_recompute">
    <type>logical</type>
    <category>reprosum</category>
    <group>DRIVER_attributes</group>
    <desc>
      Recompute with non-scalable algorithm if reprosum_diffmax is exceeded.
      default: .false.
    </desc>
    <values>
      <value>.false.</value>
    </values>
  </entry>

  <entry id="logFilePostFix">
    <type>char</type>
    <category>expdef</category>
    <group>DRIVER_attributes</group>
    <desc>
      Ending suffix "postfix" for output log files.
    </desc>
    <values>
      <value>.log</value>
    </values>
  </entry>

  <entry id="outPathRoot">
    <type>char</type>
    <category>expdef</category>
    <group>DRIVER_attributes</group>
    <desc>
      Root for output log files.
    </desc>
    <values>
      <value>./</value>
    </values>
  </entry>

  <entry id="max_cplstep_time">
    <type>real</type>
    <category>expdef</category>
    <group>DRIVER_attributes</group>
    <desc>
      Abort if cplstep time exceeds this value
    </desc>
    <values>
      <value>0.</value>
    </values>
  </entry>

  <entry id="model_version">
    <type>char</type>
    <category>expdef</category>
    <group>ALLCOMP_attributes</group>
    <desc>
      Model version
    </desc>
    <values>
      <value>unknown</value>
    </values>
  </entry>

  <entry id="start_type" modify_via_xml="RUN_TYPE">
    <type>char</type>
    <category>expdef</category>
    <group>ALLCOMP_attributes</group>
    <valid_values>startup,branch,continue</valid_values>
    <desc>
      mode to start the run up, [startup,branch,continue],
      automatically derived from RUN_TYPE in env_run.xml
    </desc>
    <values>
      <value run_type="startup" continue_run=".false.">startup</value>
      <value run_type="hybrid"  continue_run=".false.">startup</value>
      <value run_type="branch"  continue_run=".false.">branch</value>
      <value run_type="startup" continue_run=".true.">continue</value>
      <value run_type="hybrid"  continue_run=".true.">continue</value>
      <value run_type="branch"  continue_run=".true.">continue</value>
    </values>
  </entry>

  <entry id="case_name" modify_via_xml="CASE">
    <type>char</type>
    <category>expdef</category>
    <group>ALLCOMP_attributes</group>
    <desc>
      case name.
    </desc>
    <values>
      <value>$CASE</value>
    </values>
  </entry>

  <entry id="case_desc" modify_via_xml="CASESTR">
    <type>char</type>
    <category>expdef</category>
    <group>ALLCOMP_attributes</group>
    <desc>
      case description.
    </desc>
    <values>
    <value>$CASESTR</value>
    </values>
  </entry>

  <entry id="model_doi_url" modify_via_xml="MODEL_DOI_URL">
    <type>char</type>
    <category>expdef</category>
    <group>seq_infodata_inparm</group>
    <desc>
      model doi url
    </desc>
    <values>
      <value>$MODEL_DOI_URL</value>
    </values>
  </entry>

  <entry id="username" modify_via_xml="USER">
    <type>char</type>
    <category>expdef</category>
    <group>ALLCOMP_attributes</group>
    <desc>
      username documentation
    </desc>
    <values>
      <value>$USER</value>
    </values>
  </entry>

  <entry id="hostname" modify_via_xml="MACH">
    <type>char</type>
    <category>expdef</category>
    <group>ALLCOMP_attributes</group>
    <desc>
      hostname information,
    </desc>
    <values>
      <value>$MACH</value>
    </values>
  </entry>

  <entry id="brnch_retain_casename" modify_via_xml="RUN_REFCASE">
    <type>logical</type>
    <category>expdef</category>
    <group>ALLCOMP_attributes</group>
    <desc>
      Allow same branch casename as reference casename. If $CASE and $REFCASE are the same and the start_type is
      not startup, then the value of brnch_retain_casename is set to .true.
    </desc>
    <values>
      <value>.false.</value>
    </values>
  </entry>

  <entry id="perpetual">
    <type>logical</type>
    <category>expdef</category>
    <group>ALLCOMP_attributes</group>
    <desc>
      Perpetual flag
    </desc>
    <values>
      <value>.false.</value>
    </values>
  </entry>

  <entry id="perpetual_ymd">
    <type>integer</type>
    <category>expdef</category>
    <group>ALLCOMP_attributes</group>
    <desc>
      Perpetual date
    </desc>
    <values>
      <value>-999</value>
    </values>
  </entry>

  <entry id="single_column" modify_via_xml="PTS_MODE">
    <type>logical</type>
    <category>single_column</category>
    <group>ALLCOMP_attributes</group>
    <desc>
      turns on single column mode. set by PTS_MODE in env_case.xml, default: false
    </desc>
    <values>
      <value>.false.</value>
      <value single_column="true">.true.</value>
    </values>
  </entry>

  <entry id="scmlat" modify_via_xml="PTS_LAT">
    <type>real</type>
    <category>single_column</category>
    <group>ALLCOMP_attributes</group>
    <desc>
      grid point latitude associated with single column mode.
      if set to -999, ignore this value
    </desc>
    <values>
      <value>-999.</value>
      <value single_column="true">$PTS_LAT</value>
    </values>
  </entry>

  <entry id="scmlon" modify_via_xml="PTS_LON">
    <type>real</type>
    <category>single_column</category>
    <group>ALLCOMP_attributes</group>
    <desc>
      grid point longitude associated with single column mode.
      set by PTS_LON in env_run.xml.
    </desc>
    <values>
      <value>-999.</value>
      <value single_column="true">$PTS_LON</value>
    </values>
  </entry>

  <entry id="aqua_planet" modify_via_xml="DOCN_MODE">
    <type>logical</type>
    <category>expdef</category>
    <group>ALLCOMP_attributes</group>
    <desc>
      true => turn on aquaplanet mode in cam
    </desc>
    <values>
      <value>.false.</value>
    </values>
  </entry>

  <entry id="flds_i2o_per_cat" modify_via_xml="CPL_I2O_PER_CAT">
    <type>logical</type>
    <category>flds</category>
    <group>ALLCOMP_attributes</group>
    <desc>
      .true. if select per ice thickness category fields are passed to the ocean.
      Set by the xml variable CPL_I2O_PER_CAT in env_run.xml
    </desc>
    <values>
      <value>$CPL_I2O_PER_CAT</value>
    </values>
  </entry>

  <entry id="tfreeze_option" modify_via_xml="TFREEZE_SALTWATER_OPTION">
    <type>char</type>
    <category>control</category>
    <group>ALLCOMP_attributes</group>
    <desc>Freezing point calculation for salt water.</desc>
    <values>
      <value>$TFREEZE_SALTWATER_OPTION</value>
    </values>
  </entry>

  <!-- =========================================== -->
  <!-- MED general attributes                      -->
  <!-- =========================================== -->

  <entry id="flux_convergence">
    <type>real</type>
    <category>control</category>
    <group>ALLCOMP_attributes</group>
    <desc>
      Iterate atmocn flux calculation to this % difference
      Setting this to zero will always do flux_max_iteration
    </desc>
    <values>
      <value cime_model='cesm'>0.0</value>
      <value cime_model='e3sm'>0.0</value>
    </values>
  </entry>

  <entry id="flux_max_iteration">
    <type>integer</type>
    <category>control</category>
    <group>ALLCOMP_attributes</group>
    <desc>
      Iterate atmocn flux calculation a max of this value
    </desc>
    <values>
      <value cime_model='cesm' COMP_ATM="fv3gfs">2</value>
      <value cime_model='cesm'>5</value>
      <value cime_model='e3sm'>2</value>
    </values>
  </entry>

  <entry id="coldair_outbreak_mod">
    <type>logical</type>
    <category>control</category>
    <group>ALLCOMP_attributes</group>
    <desc>
      if true use  Mahrt and Sun 1995,MWR modification to surface flux calculation
    </desc>
    <values>
      <value cime_model='cesm'>.true.</value>
      <value cime_model='e3sm'>.false.</value>
    </values>
  </entry>

  <!-- =========================================== -->
  <!-- MED general attributes                      -->
  <!-- =========================================== -->

  <entry id="info_debug" modify_via_xml="INFO_DBUG">
    <type>integer</type>
    <category>expdef</category>
    <group>MED_attributes</group>
    <desc>
      Level of debug output, 0=minimum, 1=normal, 2=more, 3=too much (default: 1)
    </desc>
    <values>
      <value>$INFO_DBUG</value>
    </values>
  </entry>

  <entry id="mesh_atm" modify_via_xml="ATM_DOMAIN_MESH">
    <type>char</type>
    <category>mapping</category>
    <group>ATM_attributes</group>
    <desc>
      MESH description of atm grid
    </desc>
    <values>
      <value>$ATM_DOMAIN_MESH</value>
    </values>
  </entry>

  <entry id="mesh_lnd" modify_via_xml="LND_DOMAIN_MESH">
    <type>char</type>
    <category>mapping</category>
    <group>LND_attributes</group>
    <desc>
      MESH description of lnd grid
    </desc>
    <values>
      <value>$LND_DOMAIN_MESH</value>
    </values>
  </entry>

  <entry id="mesh_ocn" modify_via_xml="OCN_DOMAIN_MESH">
    <type>char</type>
    <category>mapping</category>
    <group>OCN_attributes</group>
    <desc>
      MESH description of ocn grid
    </desc>
    <values>
      <value>$OCN_DOMAIN_MESH</value>
    </values>
  </entry>

  <entry id="mesh_ice" modify_via_xml="ICE_DOMAIN_MESH">
    <type>char</type>
    <category>mapping</category>
    <group>ICE_attributes</group>
    <desc>
      MESH description of ice grid
    </desc>
    <values>
      <value>$ICE_DOMAIN_MESH</value>
    </values>
  </entry>

  <entry id="mesh_rof" modify_via_xml="ROF_DOMAIN_MESH">
    <type>char</type>
    <category>mapping</category>
    <group>ROF_attributes</group>
    <desc>
      MESH description of rof grid
    </desc>
    <values>
      <value>$ROF_DOMAIN_MESH</value>
    </values>
  </entry>

  <entry id="mesh_glc" modify_via_xml="GLC_DOMAIN_MESH">
    <type>char</type>
    <category>mapping</category>
    <group>GLC_attributes</group>
    <desc>
      MESH description of glc grid
    </desc>
    <values>
      <value>$GLC_DOMAIN_MESH</value>
    </values>
  </entry>

  <entry id="mesh_wav" modify_via_xml="WAV_DOMAIN_MESH">
    <type>char</type>
    <category>mapping</category>
    <group>WAV_attributes</group>
    <desc>
      MESH description of wav grid
    </desc>
    <values>
      <value>$WAV_DOMAIN_MESH</value>
    </values>
  </entry>

  <entry id="eps_frac" modify_via_xml="EPS_FRAC">
    <type>real</type>
    <category>domain_check</category>
    <group>MED_attributes</group>
    <desc>
      Error tolerance for differences in fractions in domain checking
      default: 1.0e-02
    </desc>
    <values>
      <value>$EPS_FRAC</value>
    </values>
  </entry>

  <entry id="eps_amask" modify_via_xml="EPS_AMASK">
    <type>real</type>
    <category>domain_check</category>
    <group>MED_attributes</group>
    <desc>
      Error tolerance for differences in atm/land masks in domain checking
      default: 1.0e-13
    </desc>
    <values>
      <value>$EPS_AMASK</value>
    </values>
  </entry>

  <entry id="eps_agrid" modify_via_xml="EPS_AGRID">
    <type>real</type>
    <category>domain_check</category>
    <group>MED_attributes</group>
    <desc>
      Error tolerance for differences in atm/land lat/lon in domain checking
      default: 1.0e-12
    </desc>
    <values>
      <value>$EPS_AGRID</value>
    </values>
  </entry>

  <entry id="eps_aarea" modify_via_xml="EPS_AAREA">
    <type>real</type>
    <category>domain_check</category>
    <group>MED_attributes</group>
    <desc>
      Error tolerance for differences in atm/land areas in domain checking
      default: 1.0e-07
    </desc>
    <values>
      <value>$EPS_AAREA</value>
    </values>
  </entry>

  <entry id="eps_omask" modify_via_xml="EPS_OMASK">
    <type>real</type>
    <category>domain_check</category>
    <group>MED_attributes</group>
    <desc>
      Error tolerance for differences in ocean/ice masks in domain checking
      default: 1.0e-06
    </desc>
    <values>
      <value>$EPS_OMASK</value>
    </values>
  </entry>

  <entry id="eps_ogrid" modify_via_xml="EPS_OGRID">
    <type>real</type>
    <category>domain_check</category>
    <group>MED_attributes</group>
    <desc>
      Error tolerance for differences in ocean/ice lon/lat in domain checking
      default: 1.0e-2
    </desc>
    <values>
      <value>$EPS_OGRID</value>
    </values>
  </entry>

  <entry id="eps_oarea" modify_via_xml="EPS_OAREA">
    <type>real</type>
    <category>domain_check</category>
    <group>MED_attributes</group>
    <desc>
      Error tolerance for differences in ocean/ice lon/lat in domain checking
      default: 1.0e-1
    </desc>
    <values>
      <value>$EPS_OAREA</value>
    </values>
  </entry>

  <entry id="flux_epbal" modify_via_xml="CPL_EPBAL">
    <type>char</type>
    <category>control</category>
    <group>MED_attributes</group>
    <valid_values>off,ocn</valid_values>
    <desc>
      Only used for C,G compsets: if ocn, ocn provides EP balance factor for precip
    </desc>
    <values>
      <value>$CPL_EPBAL</value>
    </values>
  </entry>

  <entry id="flux_albav" modify_via_xml="CPL_ALBAV">
    <type>logical</type>
    <category>control</category>
    <group>MED_attributes</group>
    <desc>
      Only used for C,G compsets: if true, compute albedos to work with daily avg SW down
    </desc>
    <values>
      <value>$CPL_ALBAV</value>
    </values>
  </entry>

  <entry id="aoflux_grid">
    <type>char</type>
    <category>mapping</category>
    <group>MED_attributes</group>
    <valid_values>ocn,atm,exch</valid_values>
    <desc>
      Grid for atm ocn flux calc (untested)
      default: ocn
    </desc>
    <values>
      <value>ocn</value>
    </values>
  </entry>

  <entry id="gust_fac">
    <type>real</type>
    <category>control</category>
    <group>MED_attributes</group>
    <desc>
      wind gustiness factor
    </desc>
    <values>
      <value>0.0D0</value>
    </values>
  </entry>

  <entry id="do_budgets" modify_via_xml="BUDGETS">
    <type>logical</type>
    <category>budget</category>
    <group>MED_attributes</group>
    <desc>
      logical that turns on diagnostic budgets, false means budgets will never be written
    </desc>
    <values>
      <value>$BUDGETS</value>
    </values>
  </entry>

  <entry id="budget_inst">
    <type>integer</type>
    <category>budget</category>
    <group>MED_attributes</group>
    <valid_values>0,1,2,3</valid_values>
    <desc>
      sets the diagnotics level of the instantaneous budgets. [0,1,2,3],
      written only if BUDGETS variable is true
      0=none,
      1=+net summary budgets,
      2=+detailed lnd/ocn/ice component budgets,
      3=+detailed atm budgets
      default: 0
    </desc>
    <values>
      <value>0</value>
    </values>
  </entry>

  <entry id="budget_daily">
    <type>integer</type>
    <category>budget</category>
    <group>MED_attributes</group>
    <valid_values>0,1,2,3</valid_values>
    <desc>
      sets the diagnotics level of the daily budgets. [0,1,2,3],
      written only if do_budgets variable is .true.,
      0=none,
      1=+net summary budgets,
      2=+detailed lnd/ocn/ice component budgets,
      3=+detailed atm budgets
      default: 0
n    </desc>
    <values>
      <value>0</value>
    </values>
  </entry>
 <entry id="restart_pfile">
    <type>char</type>
    <category>expdef</category>
    <group>MED_attributes</group>
    <desc>
      Mediator restart pointer file.
    </desc>
    <values>
      <value>rpointer.med</value>
    </values>
  </entry>

  <entry id="restart_file">
    <type>char</type>
    <category>expdef</category>
    <group>MED_attributes</group>
    <desc>
      Full archive path to restart file for mediator
    </desc>
    <values>
      <value>str_undefined</value>
    </values>
  </entry>

  <entry id="budget_month">
    <type>integer</type>
    <category>expdef</category>
    <group>MED_attributes</group>
    <valid_values>0,1,2,3</valid_values>
    <desc>
      sets the diagnotics level of the monthy budgets. [0,1,2,3],
      written only if do_budgets variable is .true.,
      0=none,
      1=+net summary budgets,
      2=+detailed lnd/ocn/ice component budgets,
      3=+detailed atm budgets
      default: 1
    </desc>
    <values>
      <value>1</value>
    </values>
  </entry>

  <entry id="budget_ann">
    <type>integer</type>
    <category>budget</category>
    <group>MED_attributes</group>
    <valid_values>0,1,2,3</valid_values>
    <desc>
      sets the diagnotics level of the annual budgets. [0,1,2,3],
      written only if do_budgets variable is .true.,
      0=none,
      1=+net summary budgets,
      2=+detailed lnd/ocn/ice component budgets,
      3=+detailed atm budgets
      default: 1
    </desc>
    <values>
      <value>1</value>
    </values>
  </entry>

  <entry id="budget_ltann">
    <type>integer</type>
    <category>budget</category>
    <group>MED_attributes</group>
    <valid_values>0,1,2,3</valid_values>
    <desc>
      sets the diagnotics level of the longterm budgets written at the end
      of the year. [0,1,2,3],
      written only if do_budgets variable is .true.,
      0=none,
      1=+net summary budgets,
      2=+detailed lnd/ocn/ice component budgets,
      3=+detailed atm budgets,
      default: 1
    </desc>
    <values>
      <value>1</value>
    </values>
  </entry>

  <entry id="budget_ltend">
    <type>integer</type>
    <category>budget</category>
    <group>MED_attributes</group>
    <valid_values>0,1,2,3</valid_values>
    <desc>
      sets the diagnotics level of the longterm budgets written at the end
      of each run. [0,1,2,3],
      written only if do_budgets variable is .true.,
      0=none,
      1=+net summary budgets,
      2=+detailed lnd/ocn/ice component budgets,
      3=+detailed atm budgets,
      default: 0
    </desc>
    <values>
      <value>0</value>
    </values>
  </entry>

  <entry id="cpl_decomp" modify_via_xml="CPL_DECOMP">
    <type>integer</type>
    <category>expdef</category>
    <group>MED_attributes</group>
    <valid_values>0,1,2,3,4,5,6</valid_values>
    <desc>
      cpl decomp option (0=default, 1=comp decomp, 2=rearr comp decomp, 3=new single 1d seg
      default: 0
    </desc>
    <values>
      <value>$CPL_DECOMP</value>
    </values>
  </entry>

  <!-- ===========================     -->
  <!-- MED history attributes          -->
  <!-- ===========================     -->

  <entry id="do_histinit">
    <type>logical</type>
    <category>history</category>
    <group>MED_history_attributes</group>
    <desc>
      logical to write an extra initial coupler history file
    </desc>
    <values>
      <value>.false.</value>
    </values>
  </entry>

  <entry id="histavg_atm">
    <type>logical</type>
    <category>history</category>
    <group>MED_history_attributes</group>
    <desc>
      writes atm fields in coupler average history files.
      default: true
    </desc>
    <values>
	<value>.true.</value>
    </values>
  </entry>

  <entry id="histavg_lnd">
    <type>logical</type>
    <category>history</category>
    <group>MED_history_attributes</group>
    <desc>
      writes lnd fields in coupler average history files.
      default: true
    </desc>
    <values>
      <value>.true.</value>
    </values>
  </entry>

  <entry id="histavg_ocn">
    <type>logical</type>
    <category>history</category>
    <group>MED_history_attributes</group>
    <desc>
      writes ocn fields in coupler average history files.
      default: true
    </desc>
    <values>
      <value>.true.</value>
    </values>
  </entry>

  <entry id="histavg_ice">
    <type>logical</type>
    <category>history</category>
    <group>MED_history_attributes</group>
    <desc>
      writes ice fields in coupler average history files.
      default: true
    </desc>
    <values>
      <value>.true.</value>
    </values>
  </entry>

  <entry id="histavg_rof">
    <type>logical</type>
    <category>history</category>
    <group>MED_history_attributes</group>
    <desc>
      writes rof fields in coupler average history files.
      default: true
    </desc>
    <values>
      <value>.true.</value>
    </values>
  </entry>

  <entry id="histavg_glc">
    <type>logical</type>
    <category>history</category>
    <group>MED_history_attributes</group>
    <desc>
      writes glc fields in coupler average history files.
      default: true
    </desc>
    <values>
      <value>.true.</value>
    </values>
  </entry>

  <entry id="histavg_wav">
    <type>logical</type>
    <category>history</category>
    <group>MED_history_attributes</group>
    <desc>
      writes wav fields in coupler average history files.
      default: true
    </desc>
    <values>
      <value>.true.</value>
    </values>
  </entry>

  <entry id="histavg_xao">
    <type>logical</type>
    <category>history</category>
    <group>MED_history_attributes</group>
    <desc>
      writes xao fields in coupler average history files.
      default: true
    </desc>
    <values>
      <value>.true.</value>
    </values>
  </entry>

  <entry id="histaux_a2x">
    <type>logical</type>
    <category>history</category>
    <group>MED_history_attributes</group>
    <desc>
      turns on coupler history stream for instantaneous atm to coupler fields.
      default: false
    </desc>
    <values>
      <value>.false.</value>
    </values>
  </entry>

  <entry id="histaux_a2x1hr">
    <type>logical</type>
    <category>history</category>
    <group>MED_history_attributes</group>
    <desc>
      turns on coupler history stream for 1-hour average atm to coupler fields.
      default: false
    </desc>
    <values>
      <value>.false.</value>
    </values>
  </entry>

  <entry id="histaux_a2x1hri">
    <type>logical</type>
    <category>history</category>
    <group>MED_history_attributes</group>
    <desc>
      turns on coupler history stream for 1-hour instantaneous atm to coupler fields.
      default: false
    </desc>
    <values>
      <value>.false.</value>
    </values>
  </entry>

  <entry id="histaux_a2x3hr">
    <type>logical</type>
    <category>history</category>
    <group>MED_history_attributes</group>
    <desc>
      turns on coupler history stream for 3-hour average atm to coupler fields.
      default: false
    </desc>
    <values>
      <value>.false.</value>
    </values>
  </entry>

  <entry id="histaux_a2x3hrp">
    <type>logical</type>
    <category>history</category>
    <group>MED_history_attributes</group>
    <desc>
      turns on coupler history stream for 3-hour average atm to coupler precip fields.
      default: false
    </desc>
    <values>
      <value>.false.</value>
    </values>
  </entry>

  <entry id="histaux_a2x24hr">
    <type>logical</type>
    <category>history</category>
    <group>MED_history_attributes</group>
    <desc>
      turns on coupler history stream for daily average atm to coupler fields.
      default: false
    </desc>
    <values>
      <value>.false.</value>
    </values>
  </entry>

  <entry id="histaux_l2x">
    <type>logical</type>
    <category>history</category>
    <group>MED_history_attributes</group>
    <desc>
      turns on coupler history stream for instantaneous land to coupler fields.
      default: false
    </desc>
    <values>
      <value>.false.</value>
    </values>
  </entry>

  <entry id="histaux_r2x">
    <type>logical</type>
    <category>history</category>
    <group>MED_history_attributes</group>
    <desc>
      turns on coupler history stream for instantaneous runoff to coupler fields.
      default: false
    </desc>
    <values>
      <value>.false.</value>
    </values>
  </entry>

  <entry id="histaux_l2x1yr">
    <type>logical</type>
    <category>history</category>
    <group>MED_history_attributes</group>
    <desc>
      turns on coupler history stream for annual sno to coupler fields.
      default: false
    </desc>
    <values>
      <value>.false.</value>
    </values>
  </entry>

  <entry id="hist_a2x_flds">
    <type>char</type>
    <category>aux_hist</category>
    <group>MED_history_attributes</group>
    <desc>
      Auxiliary coupler a2x history fields
    </desc>
    <values>
      <value>Faxa_swndr:Faxa_swvdr:Faxa_swndf:Faxa_swvdf</value>
    </values>
  </entry>

  <entry id="hist_a2x3hrp_flds">
    <type>char</type>
    <category>aux_hist</category>
    <group>MED_history_attributes</group>
    <desc>
      Auxiliary coupler a2x precipitation history output every 3 hours
    </desc>
    <values>
      <value>Faxa_rainc:Faxa_rainl:Faxa_snowc:Faxa_snowl</value>
    </values>
  </entry>

  <entry id="hist_a2x24hr_flds">
    <type>char</type>
    <category>aux_hist</category>
    <group>MED_history_attributes</group>
    <desc>
      Auxiliary coupler a2x history output every 24 hours
    </desc>
    <values>
      <value>Faxa_bcphiwet:Faxa_bcphodry:Faxa_bcphidry:Faxa_ocphiwet:Faxa_ocphidry:Faxa_ocphodry:Faxa_dstwet1:Faxa_dstdry1:Faxa_dstwet2:Faxa_dstdry2:Faxa_dstwet3:Faxa_dstdry3:Faxa_dstwet4:Faxa_dstdry4:Sa_co2prog:Sa_co2diag</value>
    </values>
  </entry>

  <entry id="hist_a2x1hri_flds">
    <type>char</type>
    <category>aux_hist</category>
    <group>MED_history_attributes</group>
    <desc>
      Auxiliary coupler a2x instantaneous history output every hour
    </desc>
    <values>
      <value>Faxa_swndr:Faxa_swvdr:Faxa_swndf:Faxa_swvdf</value>
    </values>
  </entry>

  <entry id="hist_a2x1hr_flds">
    <type>char</type>
    <category>aux_hist</category>
    <group>MED_history_attributes</group>
    <desc>
      Auxiliary coupler a2x averaged history output every hour
    </desc>
    <values>
      <value>Sa_u:Sa_v</value>
    </values>
  </entry>

  <entry id="hist_a2x3hr_flds">
    <type>char</type>
    <category>aux_hist</category>
    <group>MED_history_attributes</group>
    <desc>
      Auxiliary coupler a2x averaged history output every 3 hours
    </desc>
    <values>
      <value>Sa_z:Sa_topo:Sa_u:Sa_v:Sa_tbot:Sa_ptem:Sa_shum:Sa_dens:Sa_pbot:Sa_pslv:Faxa_lwdn:Faxa_rainc:Faxa_rainl:Faxa_snowc:Faxa_snowl:Faxa_swndr:Faxa_swvdr:Faxa_swndf:Faxa_swvdf:Sa_co2diag:Sa_co2prog</value>
    </values>
  </entry>

  <!-- =========================== -->
  <!-- FLDS attributes              -->
  <!-- =========================== -->

  <entry id="ScalarFieldName">
    <type>char</type>
    <category>expdef</category>
    <group>ALLCOMP_attributes</group>
    <desc>
      name of the coupling field with scalar information
    </desc>
    <values>
      <value>cpl_scalars</value>
    </values>
  </entry>

  <!--
       TODO:
       need a way to ensure the three values below stay consistent with
       cime/src/drivers/nuopc/shr/shr_nuopc_scalars_mod.F90
       This includes: ScalarFieldCount, ScalarFieldIdxGridNX, ScalarFieldIdxNY
  -->

  <entry id="ScalarFieldCount">
    <type>integer</type>
    <category>expdef</category>
    <group>ALLCOMP_attributes</group>
    <desc>
      total number of scalars in the scalar coupling field
    </desc>
    <values>
      <value>15</value>
    </values>
  </entry>

  <entry id="ScalarFieldIdxGridNX">
    <type>integer</type>
    <category>expdef</category>
    <group>ALLCOMP_attributes</group>
    <desc>
      index of scalar containing global grid cell count in X dimension
    </desc>
    <values>
      <value>1</value>
    </values>
  </entry>

  <entry id="ScalarFieldIdxGridNY">
    <type>integer</type>
    <category>expdef</category>
    <group>ALLCOMP_attributes</group>
    <desc>
      index of scalar containing global grid cell count in Y dimension
    </desc>
    <values>
      <value>2</value>
    </values>
  </entry>

  <entry id="atm2ocn_fmapname"    modify_via_xml="ATM2OCN_FMAPNAME">
    <type>char</type>
    <category>mapping</category>
    <input_pathname>abs</input_pathname>
    <group>FLDS_attributes</group>
    <desc>atm to ocn flux mapping file for fluxes</desc>
    <values>
      <value>$ATM2OCN_FMAPNAME</value>
    </values>
  </entry>

  <entry id="atm2ocn_smapname"    modify_via_xml="ATM2OCN_SMAPNAME">
    <type>char</type>
    <category>mapping</category>
    <input_pathname>abs</input_pathname>
    <group>FLDS_attributes</group>
    <desc>
      atm to ocn state mapping file for states
    </desc>
    <values>
      <value>$ATM2OCN_SMAPNAME</value>
    </values>
  </entry>

  <entry id="atm2ocn_vmapname"    modify_via_xml="ATM2OCN_VMAPNAME">
    <type>char</type>
    <category>mapping</category>
    <input_pathname>abs</input_pathname>
    <group>FLDS_attributes</group>
    <desc>
      atm to ocn state mapping file for velocity
    </desc>
    <values>
      <value>$ATM2OCN_VMAPNAME</value>
    </values>
  </entry>

  <entry id="ocn2atm_fmapname"    modify_via_xml="OCN2ATM_FMAPNAME">
    <type>char</type>
    <category>mapping</category>
    <input_pathname>abs</input_pathname>
    <group>FLDS_attributes</group>
    <desc>
      ocn to atm mapping file for fluxes
    </desc>
    <values>
      <value>$OCN2ATM_FMAPNAME</value>
    </values>
  </entry>

  <entry id="ocn2atm_smapname"    modify_via_xml="OCN2ATM_SMAPNAME">
    <type>char</type>
    <category>mapping</category>
    <input_pathname>abs</input_pathname>
    <group>FLDS_attributes</group>
    <desc>
      ocn to atm mapping file for states
    </desc>
    <values>
      <value>$OCN2ATM_SMAPNAME</value>
    </values>
  </entry>

  <entry id="atm2ice_fmapname"    modify_via_xml="ATM2ICE_FMAPNAME">
    <type>char</type>
    <category>mapping</category>
    <input_pathname>abs</input_pathname>
    <group>FLDS_attributes</group>
    <desc>
      atm to ice flux mapping file for fluxes
    </desc>
    <values>
      <value>$ATM2OCN_FMAPNAME</value>
    </values>
  </entry>

  <entry id="atm2ice_smapname"    modify_via_xml="ATM2ICE_SMAPNAME">
    <type>char</type>
    <category>mapping</category>
    <input_pathname>abs</input_pathname>
    <group>FLDS_attributes</group>
    <desc>
      atm to ice state mapping file for states
    </desc>
    <values>
      <value>$ATM2OCN_SMAPNAME</value>
    </values>
  </entry>

  <entry id="atm2ice_vmapname"    modify_via_xml="ATM2ICE_VMAPNAME">
    <type>char</type>
    <category>mapping</category>
    <input_pathname>abs</input_pathname>
    <group>FLDS_attributes</group>
    <desc>
      atm to ice state mapping file for velocity
    </desc>
    <values>
      <value>$ATM2OCN_VMAPNAME</value>
    </values>
  </entry>

  <entry id="ice2atm_fmapname"    modify_via_xml="ICE2ATM_FMAPNAME">
    <type>char</type>
    <category>mapping</category>
    <input_pathname>abs</input_pathname>
    <group>FLDS_attributes</group>
    <desc>
      ice to atm mapping file for fluxes
    </desc>
    <values>
      <value>$OCN2ATM_FMAPNAME</value>
    </values>
  </entry>

  <entry id="ice2atm_smapname"    modify_via_xml="ICE2ATM_FMAPNAME">
    <type>char</type>
    <category>mapping</category>
    <input_pathname>abs</input_pathname>
    <group>FLDS_attributes</group>
    <desc>
      ice to atm mapping file for states
    </desc>
    <values>
      <value>$OCN2ATM_SMAPNAME</value>
    </values>
  </entry>

  <entry id="atm2lnd_fmapname"    modify_via_xml="ATM2LND_FMAPNAME">
    <type>char</type>
    <category>mapping</category>
    <input_pathname>abs</input_pathname>
    <group>FLDS_attributes</group>
    <desc>
      atm to land mapping file for fluxes
    </desc>
    <values>
      <value>$ATM2LND_FMAPNAME</value>
    </values>
  </entry>

  <entry id="atm2lnd_smapname"    modify_via_xml="ATM2LND_SMAPNAME">
    <type>char</type>
    <category>mapping</category>
    <input_pathname>abs</input_pathname>
    <group>FLDS_attributes</group>
    <desc>
      atm to land mapping file for states
    </desc>
    <values>
      <value>$ATM2LND_SMAPNAME</value>
    </values>
  </entry>

  <entry id="atm2lnd_vmapname"    modify_via_xml="ATM2LND_SMAPNAME">
    <type>char</type>
    <category>mapping</category>
    <input_pathname>abs</input_pathname>
    <group>FLDS_attributes</group>
    <desc>
      atm to land mapping file for states
    </desc>
    <values>
      <value>$ATM2LND_SMAPNAME</value>
    </values>
  </entry>

  <entry id="lnd2atm_fmapname"    modify_via_xml="LND2ATM_FMAPNAME">
    <type>char</type>
    <category>mapping</category>
    <input_pathname>abs</input_pathname>
    <group>FLDS_attributes</group>
    <desc>
      land to atm mapping file for fluxes
    </desc>
    <values>
      <value>$LND2ATM_FMAPNAME</value>
    </values>
  </entry>

  <entry id="lnd2atm_smapname"    modify_via_xml="LND2ATM_SMAPNAME">
    <type>char</type>
    <category>mapping</category>
    <input_pathname>abs</input_pathname>
    <group>FLDS_attributes</group>
    <desc>
      land to atm mapping file for states
    </desc>
    <values>
      <value>$LND2ATM_SMAPNAME</value>
    </values>
  </entry>

  <entry id="lnd2rof_fmapname"    modify_via_xml="LND2ROF_FMAPNAME">
    <type>char</type>
    <category>mapping</category>
    <input_pathname>abs</input_pathname>
    <group>FLDS_attributes</group>
    <desc>
      lnd to runoff conservative mapping file
    </desc>
    <values>
      <value>$LND2ROF_FMAPNAME</value>
    </values>
  </entry>

  <entry id="rof2lnd_smapname"    modify_via_xml="ROF2LND_FMAPNAME">
    <type>char</type>
    <category>mapping</category>
    <input_pathname>abs</input_pathname>
    <group>FLDS_attributes</group>
    <desc>
      runoff to lnd conservative mapping file
    </desc>
    <values>
      <value>$ROF2LND_FMAPNAME</value>
    </values>
  </entry>

  <entry id="rof2lnd_fmapname"    modify_via_xml="ROF2LND_FMAPNAME">
    <type>char</type>
    <category>mapping</category>
    <input_pathname>abs</input_pathname>
    <group>FLDS_attributes</group>
    <desc>
      runoff to lnd conservative mapping file
    </desc>
    <values>
      <value>$ROF2LND_FMAPNAME</value>
    </values>
  </entry>

  <entry id="rof2ocn_fmapname"    modify_via_xml="ROF2OCN_FMAPNAME">
    <type>char</type>
    <category>mapping</category>
    <input_pathname>abs</input_pathname>
    <group>FLDS_attributes</group>
    <desc>
      runoff to ocn area overlap conservative mapping file
    </desc>
    <values>
      <value>$ROF2OCN_FMAPNAME</value>
    </values>
  </entry>

  <entry id="glc2ocn_liq_rmapname"    modify_via_xml="GLC2OCN_LIQ_RMAPNAME">
    <type>char</type>
    <category>mapping</category>
    <input_pathname>abs</input_pathname>
    <group>FLDS_attributes</group>
    <desc>
      glc2ocn runoff mapping file for liquid runoff
    </desc>
    <values>
      <value>$GLC2OCN_LIQ_RMAPNAME</value>
    </values>
  </entry>

  <entry id="glc2ice_rmapname"    modify_via_xml="GLC2ICE_RMAPNAME">
    <type>char</type>
    <category>mapping</category>
    <input_pathname>abs</input_pathname>
    <group>FLDS_attributes</group>
    <desc>
      glc to ice runoff conservative mapping file
    </desc>
    <values>
      <value>$GLC2ICE_RMAPNAME</value>
    </values>
  </entry>

  <entry id="glc2ocn_ice_rmapname"    modify_via_xml="GLC2OCN_ICE_RMAPNAME">
    <type>char</type>
    <category>mapping</category>
    <input_pathname>abs</input_pathname>
    <group>FLDS_attributes</group>
    <desc>
      glc2ocn runoff mapping file for ice runoff
    </desc>
    <values>
      <value>$GLC2OCN_ICE_RMAPNAME</value>
    </values>
  </entry>

  <entry id="rof2ocn_liq_rmapname"    modify_via_xml="ROF2OCN_LIQ_RMAPNAME">
    <type>char</type>
    <category>mapping</category>
    <input_pathname>abs</input_pathname>
    <group>FLDS_attributes</group>
    <desc>
      runoff to ocn nearest neighbor plus smoothing conservative mapping file
    </desc>
    <values>
      <value>$ROF2OCN_LIQ_RMAPNAME</value>
    </values>
  </entry>

  <entry id="rof2ocn_ice_rmapname"    modify_via_xml="ROF2OCN_ICE_RMAPNAME">
    <type>char</type>
    <category>mapping</category>
    <input_pathname>abs</input_pathname>
    <group>FLDS_attributes</group>
    <desc>
      runoff to ocn nearest neighbor plus smoothing conservative mapping file
    </desc>
    <values>
      <value>$ROF2OCN_ICE_RMAPNAME</value>
    </values>
  </entry>

  <entry id="lnd2glc_fmapname"    modify_via_xml="LND2GLC_FMAPNAME">
    <type>char</type>
    <category>mapping</category>
    <input_pathname>abs</input_pathname>
    <group>FLDS_attributes</group>
    <desc>
      land to glc mapping file for fluxes
    </desc>
    <values>
      <value>$LND2GLC_FMAPNAME</value>
    </values>
  </entry>

  <entry id="lnd2glc_smapname"    modify_via_xml="LND2GLC_SMAPNAME">
    <type>char</type>
    <category>mapping</category>
    <input_pathname>abs</input_pathname>
    <group>FLDS_attributes</group>
    <desc>
      land to glc mapping file for states
    </desc>
    <values>
      <value>$LND2GLC_SMAPNAME</value>
    </values>
  </entry>

  <entry id="glc2lnd_fmapname"    modify_via_xml="GLC2LND_FMAPNAME">
    <type>char</type>
    <category>mapping</category>
    <input_pathname>abs</input_pathname>
    <group>FLDS_attributes</group>
    <desc>
      glc to land mapping file for fluxes
    </desc>
    <values>
      <value>$GLC2LND_FMAPNAME</value>
    </values>
  </entry>

  <entry id="glc2lnd_smapname"    modify_via_xml="GLC2LND_SMAPNAME">
    <type>char</type>
    <category>mapping</category>
    <input_pathname>abs</input_pathname>
    <group>FLDS_attributes</group>
    <desc>
      glc to land mapping file for states
    </desc>
    <values>
      <value>$GLC2LND_SMAPNAME</value>
    </values>
  </entry>

  <entry id="atm2wav_smapname"    modify_via_xml="ATM2WAV_SMAPNAME">
    <type>char</type>
    <category>mapping</category>
    <input_pathname>abs</input_pathname>
    <group>FLDS_attributes</group>
    <desc>
      atm to wav state mapping file for states
    </desc>
    <values>
      <value>$ATM2WAV_SMAPNAME</value>
    </values>
  </entry>

  <entry id="atm2wav_vmapname"    modify_via_xml="ATM2WAV_SMAPNAME">
    <type>char</type>
    <category>mapping</category>
    <input_pathname>abs</input_pathname>
    <group>FLDS_attributes</group>
    <desc>
      atm to wav state mapping file for states
    </desc>
    <values>
      <value>$ATM2WAV_SMAPNAME</value>
    </values>
  </entry>

  <entry id="ocn2wav_smapname"    modify_via_xml="OCN2WAV_SMAPNAME">
    <type>char</type>
    <category>mapping</category>
    <input_pathname>abs</input_pathname>
    <group>FLDS_attributes</group>
    <desc>
      ocn to wav state mapping file for states
    </desc>
    <values>
      <value>$OCN2WAV_SMAPNAME</value>
    </values>
  </entry>

  <entry id="ice2wav_smapname"    modify_via_xml="ICE2WAV_SMAPNAME">
    <type>char</type>
    <category>mapping</category>
    <input_pathname>abs</input_pathname>
    <group>FLDS_attributes</group>
    <desc>
      ice to wav state mapping file for states
    </desc>
    <values>
      <value>$ICE2WAV_SMAPNAME</value>
    </values>
  </entry>

  <entry id="wav2ocn_smapname"    modify_via_xml="WAV2OCN_SMAPNAME">
    <type>char</type>
    <category>mapping</category>
    <input_pathname>abs</input_pathname>
    <group>FLDS_attributes</group>
    <desc>
      wav to ocn state mapping file for states
    </desc>
    <values>
      <value>$WAV2OCN_SMAPNAME</value>
    </values>
  </entry>

  <entry id="flds_co2a">
    <type>logical</type>
    <category>flds</category>
    <group>ALLCOMP_attributes</group>
    <desc>
      Previously, new fields that were needed to be passed between components
      for certain compsets were specified by cpp-variables. This has been
      modified to now be use cases. This use cases are specified in the
      namelist cpl_flds_inparm and are currently triggered by the xml variable CCSM_BGC.
      If CCSM_BGC is set to 'CO2A', then flds_co2a will be set to .true.
    </desc>
    <values>
      <value>.false.</value>
      <value BGC_MODE="CO2A.*">.true.</value>
    </values>
  </entry>

  <entry id="flds_co2b">
    <type>logical</type>
    <category>flds</category>
    <group>ALLCOMP_attributes</group>
    <desc>
      Previously, new fields that were needed to be passed between components
      for certain compsets were specified by cpp-variables. This has been
      modified to now be use cases. This use cases are specified in the
      namelist cpl_flds_inparm and are currently triggered by the xml variable CCSM_BGC.
      If CCSM_BGC is set to 'CO2B', then flds_co2b will be set to .true.
    </desc>
    <values>
      <value>.false.</value>
      <value BGC_MODE="CO2B">.true.</value>
    </values>
  </entry>

  <entry id="flds_co2c">
    <type>logical</type>
    <category>flds</category>
    <group>ALLCOMP_attributes</group>
    <desc>
      Previously, new fields that were needed to be passed between components
      for certain compsets were specified by cpp-variables. This has been
      modified to now be use cases. This use cases are specified in the
      namelist cpl_flds_inparm and are currently triggered by the xml variable CCSM_BGC.
      If CCSM_BGC is set to 'CO2C', then flds_co2c will be set to .true.
    </desc>
    <values>
      <value>.false.</value>
      <value BGC_MODE="CO2C">.true.</value>
    </values>
  </entry>

  <entry id="flds_bgc_oi">
    <type>logical</type>
    <category>seq_flds</category>
    <group>ALLCOMP_attributes</group>
    <desc>
      If set to .true. BGC fields will be passed back and forth between the ocean and seaice
      via the coupler.
    </desc>
    <values>
      <value>.false.</value>
      <value BGC_MODE=".*_OI">.true.</value>
    </values>
  </entry>


  <entry  id="flds_wiso" modify_via_xml="FLDS_WISO">
    <type>logical</type>
    <category>flds</category>
    <group>ALLCOMP_attributes</group>
    <desc>
      Pass water isotopes between components
    </desc>
    <values>
      <value>$FLDS_WISO</value>
    </values>
  </entry>

  <entry  id="glc_nec" modify_via_xml="GLC_NEC">
    <type>integer</type>
    <category>flds</category>
    <group>ALLCOMP_attributes</group>
    <desc>
      Number of cism elevation classes. Set by the xml variable GLC_NEC in env_run.xml
    </desc>
    <values>
      <value>$GLC_NEC</value>
    </values>
  </entry>

  <entry id="ice_ncat" modify_via_xml="ICE_NCAT">
    <type>integer</type>
    <category>flds</category>
    <group>ALLCOMP_attributes</group>
    <desc>
      Number of sea ice thickness categories. Set by the xml variable ICE_NCAT in env_build.xml
    </desc>
    <values>
      <value>$ICE_NCAT</value>
    </values>
  </entry>

  <!-- =========================== -->
  <!-- CLOCK Attributes            -->
  <!-- =========================== -->

  <entry id="atm_cpl_dt" modify_via_xml="ATM_NCPL" skip_default_entry="true">
    <type>integer</type>
    <category>time</category>
    <group>CLOCK_attributes</group>
    <desc>
      atm coupling interval in seconds
      set via ATM_NCPL in env_run.xml.
      ATM_NCPL is the number of times the atm is coupled per NCPL_BASE_PERIOD
      NCPL_BASE_PERIOD is also set in env_run.xml and is the base period
      associated with NCPL coupling frequency, and has valid values: hour,day,year,decade
    </desc>
  </entry>

  <entry id="lnd_cpl_dt" modify_via_xml="LND_NCPL" skip_default_entry="true">
    <type>integer</type>
    <category>time</category>
    <group>CLOCK_attributes</group>
    <desc>
      lnd coupling interval in seconds
      set via LND_NCPL in env_run.xml.
      LND_NCPL is the number of times the lnd is coupled per NCPL_BASE_PERIOD
      NCPL_BASE_PERIOD is also set in env_run.xml and is the base period
      associated with NCPL coupling frequency, nad has valid values: hour,day,year,decade
    </desc>
  </entry>

  <entry id="rof_cpl_dt" modify_via_xml="ROF_NCPL" skip_default_entry="true">
    <type>integer</type>
    <category>time</category>
    <group>CLOCK_attributes</group>
    <desc>
      river runoff coupling interval in seconds
      currently set by default to 10800 seconds.
      default: 10800
    </desc>
  </entry>

  <entry id="ice_cpl_dt" modify_via_xml="ICE_NCPL" skip_default_entry="true">
    <type>integer</type>
    <category>time</category>
    <group>CLOCK_attributes</group>
    <desc>
      ice coupling interval in seconds
      set via ICE_NCPL in env_run.xml.
      ICE_NCPL is the number of times the ice is coupled per NCPL_BASE_PERIOD
      NCPL_BASE_PERIOD is also set in env_run.xml and is the base period
      associated with NCPL coupling frequency, nad has valid values: hour,day,year,decade
    </desc>
  </entry>

  <entry id="ocn_cpl_dt" modify_via_xml="OCN_NCPL" skip_default_entry="true">
    <type>integer</type>
    <category>time</category>
    <group>CLOCK_attributes</group>
    <desc>
      ocn coupling interval in seconds
      set via OCN_NCPL in env_run.xml.
      OCN_NCPL is the number of times the ocn is coupled per NCPL_BASE_PERIOD
      NCPL_BASE_PERIOD is also set in env_run.xml and is the base period
      associated with NCPL coupling frequency, nad has valid values: hour,day,year,decade
    </desc>
  </entry>

  <entry id="glc_cpl_dt" modify_via_xml="GLC_NCPL" skip_default_entry="true">
    <type>integer</type>
    <category>time</category>
    <group>CLOCK_attributes</group>
    <desc>
      glc coupling interval in seconds
      set via GLC_NCPL in env_run.xml.
      GLC_NCPL is the number of times the glc is coupled per NCPL_BASE_PERIOD
      NCPL_BASE_PERIOD is also set in env_run.xml and is the base period
      associated with NCPL coupling frequency, nad has valid values: hour,day,year,decade
    </desc>
  </entry>

  <entry id="glc_avg_period" modify_via_xml="GLC_AVG_PERIOD">
    <type>char</type>
    <category>time</category>
    <group>CLOCK_attributes</group>
    <valid_values>glc_coupling_period,yearly</valid_values>
    <values>
      <value>$GLC_AVG_PERIOD</value>
    </values>
    <desc>
      Period at which coupler averages fields sent to GLC.
      This supports doing the averaging to GLC less frequently than GLC is called
      (i.e., separating the averaging frequency from the calling frequency).
      This is useful because there are benefits to only averaging the GLC inputs
      as frequently as they are really needed (yearly for CISM), but GLC needs to
      still be called more frequently than that in order to support mid-year restarts.

      Setting glc_avg_period to 'glc_coupling_period' means that the averaging is
      done exactly when the GLC is called (governed by GLC_NCPL).
    </desc>
  </entry>

  <entry id="wav_cpl_dt" modify_via_xml="WAV_NCPL" skip_default_entry="true">
    <type>integer</type>
    <category>time</category>
    <group>CLOCK_attributes</group>
    <desc>
      wav coupling interval in seconds
      set via WAV_NCPL in env_run.xml.
      WAV_NCPL is the number of times the wav is coupled per NCPL_BASE_PERIOD
      NCPL_BASE_PERIOD is also set in env_run.xml and is the base period
      associated with NCPL coupling frequency, nad has valid values: hour,day,year,decade
    </desc>
  </entry>

  <entry id="esp_cpl_dt" skip_default_entry="true">
    <type>integer</type>
    <category>time</category>
    <group>CLOCK_attributes</group>
    <desc>
      esp run interval in seconds
      esp_cpl_dt is the number of times the esp is run per NCPL_BASE_PERIOD
      NCPL_BASE_PERIOD is set in env_run.xml and is the base period
      associated with NCPL coupling frequency, nad has valid values: hour,day,year,decade
      default value set by buildnml to be the pause interval if pause is active
      otherwise, it is set to the shortest component coupling time
    </desc>
    <values>
      <value>-999</value>
    </values>
  </entry>

  <entry id="esp_run_on_pause" modify_via_xml="ESP_RUN_ON_PAUSE">
    <type>logical</type>
    <category>time</category>
    <group>CLOCK_attributes</group>
    <desc>
      true => ESP component runs after driver 'pause cycle' If any
      component 'pauses' (see PAUSE_OPTION,
      PAUSE_N and DATA_ASSIMILATION_XXX XML
      variables), the ESP component (if present) will be run to
      process the component 'pause' (restart) files and set any
      required 'resume' signals.  If true, esp_cpl_dt and
      esp_cpl_offset settings are ignored.  default: true
    </desc>
    <values>
      <value>.true.</value>
    </values>
  </entry>

  <entry id="calendar" modify_via_xml="CALENDAR">
    <type>char</type>
    <category>time</category>
    <group>CLOCK_attributes</group>
    <valid_values>NO_LEAP,GREGORIAN</valid_values>
    <desc>
      calendar in use.  [NO_LEAP, GREOGORIAN].
      set by CALENDAR in env_build.xml
    </desc>
    <values>
      <value>$CALENDAR</value>
    </values>
  </entry>

  <entry id="start_ymd" modify_via_xml="RUN_STARTDATE">
    <type>integer</type>
    <category>time</category>
    <group>CLOCK_attributes</group>
    <desc>
      Run start date in yyyymmdd format, only used for startup and hybrid runs.
      default: 00010101
    </desc>
    <values>
      <value>00010101</value>
    </values>
  </entry>

  <entry id="start_tod" modify_via_xml="START_TOD">
    <type>integer</type>
    <category>time</category>
    <group>CLOCK_attributes</group>
    <desc>
      Start time-of-day in universal time (seconds), should be between zero and 86400
      default: 0
    </desc>
    <values>
      <value>$START_TOD</value>
    </values>
  </entry>

  <entry id="stop_option" modify_via_xml="STOP_OPTION">
    <type>char</type>
    <category>time</category>
    <group>CLOCK_attributes</group>
    <valid_values>none,never,nsteps,nstep,nseconds,nsecond,nminutes,nminute,nhours,nhour,ndays,nday,monthly,nmonths,nmonth,nyears,nyear,date,ifdays0,end</valid_values>
    <desc>
      sets the run length with stop_n and stop_ymd
      stop_option alarms are:
      [none/never], turns option off
      [nstep/s]   , stops every stop_n nsteps  , relative to current run start time
      [nsecond/s] , stops every stop_n nseconds, relative to current run start time
      [nminute/s] , stops every stop_n nminutes, relative to current run start time
      [nhour/s]   , stops every stop_n nhours  , relative to current run start time
      [nday/s]    , stops every stop_n ndays   , relative to current run start time
      [nmonth/s]  , stops every stop_n nmonths , relative to current run start time
      [monthly/s] , stops every        month   , relative to current run start time
      [nyear/s]   , stops every stop_n nyears  , relative to current run start time
      [date]      , stops at stop_ymd value
      [ifdays0]   , stops at stop_n calendar day value and seconds equal 0
      [end]       , stops at end
    </desc>
    <values>
      <value>$STOP_OPTION</value>
    </values>
  </entry>

  <entry id="stop_n" modify_via_xml="STOP_N">
    <type>integer</type>
    <category>time</category>
    <group>CLOCK_attributes</group>
    <desc>
      Sets the run length with stop_option and stop_ymd
    </desc>
    <values>
      <value>$STOP_N</value>
    </values>
  </entry>

  <entry id="stop_ymd" modify_via_xml="STOP_YMD">
    <type>integer</type>
    <category>time</category>
    <group>CLOCK_attributes</group>
    <desc>
      date in yyyymmdd format, sets the run length with stop_option and stop_n,
      can be in addition to stop_option and stop_n, negative value implies off
    </desc>
    <values>
      <value>$STOP_DATE</value>
    </values>
  </entry>

  <entry id="stop_tod">
    <type>integer</type>
    <category>time</category>
    <group>CLOCK_attributes</group>
    <desc>
      Stop time-of-day in universal time (seconds), should be between zero and 86400
      default: 0
    </desc>
    <values>
      <value>0</value>
    </values>
  </entry>

  <entry id="restart_option" modify_via_xml="REST_OPTION">
    <type>char</type>
    <category>time</category>
    <group>CLOCK_attributes</group>
    <valid_values>none,never,nsteps,nstep,nseconds,nsecond,nminutes,nminute,nhours,nhour,ndays,nday,nmonths,monthly,nmonth,nyears,nyear,date,ifdays0,end</valid_values>
    <desc>
      sets the restart frequency with restart_n and restart_ymd
      restart_option alarms are:
      [none/never], turns option off
      [nstep/s]   , restarts every restart_n nsteps  , relative to current run start time
      [nsecond/s] , restarts every restart_n nseconds, relative to current run start time
      [nminute/s] , restarts every restart_n nminutes, relative to current run start time
      [nhour/s]   , restarts every restart_n nhours  , relative to current run start time
      [nday/s]    , restarts every restart_n ndays   , relative to current run start time
      [monthly/s] , restarts every           month   , relative to current run start time
      [nmonth/s]  , restarts every restart_n nmonths , relative to current run start time
      [nyear/s]   , restarts every restart_n nyears  , relative to current run start time
      [date]      , restarts at restart_ymd value
      [ifdays0]   , restarts at restart_n calendar day value and seconds equal 0
      [end]       , restarts at end
    </desc>
    <values>
      <value>$REST_OPTION</value>
    </values>
  </entry>

  <entry id="restart_n" modify_via_xml="REST_N">
    <type>integer</type>
    <category>time</category>
    <group>CLOCK_attributes</group>
    <desc>
      Sets model restart writes with restart_option and restart_ymd (same options as stop_n)
    </desc>
    <values>
      <value>$REST_N</value>
    </values>
  </entry>

  <entry id="restart_ymd" modify_via_xml="REST_YMD">
    <type>integer</type>
    <category>time</category>
    <group>CLOCK_attributes</group>
    <desc>
      Date in yyyymmdd format, sets model restart write date with rest_option and restart_n
      default: STOP_N
    </desc>
    <values>
      <value>$REST_DATE</value>
    </values>
  </entry>

  <entry id="ref_ymd">
    <type>integer</type>
    <category>time</category>
    <group>CLOCK_attributes</group>
    <desc>
      Reference date in yyyymmdd format
      default: 0
    </desc>
    <values>
      <value>0</value>
    </values>
  </entry>

  <entry id="ref_tod">
    <type>integer</type>
    <category>time</category>
    <group>CLOCK_attributes</group>
    <desc>
      Reference time of day in seconds
      default: 0
    </desc>
    <values>
      <value>0</value>
    </values>
  </entry>

  <entry id="end_restart">
    <type>logical</type>
    <category>time</category>
    <group>CLOCK_attributes</group>
    <desc>
      true => write restarts at end of run
      forces a restart write at the end of the run in addition to any
      setting associated with rest_option.  default=true.  this setting
      will be set to false if restart_option is none or never.
      default: false
    </desc>
    <values>
      <value>.false.</value>
    </values>
  </entry>

  <entry id="history_option" modify_via_xml="HIST_OPTION">
    <type>char</type>
    <category>time</category>
    <group>CLOCK_attributes</group>
    <valid_values>none,never,nsteps,nstep,nseconds,nsecond,nminutes,nminute,nhours,nhour,ndays,nday,monthly,nmonths,nmonth,nyears,nyear,date,ifdays0,end</valid_values>
    <desc>
      coupler history snapshot option (used with history_n and history_ymd)
      set by HIST_OPTION in env_run.xml.
      history_option alarms are:
      [none/never], turns option off
      [nstep/s]   , history snapshot every history_n nsteps  , relative to current run start time
      [nsecond/s] , history snapshot every history_n nseconds, relative to current run start time
      [nminute/s] , history snapshot every history_n nminutes, relative to current run start time
      [nhour/s]   , history snapshot every history_n nhours  , relative to current run start time
      [nday/s]    , history snapshot every history_n ndays   , relative to current run start time
      [monthly/s] , history snapshot every           month   , relative to current run start time
      [nmonth/s]  , history snapshot every history_n nmonths , relative to current run start time
      [nyear/s]   , history snapshot every history_n nyears  , relative to current run start time
      [date]      , history snapshot at history_ymd value
      [ifdays0]   , history snapshot at history_n calendar day value and seconds equal 0
      [end]       , history snapshot at end
    </desc>
    <values>
      <value>$HIST_OPTION</value>
    </values>
  </entry>

  <entry id="history_n" modify_via_xml="HIST_N">
    <type>integer</type>
    <category>time</category>
    <group>CLOCK_attributes</group>
    <desc>
      sets coupler snapshot history file frequency (like restart_n)
      set by HIST_N in env_run.xml.
    </desc>
    <values>
      <value>$HIST_N</value>
    </values>
  </entry>

  <entry id="history_ymd" modify_via_xml="HIST_YMD">
    <type>integer</type>
    <category>time</category>
    <group>CLOCK_attributes</group>
    <desc>
      date associated with history_option date.  yyyymmdd format.
      set by HIST_DATE in env_run.xml.
    </desc>
    <values>
      <value>$HIST_DATE</value>
    </values>
  </entry>

  <entry id="histavg_option" modify_via_xml="HISTAVG_OPTION">
    <type>char</type>
    <category>time</category>
    <group>CLOCK_attributes</group>
    <valid_values>none,never,nsteps,nstep,nseconds,nsecond,nminutes,nminute,nhours,nhour,ndays,nday,monthly,nmonths,nmonth,nyears,nyear,date,ifdays0,end</valid_values>
    <desc>
      coupler time average history option (used with histavg_n and histavg_ymd)
      set by AVGHIST_OPTION in env_run.xml.
      histavg_option alarms are:
      [none/never], turns option off
      [nstep/s]   , history snapshot every histavg_n nsteps  , relative to current run start time
      [nsecond/s] , history snapshot every histavg_n nseconds, relative to current run start time
      [nminute/s] , history snapshot every histavg_n nminutes, relative to current run start time
      [nhour/s]   , history snapshot every histavg_n nhours  , relative to current run start time
      [nday/s]    , history snapshot every histavg_n ndays   , relative to current run start time
      [monthly/s] , history snapshot every           month   , relative to current run start time
      [nmonth/s]  , history snapshot every histavg_n nmonths , relative to current run start time
      [nyear/s]   , history snapshot every histavg_n nyears  , relative to current run start time
      [date]      , history snapshot at histavg_ymd value
      [ifdays0]   , history snapshot at histavg_n calendar day value and seconds equal 0
      [end]       , history snapshot at end
    </desc>
    <values>
      <value>$AVGHIST_OPTION</value>
    </values>
  </entry>

  <entry id="histavg_n" modify_via_xml="HISTAVG_N">
    <type>integer</type>
    <category>time</category>
    <group>CLOCK_attributes</group>
    <desc>
      Sets coupler time-average history file frequency (like restart_option)
      set by AVGHIST_N in env_run.xml.
    </desc>
    <values>
      <value>$AVGHIST_N</value>
    </values>
  </entry>

  <entry id="histavg_ymd" modify_via_xml="HISTAVG_YMD">
    <type>integer</type>
    <category>time</category>
    <group>CLOCK_attributes</group>
    <desc>
      date associated with histavg_option date.  yyyymmdd format.
      set by AVGHIST_DATE in env_run.xml.
    </desc>
    <values>
      <value>$AVGHIST_DATE</value>
    </values>
  </entry>

  <entry id="barrier_option" modify_via_xml="BARRIER_OPTION">
    <type>char</type>
    <category>time</category>
    <group>CLOCK_attributes</group>
    <valid_values>none,never,nsteps,nstep,nseconds,nsecond,nminutes,nminute,nhours,nhour,ndays,nday,nmonths,monthly,nmonth,nyears,nyear,date,ifdays0,end</valid_values>
    <desc>
      sets the driver barrier frequency to sync models across all tasks with barrier_n and barrier_ymd
      barrier_option alarms are like restart_option
      default: never
    </desc>
    <values>
      <value>$BARRIER_OPTION</value>
    </values>
  </entry>

  <entry id="barrier_n" modify_via_xml="BARRIER_N">
    <type>integer</type>
    <category>time</category>
    <group>CLOCK_attributes</group>
    <desc>
      Sets model barriers with barrier_option and barrier_ymd (same options as stop_n)
      default: 1
    </desc>
    <values>
      <value>$BARRIER_N</value>
    </values>
  </entry>

  <entry id="barrier_ymd" modify_via_xml="BARRIER_DATE">
    <type>integer</type>
    <category>time</category>
    <group>CLOCK_attributes</group>
    <desc>
      Date in yyyymmdd format, sets model barriers date with barrier_option and barrier_n
    </desc>
    <values>
      <value>$BARRIER_DATE</value>
    </values>
  </entry>

  <entry id="tprof_option">
    <type>char</type>
    <category>time</category>
    <group>CLOCK_attributes</group>
    <valid_values>none,never,nsteps,nstep,nseconds,nsecond,nminutes,nminute,nhours,nhour,ndays,nday,monthly,nmonths,nmonth,nyears,nyear,date,ifdays0,end</valid_values>
    <desc>
      Sets timing output file frequency (like rest_option but relative to run start date)
      tprof_option alarms are:
      [none/never], turns option off
      [nstep/s]   , every tprof_n nsteps  , relative to current run start time
      [nsecond/s] , every tprof_n nseconds, relative to current run start time
      [nminute/s] , every tprof_n nminutes, relative to current run start time
      [nhour/s]   , every tprof_n nhours  , relative to current run start time
      [nday/s]    , every tprof_n ndays   , relative to current run start time
      [monthly/s] , every         month   , relative to current run start time
      [nmonth/s]  , every tprof_n nmonths , relative to current run start time
      [nyear/s]   , every tprof_n nyears  , relative to current run start time
      [date]      , at tprof_ymd value
      [ifdays0]   , at tprof_n calendar day value and seconds equal 0
      [end]       , at end
    </desc>
    <values>
      <value>never</value>
    </values>
  </entry>

  <entry id="tprof_n">
    <type>integer</type>
    <category>time</category>
    <group>CLOCK_attributes</group>
    <desc>
      Sets timing output file frequency (like restart_n)
    </desc>
    <values>
      <value>-999</value>
    </values>
  </entry>

  <entry id="tprof_ymd">
    <type>integer</type>
    <category>time</category>
    <group>CLOCK_attributes</group>
    <desc>
      yyyymmdd format, sets timing output file date (like restart_date)
    </desc>
    <values>
      <value>-999</value>
    </values>
  </entry>

  <entry id="pause_option" modify_via_xml="PAUSE_OPTION">
    <type>char</type>
    <category>time</category>
    <group>CLOCK_attributes</group>
    <valid_values>none,never,nsteps,nstep,nseconds,nsecond,nminutes,nminute,nhours,nhour,ndays,nday,monthly,nmonths,nmonth,nyears,nyear</valid_values>
    <desc>
      sets the pause frequency with pause_n
      pause_option alarms are:
      [none/never], turns option off
      [nstep/s]   , pauses every pause_n nsteps  , relative to start or last pause time
      [nsecond/s] , pauses every pause_n nseconds, relative to start or last pause time
      [nminute/s] , pauses every pause_n nminutes, relative to start or last pause time
      [nhour/s]   , pauses every pause_n nhours  , relative to start or last pause time
      [nday/s]    , pauses every pause_n ndays   , relative to start or last pause time
      [nmonth/s]  , pauses every pause_n nmonths , relative to start or last pause time
      [monthly/s] , pauses every        month    , relative to start or last pause time
      [nyear/s]   , pauses every pause_n nyears  , relative to start or last pause time
    </desc>
    <values>
      <value>$PAUSE_OPTION</value>
    </values>
  </entry>

  <entry id="pause_n" modify_via_xml="PAUSE_N">
    <type>integer</type>
    <category>time</category>
    <group>CLOCK_attributes</group>
    <desc>
      Sets the pause frequency with pause_option
    </desc>
    <values>
      <value>$PAUSE_N</value>
    </values>
  </entry>

  <entry id="pause_active_atm" modify_via_xml="PAUSE_ACTIVE_ATM">
    <type>logical</type>
    <category>time</category>
    <group>CLOCK_attributes</group>
    <desc>
      Whether Pause signals are active for component atm
    </desc>
    <values>
      <value>$PAUSE_ACTIVE_ATM</value>
    </values>
  </entry>

  <entry id="pause_active_cpl" modify_via_xml="PAUSE_ACTIVE_CPL">
    <type>logical</type>
    <category>time</category>
    <group>CLOCK_attributes</group>
    <desc>
      Whether Pause signals are active for component CPL
    </desc>
    <values>
      <value>$PAUSE_ACTIVE_CPL</value>
    </values>
  </entry>

  <entry id="pause_active_ocn" modify_via_xml="PAUSE_ACTIVE_OCN">
    <type>logical</type>
    <category>time</category>
    <group>CLOCK_attributes</group>
    <desc>
      Whether Pause signals are active for component ocn
    </desc>
    <values>
      <value>$PAUSE_ACTIVE_OCN</value>
    </values>
  </entry>

  <entry id="pause_active_wav" modify_via_xml="PAUSE_ACTIVE_WAV">
    <type>logical</type>
    <category>time</category>
    <group>CLOCK_attributes</group>
    <desc>
      Whether Pause signals are active for component wav
    </desc>
    <values>
      <value>$PAUSE_ACTIVE_WAV</value>
    </values>
  </entry>

  <entry id="pause_active_glc" modify_via_xml="PAUSE_ACTIVE_GLC">
    <type>logical</type>
    <category>time</category>
    <group>CLOCK_attributes</group>
    <desc>
      Whether Pause signals are active for component glc
    </desc>
    <values>
      <value>$PAUSE_ACTIVE_GLC</value>
    </values>
  </entry>

  <entry id="pause_active_rof" modify_via_xml="PAUSE_ACTIVE_ROF">
    <type>logical</type>
    <category>time</category>
    <group>CLOCK_attributes</group>
    <desc>
      Whether Pause signals are active for component rof
    </desc>
    <values>
      <value>$PAUSE_ACTIVE_ROF</value>
    </values>
  </entry>

  <entry id="pause_active_ice" modify_via_xml="PAUSE_ACTIVE_ICE">
    <type>logical</type>
    <category>time</category>
    <group>CLOCK_attributes</group>
    <desc>
      Whether Pause signals are active for component ice
    </desc>
    <values>
      <value>$PAUSE_ACTIVE_ICE</value>
    </values>
  </entry>

  <entry id="pause_active_lnd" modify_via_xml="PAUSE_ACTIVE_LND">
    <type>logical</type>
    <category>time</category>
    <group>CLOCK_attributes</group>
    <desc>
      Whether Pause signals are active for component lnd
    </desc>
    <values>
      <value>$PAUSE_ACTIVE_LND</value>
    </values>
  </entry>

  <!-- =========================== -->
  <!-- group seq_cime_pes          -->
  <!-- =========================== -->

  <entry id="ninst" modify_via_xml="NINST">
    <type>integer</type>
    <category>cime_pes</category>
    <group>PELAYOUT_attributes</group>
    <desc>
      The number of model instances in the executable
    </desc>
    <values>
      <value>$NINST</value>
    </values>
  </entry>

  <entry id="atm_ntasks" modify_via_xml="NTASKS_ATM">
    <type>integer</type>
    <category>cime_pes</category>
    <group>PELAYOUT_attributes</group>
    <desc>
      the number of mpi tasks assigned to the atm components.
      set by NTASKS_ATM in env_configure.xml.
    </desc>
    <values>
      <value>$NTASKS_ATM</value>
    </values>
  </entry>

  <entry id="atm_nthreads" modify_via_xml="NTHRDS_ATM">
    <type>integer</type>
    <category>cime_pes</category>
    <group>PELAYOUT_attributes</group>
    <desc>
      the number of threads per mpi task for the atm component.
      set by NTHRDS_ATM in env_configure.xml.
    </desc>
    <values>
      <value>$NTHRDS_ATM</value>
    </values>
  </entry>

  <entry id="atm_rootpe" modify_via_xml="ROOTPE_ATM">
    <type>integer</type>
    <category>cime_pes</category>
    <group>PELAYOUT_attributes</group>
    <desc>
      the global mpi task rank of the root processor assigned to the atm component.
      set by ROOTPE_ATM in env_configure.xml.
    </desc>
    <values>
      <value>$ROOTPE_ATM</value>
    </values>
  </entry>

  <entry id="atm_pestride" modify_via_xml="PSTRID_ATM">
    <type>integer</type>
    <category>cime_pes</category>
    <group>PELAYOUT_attributes</group>
    <desc>
      the mpi global processors stride associated with the mpi tasks for the atm component.
      set by PSTRID_ATM in env_configure.xml.
    </desc>
    <values>
      <value>$PSTRID_ATM</value>
    </values>
  </entry>

  <entry id="lnd_ntasks" modify_via_xml="NTASKS_LND">
    <type>integer</type>
    <category>cime_pes</category>
    <group>PELAYOUT_attributes</group>
    <desc>
      the number of mpi tasks assigned to the lnd components.
      set by NTASKS_LND in env_configure.xml.
    </desc>
    <values>
      <value>$NTASKS_LND</value>
    </values>
  </entry>

  <entry id="lnd_nthreads" modify_via_xml="NTHRDS_LND">
    <type>integer</type>
    <category>cime_pes</category>
    <group>PELAYOUT_attributes</group>
    <desc>
      the number of threads per mpi task for the lnd component.
      set by NTHRDS_LND in env_configure.xml.
    </desc>
    <values>
      <value>$NTHRDS_LND</value>
    </values>
  </entry>

  <entry id="lnd_rootpe" modify_via_xml="ROOTPE_LND">
    <type>integer</type>
    <category>cime_pes</category>
    <group>PELAYOUT_attributes</group>
    <desc>
      the global mpi task rank of the root processor assigned to the lnd component.
      set by ROOTPE_LND in env_configure.xml.
    </desc>
    <values>
      <value>$ROOTPE_LND</value>
    </values>
  </entry>

  <entry id="lnd_pestride" modify_via_xml="PSTRID_LND">
    <type>integer</type>
    <category>cime_pes</category>
    <group>PELAYOUT_attributes</group>
    <desc>
      the mpi global processors stride associated with the mpi tasks for the lnd component.
      set by PSTRID_LND in env_configure.xml.
    </desc>
    <values>
      <value>$PSTRID_LND</value>
    </values>
  </entry>

  <entry id="ice_ntasks" modify_via_xml="NTASKS_ICE">
    <type>integer</type>
    <category>cime_pes</category>
    <group>PELAYOUT_attributes</group>
    <desc>
      the number of mpi tasks assigned to the ice components.
      set by NTASKS_ICE in env_configure.xml.
    </desc>
    <values>
      <value>$NTASKS_ICE</value>
    </values>
  </entry>

  <entry id="ice_nthreads" modify_via_xml="NTHRDS_ICE">
    <type>integer</type>
    <category>cime_pes</category>
    <group>PELAYOUT_attributes</group>
    <desc>
      the number of threads per mpi task for the ice component.
      set by NTHRDS_ICE in env_configure.xml.
    </desc>
    <values>
      <value>$NTHRDS_ICE</value>
    </values>
  </entry>

  <entry id="ice_rootpe" modify_via_xml="ROOTPE_ICE">
    <type>integer</type>
    <category>cime_pes</category>
    <group>PELAYOUT_attributes</group>
    <desc>
      the global mpi task rank of the root processor assigned to the ice component.
      set by ROOTPE_ICE in env_configure.xml.
    </desc>
    <values>
      <value>$ROOTPE_ICE</value>
    </values>
  </entry>

  <entry id="ice_pestride" modify_via_xml="PSTRID_ICE">
    <type>integer</type>
    <category>cime_pes</category>
    <group>PELAYOUT_attributes</group>
    <desc>
      the mpi global processors stride associated with the mpi tasks for the ice component.
      set by PSTRID_ICE in env_configure.xml.
    </desc>
    <values>
      <value>$PSTRID_ICE</value>
    </values>
  </entry>

  <entry id="ocn_ntasks" modify_via_xml="NTASKS_OCN">
    <type>integer</type>
    <category>cime_pes</category>
    <group>PELAYOUT_attributes</group>
    <desc>
      the number of mpi tasks assigned to the ocn components.
      set by NTASKS_OCN in env_configure.xml.
    </desc>
    <values>
      <value>$NTASKS_OCN</value>
    </values>
  </entry>

  <entry id="ocn_nthreads" modify_via_xml="NTHRDS_OCN">
    <type>integer</type>
    <category>cime_pes</category>
    <group>PELAYOUT_attributes</group>
    <desc>
      the number of threads per mpi task for the ocn component.
      set by NTHRDS_OCN in env_configure.xml.
    </desc>
    <values>
      <value>$NTHRDS_OCN</value>
    </values>
  </entry>

  <entry id="ocn_rootpe" modify_via_xml="ROOTPE_OCN">
    <type>integer</type>
    <category>cime_pes</category>
    <group>PELAYOUT_attributes</group>
    <desc>
      the global mpi task rank of the root processor assigned to the ocn component.
      set by ROOTPE_OCN in env_configure.xml.
    </desc>
    <values>
      <value>$ROOTPE_OCN</value>
    </values>
  </entry>

  <entry id="ocn_pestride" modify_via_xml="PSTRID_OCN">
    <type>integer</type>
    <category>cime_pes</category>
    <group>PELAYOUT_attributes</group>
    <desc>
      the mpi global processors stride associated with the mpi tasks for the ocn component.
      set by PSTRID_OCN in env_configure.xml.  default: 1
    </desc>
    <values>
      <value>$PSTRID_OCN</value>
    </values>
  </entry>

  <entry id="glc_ntasks" modify_via_xml="NTASKS_GLC">
    <type>integer</type>
    <category>cime_pes</category>
    <group>PELAYOUT_attributes</group>
    <desc>
      the number of mpi tasks assigned to the glc components.
      set by NTASKS_GLC in env_configure.xml.
    </desc>
    <values>
      <value>$NTASKS_GLC</value>
    </values>
  </entry>

  <entry id="glc_nthreads" modify_via_xml="NTHRDS_GLC">
    <type>integer</type>
    <category>cime_pes</category>
    <group>PELAYOUT_attributes</group>
    <desc>
      the number of threads per mpi task for the glc component.
      set by NTHRDS_GLC in env_configure.xml.
    </desc>
    <values>
      <value>$NTHRDS_GLC</value>
    </values>
  </entry>

  <entry id="glc_rootpe" modify_via_xml="ROOTPE_GLC">
    <type>integer</type>
    <category>cime_pes</category>
    <group>PELAYOUT_attributes</group>
    <desc>
      the global mpi task rank of the root processor assigned to the glc component.
      set by ROOTPE_GLC in env_configure.xml.
    </desc>
    <values>
      <value>$ROOTPE_GLC</value>
    </values>
  </entry>

  <entry id="glc_pestride" modify_via_xml="PSTRID_GLC">
    <type>integer</type>
    <category>cime_pes</category>
    <group>PELAYOUT_attributes</group>
    <desc>
      the mpi global processors stride associated with the mpi tasks for the glc component.
      set by PSTRID_GLC in env_configure.xml.
    </desc>
    <values>
      <value>$PSTRID_GLC</value>
    </values>
  </entry>

  <entry id="wav_ntasks" modify_via_xml="NTASKS_WAV">
    <type>integer</type>
    <category>cime_pes</category>
    <group>PELAYOUT_attributes</group>
    <desc>
      the number of mpi tasks assigned to the wav components.
      set by NTASKS_WAV in env_configure.xml.
    </desc>
    <values>
      <value>$NTASKS_WAV</value>
    </values>
  </entry>

  <entry id="wav_nthreads" modify_via_xml="NTHRDS_WAV">
    <type>integer</type>
    <category>cime_pes</category>
    <group>PELAYOUT_attributes</group>
    <desc>
      the number of threads per mpi task for the wav component.
      set by NTHRDS_WAV in env_configure.xml.
    </desc>
    <values>
      <value>$NTHRDS_WAV</value>
    </values>
  </entry>

  <entry id="wav_rootpe" modify_via_xml="ROOTPE_WAV">
    <type>integer</type>
    <category>cime_pes</category>
    <group>PELAYOUT_attributes</group>
    <desc>
      the global mpi task rank of the root processor assigned to the wav component.
      set by ROOTPE_WAV in env_configure.xml.
    </desc>
    <values>
      <value>$ROOTPE_WAV</value>
    </values>
  </entry>

  <entry id="wav_pestride" modify_via_xml="PSTRID_WAV">
    <type>integer</type>
    <category>cime_pes</category>
    <group>PELAYOUT_attributes</group>
    <desc>
      the mpi global processors stride associated with the mpi tasks for the wav component.
      set by PSTRID_WAV in env_configure.xml.
    </desc>
    <values>
      <value>$PSTRID_WAV</value>
    </values>
  </entry>

  <entry id="rof_ntasks" modify_via_xml="NTASKS_ROF">
    <type>integer</type>
    <category>cime_pes</category>
    <group>PELAYOUT_attributes</group>
    <desc>
      the number of mpi tasks assigned to the lnd components.
      set by NTASKS_LND in env_configure.xml.
    </desc>
    <values>
      <value>$NTASKS_ROF</value>
    </values>
  </entry>

  <entry id="rof_nthreads" modify_via_xml="NTHRDS_ROF">
    <type>integer</type>
    <category>cime_pes</category>
    <group>PELAYOUT_attributes</group>
    <desc>
      the number of threads per mpi task for the lnd component.
      set by NTHRDS_ROF in env_configure.xml.
    </desc>
    <values>
      <value>$NTHRDS_ROF</value>
    </values>
  </entry>

  <entry id="rof_rootpe" modify_via_xml="ROOTPE_ROF">
    <type>integer</type>
    <category>cime_pes</category>
    <group>PELAYOUT_attributes</group>
    <desc>
      the global mpi task rank of the root processor assigned to the lnd component.
      set by ROOTPE_LND in env_configure.xml.
    </desc>
    <values>
      <value>$ROOTPE_ROF</value>
    </values>
  </entry>

  <entry id="rof_pestride" modify_via_xml="PSTRID_ROF">
    <type>integer</type>
    <category>cime_pes</category>
    <group>PELAYOUT_attributes</group>
    <desc>
      the mpi global processors stride associated with the mpi tasks for the lnd component.
      set by PSTRID_LND in env_configure.xml.
    </desc>
    <values>
      <value>$PSTRID_ROF</value>
    </values>
  </entry>

  <entry id="esp_ntasks" modify_via_xml="NTASKS_ESP">
    <type>integer</type>
    <category>cime_pes</category>
    <group>PELAYOUT_attributes</group>
    <desc>
      the number of mpi tasks assigned to the esp components.
      set by NTASKS_ESP in env_configure.xml.
    </desc>
    <values>
      <value>$NTASKS_ESP</value>
    </values>
  </entry>

  <entry  id="esp_nthreads" modify_via_xml="NTHRDS_ESP">
    <type>integer</type>
    <category>cime_pes</category>
    <group>PELAYOUT_attributes</group>
    <desc>
      the number of threads per mpi task for the esp component.
      set by NTHRDS_ESP in env_configure.xml.
    </desc>
    <values>
      <value>$NTHRDS_ESP</value>
    </values>
  </entry>

  <entry  id="esp_rootpe" modify_via_xml="ROOTPE_ESP">
    <type>integer</type>
    <category>cime_pes</category>
    <group>PELAYOUT_attributes</group>
    <desc>
      the global mpi task rank of the root processor assigned to the esp component.
      set by ROOTPE_ESP in env_configure.xml.
    </desc>
    <values>
      <value>$ROOTPE_ESP</value>
    </values>
  </entry>

  <entry  id="esp_pestride" modify_via_xml="PSTRID_ESP">
    <type>integer</type>
    <category>cime_pes</category>
    <group>PELAYOUT_attributes</group>
    <desc>
      the mpi global processors stride associated with the mpi tasks for the esp component.
      set by PSTRID_ESP in env_configure.xml.
    </desc>
    <values>
      <value>$PSTRID_ESP</value>
    </values>
  </entry>

  <entry  id="cpl_ntasks" modify_via_xml="NTASKS_CPL">
    <type>integer</type>
    <category>cime_pes</category>
    <group>PELAYOUT_attributes</group>
    <desc>
      the number of mpi tasks assigned to the cpl components.
      set by NTASKS_CPL in env_configure.xml.
    </desc>
    <values>
      <value>$NTASKS_CPL</value>
    </values>
  </entry>

  <entry id="cpl_nthreads" modify_via_xml="NTHRDS_CPL">
    <type>integer</type>
    <category>cime_pes</category>
    <group>PELAYOUT_attributes</group>
    <desc>
      the number of threads per mpi task for the cpl component.
      set by NTHRDS_CPL in env_configure.xml.
    </desc>
    <values>
      <value>$NTHRDS_CPL</value>
    </values>
  </entry>

  <entry id="cpl_rootpe" modify_via_xml="ROOTPE_CPL">
    <type>integer</type>
    <category>cime_pes</category>
    <group>PELAYOUT_attributes</group>
    <desc>
      the global mpi task rank of the root processor assigned to the cpl component.
      set by ROOTPE_CPL in env_configure.xml.
    </desc>
    <values>
      <value>$ROOTPE_CPL</value>
    </values>
  </entry>

  <entry id="cpl_pestride" modify_via_xml="PSTRID_CPL">
    <type>integer</type>
    <category>cime_pes</category>
    <group>PELAYOUT_attributes</group>
    <desc>
      the mpi global processors stride associated with the mpi tasks for the cpl component.
      set by PSTRID_CPL in env_configure.xml.
    </desc>
    <values>
      <value>$PSTRID_CPL</value>
    </values>
  </entry>

  <entry id="esmf_logging" modify_via_xml="ESMF_LOGFILE_KIND">
    <type>char</type>
    <category>cime_pes</category>
    <group>PELAYOUT_attributes</group>
    <desc>
      Determines what ESMF log files (if any) are generated when
          USE_ESMF_LIB is TRUE.
      ESMF_LOGKIND_SINGLE: Use a single log file, combining messages from
          all of the PETs. Not supported on some platforms.
      ESMF_LOGKIND_MULTI: Use multiple log files — one per PET.
      ESMF_LOGKIND_NONE: Do not issue messages to a log file.
      By default, no ESMF log files are generated.
    </desc>
    <values>
      <value>$ESMF_LOGFILE_KIND</value>
    </values>
  </entry>

  <!-- =========================== -->
  <!-- group prof_inparm           -->
  <!--  in perf_mod.F90            -->
  <!-- =========================== -->

  <entry id="profile_global_stats">
    <type>logical</type>
    <category>performance</category>
    <group>prof_inparm</group>
    <desc>
    </desc>
    <values>
      <value>.true.</value>
    </values>
  </entry>

  <entry id="profile_single_file">
    <type>logical</type>
    <category>performance</category>
    <group>prof_inparm</group>
    <desc>
    </desc>
    <values>
      <value>.false.</value>
    </values>
  </entry>

  <entry id="profile_disable">
    <type>logical</type>
    <category>performance</category>
    <group>prof_inparm</group>
    <desc>
    </desc>
    <values>
      <value timer_level='pos'>.false.</value>
      <value timer_level='neg'>.true.</value>
    </values>
  </entry>

  <entry id="profile_barrier">
    <type>logical</type>
    <category>performance</category>
    <group>prof_inparm</group>
    <desc>
    </desc>
    <values>
      <value>.false.</value>
    </values>
  </entry>

  <entry id="profile_depth_limit" modify_via_xml="TIMER_LEVEL">
    <type>integer</type>
    <category>performance</category>
    <group>prof_inparm</group>
    <desc>
    </desc>
    <values>
      <value>$TIMER_LEVEL</value>
    </values>
  </entry>

  <entry id="profile_outpe_stride">
    <type>integer</type>
    <category>performance</category>
    <group>prof_inparm</group>
    <desc>
    </desc>
    <values>
      <value>0</value>
    </values>
  </entry>

  <entry id="profile_detail_limit"   modify_via_xml="TIMER_DETAIL">
    <type>integer</type>
    <category>performance</category>
    <group>prof_inparm</group>
    <desc>
    </desc>
    <values>
      <value>$TIMER_DETAIL</value>
    </values>
  </entry>

  <entry id="profile_timer">
    <type>integer</type>
    <category>performance</category>
    <group>prof_inparm</group>
    <desc>
    </desc>
    <values>
      <value>4</value> <!-- mpiwtime -->
      <value MACH="yellowstone">2</value> <!-- nanotime -->
      <value MPILIB="mpi-serial">1</value> <!-- gettimeofday -->
      <value MPILIB="mpi-serial" OS="AIX">3</value> <!-- read_real_time -->
    </values>
  </entry>

  <entry id="profile_ovhd_measurement">
    <type>logical</type>
    <category>performance</category>
    <group>prof_inparm</group>
    <desc>
      default: .false.
    </desc>
    <values>
      <value>.false.</value>
    </values>
  </entry>

  <entry id="profile_add_detail">
    <type>logical</type>
    <category>performance</category>
    <group>prof_inparm</group>
    <desc>
      default: .false.
    </desc>
    <values>
      <value>.false.</value>
    </values>
  </entry>

  <entry  id="profile_outpe_num">
    <type>integer</type>
    <category>performance</category>
    <group>prof_inparm</group>
    <desc>
      default: 1
    </desc>
    <values>
      <value>1</value>
    </values>
  </entry>

  <entry id="profile_papi_enable" modify_via_xml="PROFILE_PAPI_ENABLE">
    <type>logical</type>
    <category>performance</category>
    <group>prof_inparm</group>
    <desc>
      default: .false.
    </desc>
    <values>
      <value>$PROFILE_PAPI_ENABLE</value>
    </values>
  </entry>

  <!-- =========================== -->
  <!-- group papi_inparm           -->
  <!--  in perf_mod.F90            -->
  <!-- =========================== -->

  <entry id="papi_ctr1_str">
    <type>char</type>
    <category>performance</category>
    <group>papi_inparm</group>
    <desc>
      See gptl_papi.c for the list of valid values
    </desc>
    <values>
      <value>PAPI_FP_OPS</value>
    </values>
  </entry>

  <entry id="papi_ctr2_str">
    <type>char</type>
    <category>performance</category>
    <group>papi_inparm</group>
    <desc>
      See gptl_papi.c for the list of valid values
    </desc>
    <values>
      <value>PAPI_NO_CTR</value>
    </values>
  </entry>

  <entry id="papi_ctr3_str">
    <type>char</type>
    <category>performance</category>
    <group>papi_inparm</group>
    <desc>
      See gptl_papi.c for the list of valid values
    </desc>
    <values>
      <value>PAPI_NO_CTR</value>
    </values>
  </entry>

  <entry id="papi_ctr4_str">
    <type>char</type>
    <category>performance</category>
    <group>papi_inparm</group>
    <desc>
      See gptl_papi.c for the list of valid values
    </desc>
    <values>
      <value>PAPI_NO_CTR</value>
    </values>
  </entry>

  <!-- =========================== -->
  <!-- group pio_default_inparm    -->
  <!-- =========================== -->

  <entry id="pio_async_interface">
    <type>logical</type>
    <category>pio</category>
    <group>pio_default_inparm</group>
    <desc>
      future asynchronous IO capability (not currently supported).
      If pio_async_interface is .true. or {component}_PIO_* variable is not set or set to -99
      the component variable will be set using the pio_* value.
      default: .false.
    </desc>
    <values>
      <value>$PIO_ASYNC_INTERFACE</value>
    </values>
  </entry>

  <entry id="pio_debug_level" modify_via_xml="PIO_DEBUG_LEVEL">
    <type>integer</type>
    <category>pio</category>
    <group>pio_default_inparm</group>
    <valid_values>0,1,2,3,4,5,6</valid_values>
    <desc>
      pio debug level
      valid values: 0,1,2,3,4,5,6
    </desc>
    <values>
      <value>$PIO_DEBUG_LEVEL</value>
    </values>
  </entry>

  <entry id="pio_blocksize" modify_via_xml="PIO_BLOCKSIZE">
    <type>integer</type>
    <category>pio</category>
    <group>pio_default_inparm</group>
    <desc>
      blocksize for pio box rearranger
    </desc>
    <values>
      <value>$PIO_BLOCKSIZE</value>
    </values>
  </entry>

  <entry id="pio_buffer_size_limit" modify_via_xml="PIO_BUFFER_SIZE_LIMIT">
    <type>integer</type>
    <category>pio</category>
    <group>pio_default_inparm</group>
    <desc>
      pio buffer size limit
    </desc>
    <values>
      <value>$PIO_BUFFER_SIZE_LIMIT</value>
    </values>
  </entry>

  <entry id="pio_rearr_comm_type" modify_via_xml="PIO_REARR_COMM_TYPE">
    <type>char</type>
    <category>pio</category>
    <group>pio_default_inparm</group>
    <valid_values>p2p,coll,default</valid_values>
    <desc>
      pio rearranger communication type.
      valid values: p2p, coll, default
    </desc>
    <values>
      <value>$PIO_REARR_COMM_TYPE</value>
    </values>
  </entry>

  <entry id="pio_rearr_comm_fcd" modify_via_xml="PIO_REARR_COMM_FCD">
    <type>char</type>
    <category>pio</category>
    <group>pio_default_inparm</group>
    <valid_values>2denable,io2comp,comp2io,disable,default</valid_values>
    <desc>
      pio rearranger communication flow control direction.
    </desc>
    <values>
      <value>$PIO_REARR_COMM_FCD</value>
    </values>
  </entry>

  <entry id="pio_rearr_comm_max_pend_req_comp2io" modify_via_xml=" PIO_REARR_COMM_MAX_PEND_REQ_COMP2IO">
    <type>integer</type>
    <category>pio</category>
    <group>pio_default_inparm</group>
    <desc>
      pio rearranger communication max pending req (comp2io)
    </desc>
    <values>
      <value>$PIO_REARR_COMM_MAX_PEND_REQ_COMP2IO</value>
    </values>
  </entry>

  <entry id="pio_rearr_comm_enable_hs_comp2io" modify_via_xml="PIO_REARR_COMM_ENABLE_HS_COMP2IO">
    <type>logical</type>
    <category>pio</category>
    <group>pio_default_inparm</group>
    <desc>
      pio rearranger communication option: Enable handshake (comp2io)
    </desc>
    <values>
      <value>$PIO_REARR_COMM_ENABLE_HS_COMP2IO</value>
    </values>
  </entry>

  <entry id="pio_rearr_comm_enable_isend_comp2io"    modify_via_xml="PIO_REARR_COMM_ENABLE_ISEND_COMP2IO">
    <type>logical</type>
    <category>pio</category>
    <group>pio_default_inparm</group>
    <desc>
      pio rearranger communication option: Enable isends (comp2io)
    </desc>
    <values>
      <value>$PIO_REARR_COMM_ENABLE_ISEND_COMP2IO</value>
    </values>
  </entry>

  <entry id="pio_rearr_comm_max_pend_req_io2comp"    modify_via_xml="PIO_REARR_COMM_MAX_PEND_REQ_IO2COMP">
    <type>integer</type>
    <category>pio</category>
    <group>pio_default_inparm</group>
    <desc>
      pio rearranger communication max pending req (io2comp)
    </desc>
    <values>
      <value>$PIO_REARR_COMM_MAX_PEND_REQ_IO2COMP</value>
    </values>
  </entry>

  <entry id="pio_rearr_comm_enable_hs_io2comp"    modify_via_xml="PIO_REARR_COMM_ENABLE_HS_IO2COMP">
    <type>logical</type>
    <category>pio</category>
    <group>pio_default_inparm</group>
    <desc>
      pio rearranger communication option: Enable handshake (io2comp)
    </desc>
    <values>
      <value>$PIO_REARR_COMM_ENABLE_HS_IO2COMP</value>
    </values>
  </entry>

  <entry id="pio_rearr_comm_enable_isend_io2comp">
    <type>logical</type>
    <category>pio</category>
    <group>pio_default_inparm</group>
    <desc>
      pio rearranger communication option: Enable isends (io2comp)
      default: .false.
    </desc>
    <values>
      <value>$PIO_REARR_COMM_ENABLE_ISEND_IO2COMP</value>
    </values>
  </entry>

  <entry id="drv_flds_in_files" skip_default_entry="true">
    <type>char(10)</type>
    <category>drv_physics</category>
    <group>default_settings</group>
    <desc>
      List of files to merge together that contains drv_flds_in namelists
      The paths are relative to the case directory. drv_flds_in include the namelists that
      the driver reads and gives information on additional fields to be passed to different
      components that need to look at the same data.
    </desc>
    <values>
      <value>Buildconf/camconf/drv_flds_in,Buildconf/clmconf/drv_flds_in</value>
    </values>
  </entry>

  <entry id="data_assimilation_atm" modify_via_xml="DATA_ASSIMILATION_ATM">
    <type>logical</type>
    <category>data_assimilation</category>
    <group>CLOCK_attributes</group>
    <desc>
      Whether Data Assimilation is on for component atm
    </desc>
    <values>
      <value>$DATA_ASSIMILATION_ATM</value>
    </values>
  </entry>

  <entry id="data_assimilation_cpl" modify_via_xml="DATA_ASSIMILATION_CPL">
    <type>logical</type>
    <category>data_assimilation</category>
    <group>CLOCK_attributes</group>
    <desc>
      Whether Data Assimilation is on for component CPL
    </desc>
    <values>
      <value>$DATA_ASSIMILATION_CPL</value>
    </values>
  </entry>

  <entry id="data_assimilation_ocn" modify_via_xml="DATA_ASSIMILATION_OCN">
    <type>logical</type>
    <category>data_assimilation</category>
    <group>CLOCK_attributes</group>
    <desc>
      Whether Data Assimilation is on for component ocn
    </desc>
    <values>
      <value>$DATA_ASSIMILATION_OCN</value>
    </values>
  </entry>

  <entry id="data_assimilation_wav" modify_via_xml="DATA_ASSIMILATION_WAV">
    <type>logical</type>
    <category>data_assimilation</category>
    <group>CLOCK_attributes</group>
    <desc>
      Whether Data Assimilation is on for component wav
    </desc>
    <values>
      <value>$DATA_ASSIMILATION_WAV</value>
    </values>
  </entry>

  <entry id="data_assimilation_glc" modify_via_xml="DATA_ASSIMILATION_GLC">
    <type>logical</type>
    <category>data_assimilation</category>
    <group>CLOCK_attributes</group>
    <desc>
      Whether Data Assimilation is on for component glc
    </desc>
    <values>
      <value>$DATA_ASSIMILATION_GLC</value>
    </values>
  </entry>

  <entry id="data_assimilation_rof" modify_via_xml="DATA_ASSIMILATION_ROF">
    <type>logical</type>
    <category>data_assimilation</category>
    <group>CLOCK_attributes</group>
    <desc>
      Whether Data Assimilation is on for component rof
    </desc>
    <values>
      <value>$DATA_ASSIMILATION_ROF</value>
    </values>
  </entry>

  <entry id="data_assimilation_ice" modify_via_xml="DATA_ASSIMILATION_ICE">
    <type>logical</type>
    <category>data_assimilation</category>
    <group>CLOCK_attributes</group>
    <desc>
      Whether Data Assimilation is on for component ice
    </desc>
    <values>
      <value>$DATA_ASSIMILATION_ICE</value>
    </values>
  </entry>

  <entry id="data_assimilation_lnd" modify_via_xml="DATA_ASSIMILATION_LND">
    <type>logical</type>
    <category>data_assimilation</category>
    <group>CLOCK_attributes</group>
    <desc>
      Whether Data Assimilation is on for component lnd
    </desc>
    <values>
      <value>$DATA_ASSIMILATION_LND</value>
    </values>
  </entry>

</entry_id><|MERGE_RESOLUTION|>--- conflicted
+++ resolved
@@ -34,12 +34,7 @@
             MED med_phases_prep_wav
             MED med_connectors_prep_med2wav
             MED -> WAV :remapMethod=redist
-<<<<<<< HEAD
-	    #
             MED med_phases_prep_rof_avg
-=======
-            MED med_phases_prep_rof
->>>>>>> bb71ac9c
             MED med_connectors_prep_med2rof
             MED -> ROF :remapMethod=redist
             ICE
@@ -76,7 +71,6 @@
           MED med_phases_restart_write
       @
       </value>
-<<<<<<< HEAD
       <value COMP_LND="clm" COMP_ATM="datm" COMP_OCN="socn" COMP_ICE="sice" COMP_GLC="sglc">
       @rof_cpl_dt   # rof coupling step
           MED med_phases_prep_rof_avg
@@ -103,9 +97,6 @@
           MED med_phases_restart_write
       @
       </value>
-=======
-
->>>>>>> bb71ac9c
       <value COMP_OCN="socn">
       @ocn_cpl_dt   #ocean coupling step
   	  @atm_cpl_dt  # atmosphere coupling step
