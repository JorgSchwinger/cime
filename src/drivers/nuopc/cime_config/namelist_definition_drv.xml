<?xml version="1.0"?>

<?xml-stylesheet type="text/xsl" href="namelist_definition.xsl"?>

<entry_id version="2.0">

  <!-- =========================== -->
  <!--  NUOPC driver run sequence  -->
  <!-- =========================== -->

  <entry id="runSeq">
    <type>char</type>
    <category>nuopc_attribute</category>
    <group>nuopc_runseq</group>
    <values>

      <value>
      @ocn_cpl_dt   #ocean coupling step
	  MED med_phases_prep_ocn_accum_avg
          MED med_connectors_prep_med2ocn
	  MED -> OCN :remapMethod=redist
	  @atm_cpl_dt   # atmosphere coupling step
            MED med_phases_prep_ocn_map
	    MED med_phases_aofluxes_run
	    MED med_phases_prep_ocn_merge
	    MED med_phases_prep_ocn_accum_fast
 	    MED med_phases_ocnalb_run
            MED med_phases_prep_lnd
            MED med_connectors_prep_med2lnd
            MED -> LND :remapMethod=redist
            MED med_phases_prep_ice
            MED med_connectors_prep_med2ice
            MED -> ICE :remapMethod=redist
            MED med_phases_prep_wav
            MED med_connectors_prep_med2wav
            MED -> WAV :remapMethod=redist
            MED med_phases_prep_rof
            MED med_connectors_prep_med2rof
            MED -> ROF :remapMethod=redist
            ICE
            LND
            ROF
	    WAV
            ICE -> MED :remapMethod=redist
            MED med_connectors_post_ice2med
            MED med_fraction_set
            LND -> MED :remapMethod=redist
            MED med_connectors_post_lnd2med
            ROF -> MED :remapMethod=redist
            MED med_connectors_post_rof2med
            MED med_phases_prep_glc
            MED med_connectors_prep_med2glc
            MED -> GLC :remapMethod=redist
            MED med_phases_prep_atm
            MED med_connectors_prep_med2atm
            MED -> ATM :remapMethod=redist
            ATM
	    GLC
            WAV -> MED :remapMethod=redist
            MED med_connectors_post_wav2med
            GLC -> MED :remapMethod=redist
            MED med_connectors_post_glc2med
            ATM -> MED :remapMethod=redist
            MED med_connectors_post_atm2med
            MED med_phases_history_write
	    MED med_phases_profile
	  @
	  OCN
  	  OCN -> MED :remapMethod=redist
	  MED med_connectors_post_ocn2med
          MED med_phases_restart_write
      @
      </value>

      <value COMP_OCN="socn">
      @ocn_cpl_dt   #ocean coupling step
  	  @atm_cpl_dt  # atmosphere coupling step
            MED med_phases_prep_ice
            MED med_connectors_prep_med2ice
            MED -> ICE :remapMethod=redist
            #
            MED med_phases_prep_wav
            MED med_connectors_prep_med2wav
            MED -> WAV :remapMethod=redist
            #
            MED med_phases_prep_lnd
            MED med_connectors_prep_med2lnd
            MED -> LND :remapMethod=redist
            #
            MED med_phases_prep_glc
            MED med_connectors_prep_med2glc
            MED -> GLC :remapMethod=redist
            #
            MED med_phases_prep_rof
            MED med_connectors_prep_med2rof
            MED -> ROF :remapMethod=redist
            #
            ICE
            LND
            ROF
	    WAV
            #
            ROF -> MED :remapMethod=redist
            MED med_connectors_post_rof2med
            #
            LND -> MED :remapMethod=redist
            MED med_connectors_post_lnd2med
            #
            ICE -> MED :remapMethod=redist
            MED med_connectors_post_ice2med
            #
            MED med_fraction_set
            #
            MED med_phases_prep_atm
            MED med_connectors_prep_med2atm
            MED -> ATM :remapMethod=redist
            #
            ATM
	    GLC
            #
            WAV -> MED :remapMethod=redist
            MED med_connectors_post_wav2med
            #
            GLC -> MED :remapMethod=redist
            MED med_connectors_post_glc2med
            #
            ATM -> MED :remapMethod=redist
            MED med_connectors_post_atm2med
	    #
            MED med_phases_history_write
	    MED med_phases_profile
	  @
          MED med_phases_restart_write
       @
      </value>

      <value COMP_ATM="cam" COMP_OCN="docn" COMP_WAV="swav">
      @ocn_cpl_dt   #ocean coupling step
  	  @atm_cpl_dt # atmosphere coupling step
	    MED med_phases_prep_ocn_accum_avg
            MED med_connectors_prep_med2ocn
	    MED -> OCN :remapMethod=redist
	    MED med_phases_prep_lnd
            MED med_connectors_prep_med2lnd
	    MED -> LND :remapMethod=redist
	    MED med_phases_prep_ice
            MED med_connectors_prep_med2ice
            MED -> ICE :remapMethod=redist
	    ICE
	    LND
	    OCN
  	    OCN -> MED :remapMethod=redist
	    MED med_connectors_post_ocn2med
            ICE -> MED :remapMethod=redist
            MED med_connectors_post_ice2med
	    MED med_fraction_set
            MED med_phases_prep_ocn_map
	    MED med_phases_aofluxes_run
	    MED med_phases_prep_ocn_merge
	    MED med_phases_prep_ocn_accum_fast
 	    MED med_phases_ocnalb_run
  	    LND -> MED :remapMethod=redist
	    MED med_connectors_post_lnd2med
	    MED med_phases_prep_atm
            MED med_connectors_prep_med2atm
	    MED -> ATM :remapMethod=redist
	    ATM
	    ATM -> MED :remapMethod=redist
	    MED med_connectors_post_atm2med
            MED med_phases_history_write
	    MED med_phases_profile
<<<<<<< HEAD
=======
	  @
          MED med_phases_restart_write
       @
      </value>

      <value COMP_ATM="fv3gfs" COMP_OCN="docn" COMP_WAV="swav">
      @ocn_cpl_dt   #ocean coupling step
          MED med_phases_prep_ocn_accum_avg
          MED med_connectors_prep_med2ocn
          MED -> OCN :remapMethod=redist
          OCN
  	  @atm_cpl_dt # atmosphere coupling step
	    MED med_phases_prep_atm
            MED med_connectors_prep_med2atm
	    MED -> ATM :remapMethod=redist
	    ATM
	    ATM -> MED :remapMethod=redist
	    MED med_connectors_post_atm2med
	    MED med_phases_prep_ice
            MED med_connectors_prep_med2ice
            MED -> ICE :remapMethod=redist
	    ICE
            ICE -> MED :remapMethod=redist
            MED med_connectors_post_ice2med
            MED med_fraction_set
            MED med_phases_prep_ocn_map
	    MED med_phases_aofluxes_run
	    MED med_phases_prep_ocn_merge
	    MED med_phases_prep_ocn_accum_fast
            MED med_phases_history_write
	  @
          OCN -> MED :remapMethod=redist
          MED med_connectors_post_ocn2med
          MED med_phases_restart_write
       @
      </value>

      <value COMP_ATM="fv3gfs" COMP_OCN="mom">
      @ocn_cpl_dt   #ocean coupling step
          MED med_phases_prep_ocn_accum_avg
          MED med_connectors_prep_med2ocn
          MED -> OCN :remapMethod=redist
          OCN
  	  @atm_cpl_dt # atmosphere coupling step
	    MED med_phases_prep_atm
            MED med_connectors_prep_med2atm
	    MED -> ATM :remapMethod=redist
	    ATM
	    ATM -> MED :remapMethod=redist
	    MED med_connectors_post_atm2med
	    MED med_phases_prep_ice
            MED med_connectors_prep_med2ice
            MED -> ICE :remapMethod=redist
	    ICE
            ICE -> MED :remapMethod=redist
            MED med_connectors_post_ice2med
            MED med_fraction_set
            MED med_phases_prep_ocn_map
	    MED med_phases_prep_ocn_merge
	    MED med_phases_prep_ocn_accum_fast
            MED med_phases_history_write
>>>>>>> 26a18ff2
	  @
          OCN -> MED :remapMethod=redist
          MED med_connectors_post_ocn2med
          MED med_phases_restart_write
       @
      </value>

    </values>
  </entry>

  <!-- ======================================== -->
  <!--  DRIVER attributes                       -->
  <!-- ======================================== -->

  <entry id="CESM_component_list">
    <type>char</type>
    <category>nuopc</category>
    <group>nuopc_var</group>
    <values>
      <value>ATM OCN ICE LND ROF GLC WAV MED</value>
    </values>
  </entry>

  <entry id="Verbosity@DRIVER_attributes">
    <type>char</type>
    <category>nuopc</category>
    <group>DRIVER_attributes</group>
    <values>
      <value>$INFO_DBUG</value>
    </values>
  </entry>

  <!-- NUOPC generic input -->

  <entry id="Profiling@DRIVER_attributes">
    <type>char</type>
    <category>nuopc</category>
    <group>DRIVER_attributes</group>
    <values>
      <value>0</value>
    </values>
  </entry>

  <entry id="MED_model">
    <type>char</type>
    <category>nuopc</category>
    <group>nuopc_var</group>
    <values>
      <value cime_model="cesm">cesm</value>
      <value cime_model="e3sm">e3sm</value>
    </values>
  </entry>

  <entry id="Verbosity@MED_attributes">
    <type>char</type>
    <category>nuopc</category>
    <group>MED_attributes</group>
    <values>
      <value>$INFO_DBUG</value>
    </values>
  </entry>

  <entry id="ATM_model" modify_via_xml="COMP_ATM">
    <type>char</type>
    <category>nuopc</category>
    <group>nuopc_var</group>
    <values>
      <value>$COMP_ATM</value>
    </values>
  </entry>

  <entry id="Verbosity@ATM_attributes">
    <type>char</type>
    <category>nuopc</category>
    <group>ATM_attributes</group>
    <values>
      <value>$INFO_DBUG</value>
    </values>
  </entry>

  <entry id="OCN_model" modify_via_xml="COMP_OCN">
    <type>char</type>
    <category>nuopc</category>
    <group>nuopc_var</group>
    <values>
      <value>$COMP_OCN</value>
    </values>
  </entry>

  <entry id="Verbosity@OCN_attributes">
    <type>char</type>
    <category>nuopc</category>
    <group>OCN_attributes</group>
    <values>
      <value>$INFO_DBUG</value>
    </values>
  </entry>

  <entry id="ICE_model" modify_via_xml="COMP_ICE">
    <type>char</type>
    <category>nuopc</category>
    <group>nuopc_var</group>
    <values>
      <value>$COMP_ICE</value>
    </values>
  </entry>

  <entry id="Verbosity@ICE_attributes">
    <type>char</type>
    <category>nuopc</category>
    <group>ICE_attributes</group>
    <values>
      <value>$INFO_DBUG</value>
    </values>
  </entry>

  <entry id="ROF_model" modify_via_xml="COMP_ROF">
    <type>char</type>
    <category>nuopc</category>
    <group>nuopc_var</group>
    <values>
      <value>$COMP_ROF</value>
    </values>
  </entry>

  <entry id="Verbosity@ROF_attributes">
    <type>char</type>
    <category>nuopc</category>
    <group>ROF_attributes</group>
    <values>
      <value>$INFO_DBUG</value>
    </values>
  </entry>

  <entry id="LND_model" modify_via_xml="COMP_LND">
    <type>char</type>
    <category>nuopc</category>
    <group>nuopc_var</group>
    <values>
      <value>$COMP_LND</value>
    </values>
  </entry>

  <entry id="Verbosity@LND_attributes">
    <type>char</type>
    <category>nuopc</category>
    <group>LND_attributes</group>
    <values>
      <value>$INFO_DBUG</value>
    </values>
  </entry>

  <entry id="GLC_model" modify_via_xml="COMP_GLC">
    <type>char</type>
    <category>nuopc</category>
    <group>nuopc_var</group>
    <values>
      <value>$COMP_GLC</value>
    </values>
  </entry>

  <entry id="Verbosity@GLC_attributes">
    <type>char</type>
    <category>nuopc</category>
    <group>GLC_attributes</group>
    <values>
      <value>$INFO_DBUG</value>
    </values>
  </entry>

  <entry id="WAV_model" modify_via_xml="COMP_WAV">
    <type>char</type>
    <category>nuopc</category>
    <group>nuopc_var</group>
    <values>
      <value>$COMP_WAV</value>
    </values>
  </entry>

  <entry id="Verbosity@WAV_attributes">
    <type>char</type>
    <category>nuopc</category>
    <group>WAV_attributes</group>
    <values>
      <value>$INFO_DBUG</value>
    </values>
  </entry>

  <!-- =========================================== -->
  <!-- DRIVER attributes                           -->
  <!-- =========================================== -->

  <entry id="cime_model" modify_via_xml="CIME_MODEL">
    <type>char</type>
    <category>expdef</category>
    <group>DRIVER_attributes</group>
    <valid_values>e3sm,cesm</valid_values>
    <desc>cime model</desc>
    <values>
      <value cime_model='cesm'>cesm</value>
      <value cime_model='e3sm'>e3sm</value>
    </values>
  </entry>

  <entry id="timing_dir">
    <type>char</type>
    <category>expdef</category>
    <group>DRIVER_attributes</group>
    <desc>
      location of timing output.
    </desc>
    <values>
      <value>./timing</value>
    </values>
  </entry>

  <entry id="tchkpt_dir">
    <type>char</type>
    <category>expdef</category>
    <group>DRIVER_attributes</group>
    <desc>
      location of timing checkpoint output.
    </desc>
    <values>
      <value>./timing/checkpoints</value>
    </values>
  </entry>

  <entry id="bfbflag" modify_via_xml="BFBFLAG">
    <type>logical</type>
    <category>expdef</category>
    <group>DRIVER_attributes</group>
    <desc>
      turns on bfb option in coupler which produce bfb results in the
      coupler on different processor counts.  (default: .false.)
    </desc>
    <values>
      <value>$BFBFLAG</value>
    </values>
  </entry>

  <entry id="orb_mode">
    <type>char</type>
    <category>orbital</category>
    <group>DRIVER_attributes</group>
    <valid_values>fixed_year,variable_year,fixed_parameters</valid_values>
    <desc>
      orbital model setting.  this sets how the orbital mode will be
      configured.
      "fixed_year" uses the orb_iyear and other orb inputs are ignored.  In
      this mode, the orbital parameters are constant and based on the year.
      "variable_year" uses the orb_iyear and orb_iyear_align.  In this mode,
      the orbital parameters vary as the model year advances and the model
      year orb_iyear_align has the equivalent orbital year of orb_iyear.
      "fixed_parameters" uses the orb_eccen, orb_mvelp, and orb_obliq to set
      the orbital parameters which then remain constant through the model
      integration. [fixed_year, variable_year, fixed_parameters]  (default: 'fixed_year'.)
    </desc>
    <values>
      <value>fixed_year</value>
      <value iyear='HIST' cime_model='cesm'>variable_year</value>
    </values>
  </entry>

  <entry id="orb_iyear_align">
    <type>integer</type>
    <category>orbital</category>
    <group>DRIVER_attributes</group>
    <desc>
      model year associated with orb_iyear when orb_mode is variable_year. (default: 1990)
    </desc>
    <values>
      <value>1990</value>
      <value iyear="1850" cime_model="cesm">1850</value>
      <value iyear="2000" cime_model="cesm">2000</value>
      <value iyear='HIST' cime_model='cesm'>1850</value>
    </values>
  </entry>

  <entry id="orb_iyear">
    <type>integer</type>
    <category>orbital</category>
    <group>DRIVER_attributes</group>
    <desc>
      year of orbit, used when orb_mode is fixed_year or variable_year. (default: 1990)
    </desc>
    <values>
      <value>1990</value>
      <value iyear="1850" cime_model="cesm">1850</value>
      <value iyear="2000" cime_model="cesm">2000</value>
      <value iyear='HIST' cime_model='cesm'>1850</value>
    </values>
  </entry>

  <entry id="orb_eccen">
    <type>real</type>
    <category>orbital</category>
    <group>DRIVER_attributes</group>
    <desc>
      eccentricity of orbit, used when orb_mode is fixed_parameters.
      default: SHR_ORB_UNDEF_REAL (1.e36) (Not currently used in build-namelist)
    </desc>
    <values>
      <value>1.e36</value>
    </values>
  </entry>

  <entry id="orb_mvelp">
    <type>real</type>
    <category>orbital</category>
    <group>DRIVER_attributes</group>
    <desc>
      location of vernal equinox in longitude degrees, used when orb_mode is fixed_parameters.
      default: SHR_ORB_UNDEF_REAL (1.e36)(Not currently used in build-namelist)
    </desc>
    <values>
      <value>1.e36</value>
    </values>
  </entry>

  <entry id="orb_obliq">
    <type>real</type>
    <category>orbital</category>
    <group>DRIVER_attributes</group>
    <desc>
      obliquity of orbit in degrees, used when orb_mode is fixed_parameters.
      default: SHR_ORB_UNDEF_REAL (1.e36) (Not currently used in build-namelist)
    </desc>
    <values>
      <value>1.e36</value>
    </values>
  </entry>

  <entry id="wv_sat_scheme">
    <type>char</type>
    <category>wv_sat</category>
    <group>DRIVER_attributes</group>
    <valid_values>GoffGratch,MurphyKoop,Bolton,Flatau</valid_values>
    <desc>
      Type of water vapor saturation vapor pressure scheme employed. 'GoffGratch' for
      Goff and Gratch (1946); 'MurphyKoop' for Murphy and Koop (2005); 'Bolton' for
      Bolton (1980); 'Flatau' for Flatau, Walko, and Cotton (1992).
      Default: GoffGratch
    </desc>
    <values>
      <value>GoffGratch</value>
    </values>
  </entry>

  <entry id="wv_sat_transition_start">
    <type>real</type>
    <category>wv_sat</category>
    <group>DRIVER_attributes</group>
    <desc>
      Width of the liquid-ice transition range in mixed-phase water saturation vapor
      pressure calculations. The range always ends at 0 degrees Celsius, so this
      variable only affects the start of the transition.
      Default: 20K
      WARNING: CAM is tuned to the default value of this variable. Because it affects
      so many different parameterizations, changes to this variable may require a
      significant retuning of CAM's cloud physics to give reasonable results.
    </desc>
    <values>
      <value>20.0D0</value>
    </values>
  </entry>

  <entry id="wv_sat_use_tables">
    <type>logical</type>
    <category>wv_sat</category>
    <group>DRIVER_attributes</group>
    <desc>
      Whether or not to produce lookup tables at init time to use as a cache for
      saturation vapor pressure.
      Default: .false.
    </desc>
    <values>
      <value>.false.</value>
    </values>
  </entry>

  <entry id="wv_sat_table_spacing">
    <type>real</type>
    <category>wv_sat</category>
    <group>DRIVER_attributes</group>
    <desc>
      Temperature resolution of saturation vapor pressure lookup tables in Kelvin.
      (This is only used if wv_sat_use_tables is .true.)
      Default: 1.0
    </desc>
    <values>
      <value>1.0D0</value>
    </values>
  </entry>

  <entry id="glc_renormalize_smb">
    <type>char</type>
    <category>control</category>
    <group>DRIVER_attributes</group>
    <valid_values>on,off,on_if_glc_coupled_fluxes</valid_values>
    <desc>
      Whether to renormalize the surface mass balance (smb) sent from lnd to glc so that the
      global integral on the glc grid agrees with the global integral on the lnd grid.

      Unlike most fluxes, smb is remapped with bilinear rather than conservative mapping weights,
      so this option is needed for conservation. However, conservation is not required in many
      cases, since we often run glc as a diagnostic (one-way-coupled) component.

      Allowable values are:
      'on': always do this renormalization
      'off': never do this renormalization (see WARNING below)
      'on_if_glc_coupled_fluxes': Determine at runtime whether to do this renormalization.
         Does the renormalization if we're running a two-way-coupled glc that sends fluxes
         to other components (which is the case where we need conservation).
         Does NOT do the renormalization if we're running a one-way-coupled glc, or if
         we're running a glc-only compset (T compsets).
         (In these cases, conservation is not important.)

      Only used if running with a prognostic GLC component.

      WARNING: Setting this to 'off' will break conservation when running with an
      evolving, two-way-coupled glc.
    </desc>
    <values>
      <value>on_if_glc_coupled_fluxes</value>
    </values>
  </entry>

  <entry id="wall_time_limit">
    <type>real</type>
    <category>control</category>
    <group>DRIVER_attributes</group>
    <desc>
      Wall time limit for run
      default: -1.0
    </desc>
    <values>
      <value>-1.0</value>
    </values>
  </entry>

  <entry id="force_stop_at">
    <type>char</type>
    <category>control</category>
    <group>DRIVER_attributes</group>
    <valid_values>day,month,year</valid_values>
    <desc>
      Force stop at the next month, day, etc when wall_time_limit is hit
      default: month
    </desc>
    <values>
      <value>month</value>
    </values>
  </entry>

  <!-- <entry id="cpl_cdf64"> -->
  <!--   <type>logical</type> -->
  <!--   <category>expdef</category> -->
  <!--   <group>DRIVER_attributes</group> -->
  <!--   <desc> -->
  <!--     default: true -->
  <!--   </desc> -->
  <!--   <values> -->
  <!--     <value>.true.</value> -->
  <!--   </values> -->
  <!-- </entry> -->

  <entry id="drv_threading" modify_via_xml="DRV_THREADING">
    <type>logical</type>
    <category>performance</category>
    <group>DRIVER_attributes</group>
    <desc>
      turn on run time control of threading per pe per component by the driver
      default: false
    </desc>
    <values>
      <value>$DRV_THREADING</value>
    </values>
  </entry>

  <entry id="run_barriers" modify_via_xml="COMP_RUN_BARRIERS">
    <type>logical</type>
    <category>performance</category>
    <group>DRIVER_attributes</group>
    <desc>
      default: .false.
    </desc>
    <values>
      <value>$COMP_RUN_BARRIERS</value>
    </values>
  </entry>

  <entry id="reprosum_use_ddpdd">
    <type>logical</type>
    <category>reprosum</category>
    <group>DRIVER_attributes</group>
    <desc>
      Use faster method for reprosum, but one where reproducibility is not always guaranteed.
      default: .false.
    </desc>
    <values>
      <value>.false.</value>
    </values>
  </entry>

  <entry id="reprosum_diffmax">
    <type>real</type>
    <category>reprosum</category>
    <group>DRIVER_attributes</group>
    <desc>
      Tolerance for relative error
      default: -1.0e-8
    </desc>
    <values>
      <value>-1.0e-8</value>
    </values>
  </entry>

  <entry id="reprosum_recompute">
    <type>logical</type>
    <category>reprosum</category>
    <group>DRIVER_attributes</group>
    <desc>
      Recompute with non-scalable algorithm if reprosum_diffmax is exceeded.
      default: .false.
    </desc>
    <values>
      <value>.false.</value>
    </values>
  </entry>

  <entry id="logFilePostFix">
    <type>char</type>
    <category>expdef</category>
    <group>DRIVER_attributes</group>
    <desc>
      Ending suffix "postfix" for output log files.
    </desc>
    <values>
      <value>.log</value>
    </values>
  </entry>

  <entry id="outPathRoot">
    <type>char</type>
    <category>expdef</category>
    <group>DRIVER_attributes</group>
    <desc>
      Root for output log files.
    </desc>
    <values>
      <value>./</value>
    </values>
  </entry>

  <entry id="max_cplstep_time">
    <type>real</type>
    <category>expdef</category>
    <group>DRIVER_attributes</group>
    <desc>
      Abort if cplstep time exceeds this value
    </desc>
    <values>
      <value>0.</value>
    </values>
  </entry>

  <entry id="model_version">
    <type>char</type>
    <category>expdef</category>
    <group>ALLCOMP_attributes</group>
    <desc>
      Model version
    </desc>
    <values>
      <value>unknown</value>
    </values>
  </entry>

  <entry id="start_type" modify_via_xml="RUN_TYPE">
    <type>char</type>
    <category>expdef</category>
    <group>ALLCOMP_attributes</group>
    <valid_values>startup,branch,continue</valid_values>
    <desc>
      mode to start the run up, [startup,branch,continue],
      automatically derived from RUN_TYPE in env_run.xml
    </desc>
    <values>
      <value run_type="startup" continue_run=".false.">startup</value>
      <value run_type="hybrid"  continue_run=".false.">startup</value>
      <value run_type="branch"  continue_run=".false.">branch</value>
      <value run_type="startup" continue_run=".true.">continue</value>
      <value run_type="hybrid"  continue_run=".true.">continue</value>
      <value run_type="branch"  continue_run=".true.">continue</value>
    </values>
  </entry>

  <entry id="case_name" modify_via_xml="CASE">
    <type>char</type>
    <category>expdef</category>
    <group>ALLCOMP_attributes</group>
    <desc>
      case name.
    </desc>
    <values>
      <value>$CASE</value>
    </values>
  </entry>

  <entry id="case_desc" modify_via_xml="CASESTR">
    <type>char</type>
    <category>expdef</category>
    <group>ALLCOMP_attributes</group>
    <desc>
      case description.
    </desc>
    <values>
    <value>$CASESTR</value>
    </values>
  </entry>

  <entry id="model_doi_url" modify_via_xml="MODEL_DOI_URL">
    <type>char</type>
    <category>expdef</category>
    <group>seq_infodata_inparm</group>
    <desc>
      model doi url
    </desc>
    <values>
      <value>$MODEL_DOI_URL</value>
    </values>
  </entry>

  <entry id="username" modify_via_xml="USER">
    <type>char</type>
    <category>expdef</category>
    <group>ALLCOMP_attributes</group>
    <desc>
      username documentation
    </desc>
    <values>
      <value>$USER</value>
    </values>
  </entry>

  <entry id="hostname" modify_via_xml="MACH">
    <type>char</type>
    <category>expdef</category>
    <group>ALLCOMP_attributes</group>
    <desc>
      hostname information,
    </desc>
    <values>
      <value>$MACH</value>
    </values>
  </entry>

  <entry id="brnch_retain_casename" modify_via_xml="RUN_REFCASE">
    <type>logical</type>
    <category>expdef</category>
    <group>ALLCOMP_attributes</group>
    <desc>
      Allow same branch casename as reference casename. If $CASE and $REFCASE are the same and the start_type is
      not startup, then the value of brnch_retain_casename is set to .true.
    </desc>
    <values>
      <value>.false.</value>
    </values>
  </entry>

  <entry id="perpetual">
    <type>logical</type>
    <category>expdef</category>
    <group>ALLCOMP_attributes</group>
    <desc>
      Perpetual flag
    </desc>
    <values>
      <value>.false.</value>
    </values>
  </entry>

  <entry id="perpetual_ymd">
    <type>integer</type>
    <category>expdef</category>
    <group>ALLCOMP_attributes</group>
    <desc>
      Perpetual date
    </desc>
    <values>
      <value>-999</value>
    </values>
  </entry>

  <entry id="single_column" modify_via_xml="PTS_MODE">
    <type>logical</type>
    <category>single_column</category>
    <group>ALLCOMP_attributes</group>
    <desc>
      turns on single column mode. set by PTS_MODE in env_case.xml, default: false
    </desc>
    <values>
      <value>.false.</value>
      <value single_column="true">.true.</value>
    </values>
  </entry>

  <entry id="scmlat" modify_via_xml="PTS_LAT">
    <type>real</type>
    <category>single_column</category>
    <group>ALLCOMP_attributes</group>
    <desc>
      grid point latitude associated with single column mode.
      if set to -999, ignore this value
    </desc>
    <values>
      <value>-999.</value>
      <value single_column="true">$PTS_LAT</value>
    </values>
  </entry>

  <entry id="scmlon" modify_via_xml="PTS_LON">
    <type>real</type>
    <category>single_column</category>
    <group>ALLCOMP_attributes</group>
    <desc>
      grid point longitude associated with single column mode.
      set by PTS_LON in env_run.xml.
    </desc>
    <values>
      <value>-999.</value>
      <value single_column="true">$PTS_LON</value>
    </values>
  </entry>

  <entry id="aqua_planet" modify_via_xml="DOCN_MODE">
    <type>logical</type>
    <category>expdef</category>
    <group>ALLCOMP_attributes</group>
    <desc>
      true => turn on aquaplanet mode in cam
    </desc>
    <values>
      <value>.false.</value>
    </values>
  </entry>

  <entry id="flds_i2o_per_cat" modify_via_xml="CPL_I2O_PER_CAT">
    <type>logical</type>
    <category>flds</category>
    <group>ALLCOMP_attributes</group>
    <desc>
      .true. if select per ice thickness category fields are passed to the ocean.
      Set by the xml variable CPL_I2O_PER_CAT in env_run.xml
    </desc>
    <values>
      <value>$CPL_I2O_PER_CAT</value>
    </values>
  </entry>

  <entry id="tfreeze_option" modify_via_xml="TFREEZE_SALTWATER_OPTION">
    <type>char</type>
    <category>control</category>
    <group>ALLCOMP_attributes</group>
    <desc>Freezing point calculation for salt water.</desc>
    <values>
      <value>$TFREEZE_SALTWATER_OPTION</value>
    </values>
  </entry>

  <!-- =========================================== -->
  <!-- MED general attributes                      -->
  <!-- =========================================== -->

  <entry id="flux_convergence">
    <type>real</type>
    <category>control</category>
    <group>ALLCOMP_attributes</group>
    <desc>
      Iterate atmocn flux calculation to this % difference
      Setting this to zero will always do flux_max_iteration
    </desc>
    <values>
      <value cime_model='cesm'>0.0</value>
      <value cime_model='e3sm'>0.0</value>
    </values>
  </entry>

  <entry id="flux_max_iteration">
    <type>integer</type>
    <category>control</category>
    <group>ALLCOMP_attributes</group>
    <desc>
      Iterate atmocn flux calculation a max of this value
    </desc>
    <values>
      <value cime_model='cesm' COMP_ATM="fv3gfs">2</value>
      <value cime_model='cesm'>5</value>
      <value cime_model='e3sm'>2</value>
    </values>
  </entry>

  <entry id="coldair_outbreak_mod">
    <type>logical</type>
    <category>control</category>
    <group>ALLCOMP_attributes</group>
    <desc>
      if true use  Mahrt and Sun 1995,MWR modification to surface flux calculation
    </desc>
    <values>
      <value cime_model='cesm'>.true.</value>
      <value cime_model='e3sm'>.false.</value>
    </values>
  </entry>

  <!-- =========================================== -->
  <!-- MED general attributes                      -->
  <!-- =========================================== -->

  <entry id="compute_aofluxes_in_mediator">
    <type>logical</type>
    <category>expdef</category>
    <group>MED_attributes</group>
    <desc>
      If true, compute the atm/ocn fluxes in the mediator.
      If false, it is assumed that these will be computed in the atmospheric component.
    </desc>
    <values>
      <value>.true.</value>
      <value COMP_ATM="fv3gfs">.false.</value>
    </values>
  </entry>

  <entry id="compute_ocnalbs_in_mediator">
    <type>logical</type>
    <category>expdef</category>
    <group>MED_attributes</group>
    <desc>
      If true, compute the ocean albedos in the mediator.
      If false, it is assumed that these will be computed in the atmospheric component.
    </desc>
    <values>
      <value>.true.</value>
      <value COMP_ATM="fv3gfs">.false.</value>
    </values>
  </entry>

  <entry id="info_debug" modify_via_xml="INFO_DBUG">
    <type>integer</type>
    <category>expdef</category>
    <group>MED_attributes</group>
    <desc>
      Level of debug output, 0=minimum, 1=normal, 2=more, 3=too much (default: 1)
    </desc>
    <values>
      <value>$INFO_DBUG</value>
    </values>
  </entry>

  <entry id="mesh_atm" modify_via_xml="ATM_DOMAIN_MESH">
    <type>char</type>
    <category>mapping</category>
    <group>ATM_attributes</group>
    <desc>
      MESH description of atm grid
    </desc>
    <values>
      <value>$ATM_DOMAIN_MESH</value>
    </values>
  </entry>

  <entry id="mesh_lnd" modify_via_xml="LND_DOMAIN_MESH">
    <type>char</type>
    <category>mapping</category>
    <group>LND_attributes</group>
    <desc>
      MESH description of lnd grid
    </desc>
    <values>
      <value>$LND_DOMAIN_MESH</value>
    </values>
  </entry>

  <entry id="mesh_ocn" modify_via_xml="OCN_DOMAIN_MESH">
    <type>char</type>
    <category>mapping</category>
    <group>OCN_attributes</group>
    <desc>
      MESH description of ocn grid
    </desc>
    <values>
      <value>$OCN_DOMAIN_MESH</value>
    </values>
  </entry>

  <entry id="mesh_ice" modify_via_xml="ICE_DOMAIN_MESH">
    <type>char</type>
    <category>mapping</category>
    <group>ICE_attributes</group>
    <desc>
      MESH description of ice grid
    </desc>
    <values>
      <value>$ICE_DOMAIN_MESH</value>
    </values>
  </entry>

  <entry id="mesh_rof" modify_via_xml="ROF_DOMAIN_MESH">
    <type>char</type>
    <category>mapping</category>
    <group>ROF_attributes</group>
    <desc>
      MESH description of rof grid
    </desc>
    <values>
      <value>$ROF_DOMAIN_MESH</value>
    </values>
  </entry>

  <entry id="mesh_glc" modify_via_xml="GLC_DOMAIN_MESH">
    <type>char</type>
    <category>mapping</category>
    <group>GLC_attributes</group>
    <desc>
      MESH description of glc grid
    </desc>
    <values>
      <value>$GLC_DOMAIN_MESH</value>
    </values>
  </entry>

  <entry id="mesh_wav" modify_via_xml="WAV_DOMAIN_MESH">
    <type>char</type>
    <category>mapping</category>
    <group>WAV_attributes</group>
    <desc>
      MESH description of wav grid
    </desc>
    <values>
      <value>$WAV_DOMAIN_MESH</value>
    </values>
  </entry>

  <entry id="eps_frac" modify_via_xml="EPS_FRAC">
    <type>real</type>
    <category>domain_check</category>
    <group>MED_attributes</group>
    <desc>
      Error tolerance for differences in fractions in domain checking
      default: 1.0e-02
    </desc>
    <values>
      <value>$EPS_FRAC</value>
    </values>
  </entry>

  <entry id="eps_amask" modify_via_xml="EPS_AMASK">
    <type>real</type>
    <category>domain_check</category>
    <group>MED_attributes</group>
    <desc>
      Error tolerance for differences in atm/land masks in domain checking
      default: 1.0e-13
    </desc>
    <values>
      <value>$EPS_AMASK</value>
    </values>
  </entry>

  <entry id="eps_agrid" modify_via_xml="EPS_AGRID">
    <type>real</type>
    <category>domain_check</category>
    <group>MED_attributes</group>
    <desc>
      Error tolerance for differences in atm/land lat/lon in domain checking
      default: 1.0e-12
    </desc>
    <values>
      <value>$EPS_AGRID</value>
    </values>
  </entry>

  <entry id="eps_aarea" modify_via_xml="EPS_AAREA">
    <type>real</type>
    <category>domain_check</category>
    <group>MED_attributes</group>
    <desc>
      Error tolerance for differences in atm/land areas in domain checking
      default: 1.0e-07
    </desc>
    <values>
      <value>$EPS_AAREA</value>
    </values>
  </entry>

  <entry id="eps_omask" modify_via_xml="EPS_OMASK">
    <type>real</type>
    <category>domain_check</category>
    <group>MED_attributes</group>
    <desc>
      Error tolerance for differences in ocean/ice masks in domain checking
      default: 1.0e-06
    </desc>
    <values>
      <value>$EPS_OMASK</value>
    </values>
  </entry>

  <entry id="eps_ogrid" modify_via_xml="EPS_OGRID">
    <type>real</type>
    <category>domain_check</category>
    <group>MED_attributes</group>
    <desc>
      Error tolerance for differences in ocean/ice lon/lat in domain checking
      default: 1.0e-2
    </desc>
    <values>
      <value>$EPS_OGRID</value>
    </values>
  </entry>

  <entry id="eps_oarea" modify_via_xml="EPS_OAREA">
    <type>real</type>
    <category>domain_check</category>
    <group>MED_attributes</group>
    <desc>
      Error tolerance for differences in ocean/ice lon/lat in domain checking
      default: 1.0e-1
    </desc>
    <values>
      <value>$EPS_OAREA</value>
    </values>
  </entry>

  <entry id="flux_epbal" modify_via_xml="CPL_EPBAL">
    <type>char</type>
    <category>control</category>
    <group>MED_attributes</group>
    <valid_values>off,ocn</valid_values>
    <desc>
      Only used for C,G compsets: if ocn, ocn provides EP balance factor for precip
    </desc>
    <values>
      <value>$CPL_EPBAL</value>
    </values>
  </entry>

  <entry id="flux_albav" modify_via_xml="CPL_ALBAV">
    <type>logical</type>
    <category>control</category>
    <group>MED_attributes</group>
    <desc>
      Only used for C,G compsets: if true, compute albedos to work with daily avg SW down
    </desc>
    <values>
      <value>$CPL_ALBAV</value>
    </values>
  </entry>

  <entry id="aoflux_grid">
    <type>char</type>
    <category>mapping</category>
    <group>MED_attributes</group>
    <valid_values>ocn,atm,exch</valid_values>
    <desc>
      Grid for atm ocn flux calc (untested)
      default: ocn
    </desc>
    <values>
      <value>ocn</value>
    </values>
  </entry>

  <entry id="gust_fac">
    <type>real</type>
    <category>control</category>
    <group>MED_attributes</group>
    <desc>
      wind gustiness factor
    </desc>
    <values>
      <value>0.0D0</value>
    </values>
  </entry>

  <entry id="vect_map" modify_via_xml="VECT_MAP">
    <type>char</type>
    <category>mapping</category>
    <group>MED_attributes</group>
    <valid_values>none,cart3d,cart3d_diag,cart3d_uvw,cart3d_uvw_diag</valid_values>
    <desc>
      Turns on the vector mapping option for u and v vector mapping between
      atm and ocean grids in the coupler.  The options are none,
      cart3d, cart3d_diag, cart3d_uvw, and cart3d_uvw_diag.  The none option
      results in scalar mapping independently for the u and v field which
      tends to generate large errors near the poles. The cart3d
      options convert the east (u) and north (v) vectors to 3d (x,y,z)
      triplets, and maps those fields before converting back to the east (u)
      and north (v) directions.  The cart3d ignores the resuling "w"
      velocity. The cart3d_uvw calculates the resulting u and v vectors by
      preserving the total "u,v,w" speed and the angle of the (u,v) vector.
      the _diag options just add diagnotics to the log file about the vector
      mapping.
    </desc>
    <values>
      <value>$VECT_MAP</value>
    </values>
  </entry>

  <entry id="do_budgets" modify_via_xml="BUDGETS">
    <type>logical</type>
    <category>budget</category>
    <group>MED_attributes</group>
    <desc>
      logical that turns on diagnostic budgets, false means budgets will never be written
    </desc>
    <values>
      <value>$BUDGETS</value>
    </values>
  </entry>

  <entry id="budget_inst">
    <type>integer</type>
    <category>budget</category>
    <group>MED_attributes</group>
    <valid_values>0,1,2,3</valid_values>
    <desc>
      sets the diagnotics level of the instantaneous budgets. [0,1,2,3],
      written only if BUDGETS variable is true
      0=none,
      1=+net summary budgets,
      2=+detailed lnd/ocn/ice component budgets,
      3=+detailed atm budgets
      default: 0
    </desc>
    <values>
      <value>0</value>
    </values>
  </entry>

  <entry id="budget_daily">
    <type>integer</type>
    <category>budget</category>
    <group>MED_attributes</group>
    <valid_values>0,1,2,3</valid_values>
    <desc>
      sets the diagnotics level of the daily budgets. [0,1,2,3],
      written only if do_budgets variable is .true.,
      0=none,
      1=+net summary budgets,
      2=+detailed lnd/ocn/ice component budgets,
      3=+detailed atm budgets
      default: 0
n    </desc>
    <values>
      <value>0</value>
    </values>
  </entry>
 <entry id="restart_pfile">
    <type>char</type>
    <category>expdef</category>
    <group>MED_attributes</group>
    <desc>
      Mediator restart pointer file.
    </desc>
    <values>
      <value>rpointer.med</value>
    </values>
  </entry>

  <entry id="restart_file">
    <type>char</type>
    <category>expdef</category>
    <group>MED_attributes</group>
    <desc>
      Full archive path to restart file for mediator
    </desc>
    <values>
      <value>str_undefined</value>
    </values>
  </entry>

  <entry id="budget_month">
    <type>integer</type>
    <category>expdef</category>
    <group>MED_attributes</group>
    <valid_values>0,1,2,3</valid_values>
    <desc>
      sets the diagnotics level of the monthy budgets. [0,1,2,3],
      written only if do_budgets variable is .true.,
      0=none,
      1=+net summary budgets,
      2=+detailed lnd/ocn/ice component budgets,
      3=+detailed atm budgets
      default: 1
    </desc>
    <values>
      <value>1</value>
    </values>
  </entry>

  <entry id="budget_ann">
    <type>integer</type>
    <category>budget</category>
    <group>MED_attributes</group>
    <valid_values>0,1,2,3</valid_values>
    <desc>
      sets the diagnotics level of the annual budgets. [0,1,2,3],
      written only if do_budgets variable is .true.,
      0=none,
      1=+net summary budgets,
      2=+detailed lnd/ocn/ice component budgets,
      3=+detailed atm budgets
      default: 1
    </desc>
    <values>
      <value>1</value>
    </values>
  </entry>

  <entry id="budget_ltann">
    <type>integer</type>
    <category>budget</category>
    <group>MED_attributes</group>
    <valid_values>0,1,2,3</valid_values>
    <desc>
      sets the diagnotics level of the longterm budgets written at the end
      of the year. [0,1,2,3],
      written only if do_budgets variable is .true.,
      0=none,
      1=+net summary budgets,
      2=+detailed lnd/ocn/ice component budgets,
      3=+detailed atm budgets,
      default: 1
    </desc>
    <values>
      <value>1</value>
    </values>
  </entry>

  <entry id="budget_ltend">
    <type>integer</type>
    <category>budget</category>
    <group>MED_attributes</group>
    <valid_values>0,1,2,3</valid_values>
    <desc>
      sets the diagnotics level of the longterm budgets written at the end
      of each run. [0,1,2,3],
      written only if do_budgets variable is .true.,
      0=none,
      1=+net summary budgets,
      2=+detailed lnd/ocn/ice component budgets,
      3=+detailed atm budgets,
      default: 0
    </desc>
    <values>
      <value>0</value>
    </values>
  </entry>

  <entry id="cpl_decomp" modify_via_xml="CPL_DECOMP">
    <type>integer</type>
    <category>expdef</category>
    <group>MED_attributes</group>
    <valid_values>0,1,2,3,4,5,6</valid_values>
    <desc>
      cpl decomp option (0=default, 1=comp decomp, 2=rearr comp decomp, 3=new single 1d seg
      default: 0
    </desc>
    <values>
      <value>$CPL_DECOMP</value>
    </values>
  </entry>

  <!-- ===========================     -->
  <!-- MED history attributes          -->
  <!-- ===========================     -->

  <entry id="do_histinit">
    <type>logical</type>
    <category>history</category>
    <group>MED_history_attributes</group>
    <desc>
      logical to write an extra initial coupler history file
    </desc>
    <values>
      <value>.false.</value>
    </values>
  </entry>

  <entry id="histavg_atm">
    <type>logical</type>
    <category>history</category>
    <group>MED_history_attributes</group>
    <desc>
      writes atm fields in coupler average history files.
      default: true
    </desc>
    <values>
	<value>.true.</value>
    </values>
  </entry>

  <entry id="histavg_lnd">
    <type>logical</type>
    <category>history</category>
    <group>MED_history_attributes</group>
    <desc>
      writes lnd fields in coupler average history files.
      default: true
    </desc>
    <values>
      <value>.true.</value>
    </values>
  </entry>

  <entry id="histavg_ocn">
    <type>logical</type>
    <category>history</category>
    <group>MED_history_attributes</group>
    <desc>
      writes ocn fields in coupler average history files.
      default: true
    </desc>
    <values>
      <value>.true.</value>
    </values>
  </entry>

  <entry id="histavg_ice">
    <type>logical</type>
    <category>history</category>
    <group>MED_history_attributes</group>
    <desc>
      writes ice fields in coupler average history files.
      default: true
    </desc>
    <values>
      <value>.true.</value>
    </values>
  </entry>

  <entry id="histavg_rof">
    <type>logical</type>
    <category>history</category>
    <group>MED_history_attributes</group>
    <desc>
      writes rof fields in coupler average history files.
      default: true
    </desc>
    <values>
      <value>.true.</value>
    </values>
  </entry>

  <entry id="histavg_glc">
    <type>logical</type>
    <category>history</category>
    <group>MED_history_attributes</group>
    <desc>
      writes glc fields in coupler average history files.
      default: true
    </desc>
    <values>
      <value>.true.</value>
    </values>
  </entry>

  <entry id="histavg_wav">
    <type>logical</type>
    <category>history</category>
    <group>MED_history_attributes</group>
    <desc>
      writes wav fields in coupler average history files.
      default: true
    </desc>
    <values>
      <value>.true.</value>
    </values>
  </entry>

  <entry id="histavg_xao">
    <type>logical</type>
    <category>history</category>
    <group>MED_history_attributes</group>
    <desc>
      writes xao fields in coupler average history files.
      default: true
    </desc>
    <values>
      <value>.true.</value>
    </values>
  </entry>

  <entry id="histaux_a2x">
    <type>logical</type>
    <category>history</category>
    <group>MED_history_attributes</group>
    <desc>
      turns on coupler history stream for instantaneous atm to coupler fields.
      default: false
    </desc>
    <values>
      <value>.false.</value>
    </values>
  </entry>

  <entry id="histaux_a2x1hr">
    <type>logical</type>
    <category>history</category>
    <group>MED_history_attributes</group>
    <desc>
      turns on coupler history stream for 1-hour average atm to coupler fields.
      default: false
    </desc>
    <values>
      <value>.false.</value>
    </values>
  </entry>

  <entry id="histaux_a2x1hri">
    <type>logical</type>
    <category>history</category>
    <group>MED_history_attributes</group>
    <desc>
      turns on coupler history stream for 1-hour instantaneous atm to coupler fields.
      default: false
    </desc>
    <values>
      <value>.false.</value>
    </values>
  </entry>

  <entry id="histaux_a2x3hr">
    <type>logical</type>
    <category>history</category>
    <group>MED_history_attributes</group>
    <desc>
      turns on coupler history stream for 3-hour average atm to coupler fields.
      default: false
    </desc>
    <values>
      <value>.false.</value>
    </values>
  </entry>

  <entry id="histaux_a2x3hrp">
    <type>logical</type>
    <category>history</category>
    <group>MED_history_attributes</group>
    <desc>
      turns on coupler history stream for 3-hour average atm to coupler precip fields.
      default: false
    </desc>
    <values>
      <value>.false.</value>
    </values>
  </entry>

  <entry id="histaux_a2x24hr">
    <type>logical</type>
    <category>history</category>
    <group>MED_history_attributes</group>
    <desc>
      turns on coupler history stream for daily average atm to coupler fields.
      default: false
    </desc>
    <values>
      <value>.false.</value>
    </values>
  </entry>

  <entry id="histaux_l2x">
    <type>logical</type>
    <category>history</category>
    <group>MED_history_attributes</group>
    <desc>
      turns on coupler history stream for instantaneous land to coupler fields.
      default: false
    </desc>
    <values>
      <value>.false.</value>
    </values>
  </entry>

  <entry id="histaux_r2x">
    <type>logical</type>
    <category>history</category>
    <group>MED_history_attributes</group>
    <desc>
      turns on coupler history stream for instantaneous runoff to coupler fields.
      default: false
    </desc>
    <values>
      <value>.false.</value>
    </values>
  </entry>

  <entry id="histaux_l2x1yr">
    <type>logical</type>
    <category>history</category>
    <group>MED_history_attributes</group>
    <desc>
      turns on coupler history stream for annual sno to coupler fields.
      default: false
    </desc>
    <values>
      <value>.false.</value>
    </values>
  </entry>

  <entry id="hist_a2x_flds">
    <type>char</type>
    <category>aux_hist</category>
    <group>MED_history_attributes</group>
    <desc>
      Auxiliary coupler a2x history fields
    </desc>
    <values>
      <value>Faxa_swndr:Faxa_swvdr:Faxa_swndf:Faxa_swvdf</value>
    </values>
  </entry>

  <entry id="hist_a2x3hrp_flds">
    <type>char</type>
    <category>aux_hist</category>
    <group>MED_history_attributes</group>
    <desc>
      Auxiliary coupler a2x precipitation history output every 3 hours
    </desc>
    <values>
      <value>Faxa_rainc:Faxa_rainl:Faxa_snowc:Faxa_snowl</value>
    </values>
  </entry>

  <entry id="hist_a2x24hr_flds">
    <type>char</type>
    <category>aux_hist</category>
    <group>MED_history_attributes</group>
    <desc>
      Auxiliary coupler a2x history output every 24 hours
    </desc>
    <values>
      <value>Faxa_bcphiwet:Faxa_bcphodry:Faxa_bcphidry:Faxa_ocphiwet:Faxa_ocphidry:Faxa_ocphodry:Faxa_dstwet1:Faxa_dstdry1:Faxa_dstwet2:Faxa_dstdry2:Faxa_dstwet3:Faxa_dstdry3:Faxa_dstwet4:Faxa_dstdry4:Sa_co2prog:Sa_co2diag</value>
    </values>
  </entry>

  <entry id="hist_a2x1hri_flds">
    <type>char</type>
    <category>aux_hist</category>
    <group>MED_history_attributes</group>
    <desc>
      Auxiliary coupler a2x instantaneous history output every hour
    </desc>
    <values>
      <value>Faxa_swndr:Faxa_swvdr:Faxa_swndf:Faxa_swvdf</value>
    </values>
  </entry>

  <entry id="hist_a2x1hr_flds">
    <type>char</type>
    <category>aux_hist</category>
    <group>MED_history_attributes</group>
    <desc>
      Auxiliary coupler a2x averaged history output every hour
    </desc>
    <values>
      <value>Sa_u:Sa_v</value>
    </values>
  </entry>

  <entry id="hist_a2x3hr_flds">
    <type>char</type>
    <category>aux_hist</category>
    <group>MED_history_attributes</group>
    <desc>
      Auxiliary coupler a2x averaged history output every 3 hours
    </desc>
    <values>
      <value>Sa_z:Sa_topo:Sa_u:Sa_v:Sa_tbot:Sa_ptem:Sa_shum:Sa_dens:Sa_pbot:Sa_pslv:Faxa_lwdn:Faxa_rainc:Faxa_rainl:Faxa_snowc:Faxa_snowl:Faxa_swndr:Faxa_swvdr:Faxa_swndf:Faxa_swvdf:Sa_co2diag:Sa_co2prog</value>
    </values>
  </entry>

  <!-- =========================== -->
  <!-- FLDS attributes              -->
  <!-- =========================== -->

  <entry id="ScalarFieldName">
    <type>char</type>
    <category>expdef</category>
    <group>ALLCOMP_attributes</group>
    <desc>
      name of the coupling field with scalar information
    </desc>
    <values>
      <value>cpl_scalars</value>
    </values>
  </entry>

  <!--
       TODO:
       need a way to ensure the three values below stay consistent with
       cime/src/drivers/nuopc/shr/shr_nuopc_scalars_mod.F90
       This includes: ScalarFieldCount, ScalarFieldIdxGridNX, ScalarFieldIdxNY
  -->

  <entry id="ScalarFieldCount">
    <type>integer</type>
    <category>expdef</category>
    <group>ALLCOMP_attributes</group>
    <desc>
      total number of scalars in the scalar coupling field
    </desc>
    <values>
      <value>15</value>
    </values>
  </entry>

  <entry id="ScalarFieldIdxGridNX">
    <type>integer</type>
    <category>expdef</category>
    <group>ALLCOMP_attributes</group>
    <desc>
      index of scalar containing global grid cell count in X dimension
    </desc>
    <values>
      <value>1</value>
    </values>
  </entry>

  <entry id="ScalarFieldIdxGridNY">
    <type>integer</type>
    <category>expdef</category>
    <group>ALLCOMP_attributes</group>
    <desc>
      index of scalar containing global grid cell count in Y dimension
    </desc>
    <values>
      <value>2</value>
    </values>
  </entry>

  <entry id="atm2ocn_fmapname"    modify_via_xml="ATM2OCN_FMAPNAME">
    <type>char</type>
    <category>mapping</category>
    <input_pathname>abs</input_pathname>
    <group>FLDS_attributes</group>
    <desc>atm to ocn flux mapping file for fluxes</desc>
    <values>
      <value>$ATM2OCN_FMAPNAME</value>
    </values>
  </entry>

  <entry id="atm2ocn_smapname"    modify_via_xml="ATM2OCN_SMAPNAME">
    <type>char</type>
    <category>mapping</category>
    <input_pathname>abs</input_pathname>
    <group>FLDS_attributes</group>
    <desc>
      atm to ocn state mapping file for states
    </desc>
    <values>
      <value>$ATM2OCN_SMAPNAME</value>
    </values>
  </entry>

  <entry id="atm2ocn_vmapname"    modify_via_xml="ATM2OCN_VMAPNAME">
    <type>char</type>
    <category>mapping</category>
    <input_pathname>abs</input_pathname>
    <group>FLDS_attributes</group>
    <desc>
      atm to ocn state mapping file for velocity
    </desc>
    <values>
      <value>$ATM2OCN_VMAPNAME</value>
    </values>
  </entry>

  <entry id="ocn2atm_fmapname"    modify_via_xml="OCN2ATM_FMAPNAME">
    <type>char</type>
    <category>mapping</category>
    <input_pathname>abs</input_pathname>
    <group>FLDS_attributes</group>
    <desc>
      ocn to atm mapping file for fluxes
    </desc>
    <values>
      <value>$OCN2ATM_FMAPNAME</value>
    </values>
  </entry>

  <entry id="ocn2atm_smapname"    modify_via_xml="OCN2ATM_SMAPNAME">
    <type>char</type>
    <category>mapping</category>
    <input_pathname>abs</input_pathname>
    <group>FLDS_attributes</group>
    <desc>
      ocn to atm mapping file for states
    </desc>
    <values>
      <value>$OCN2ATM_SMAPNAME</value>
    </values>
  </entry>

  <entry id="atm2ice_fmapname"    modify_via_xml="ATM2ICE_FMAPNAME">
    <type>char</type>
    <category>mapping</category>
    <input_pathname>abs</input_pathname>
    <group>FLDS_attributes</group>
    <desc>
      atm to ice flux mapping file for fluxes
    </desc>
    <values>
      <value>$ATM2OCN_FMAPNAME</value>
    </values>
  </entry>

  <entry id="atm2ice_smapname"    modify_via_xml="ATM2ICE_SMAPNAME">
    <type>char</type>
    <category>mapping</category>
    <input_pathname>abs</input_pathname>
    <group>FLDS_attributes</group>
    <desc>
      atm to ice state mapping file for states
    </desc>
    <values>
      <value>$ATM2OCN_SMAPNAME</value>
    </values>
  </entry>

  <entry id="atm2ice_vmapname"    modify_via_xml="ATM2ICE_VMAPNAME">
    <type>char</type>
    <category>mapping</category>
    <input_pathname>abs</input_pathname>
    <group>FLDS_attributes</group>
    <desc>
      atm to ice state mapping file for velocity
    </desc>
    <values>
      <value>$ATM2OCN_VMAPNAME</value>
    </values>
  </entry>

  <entry id="ice2atm_fmapname"    modify_via_xml="ICE2ATM_FMAPNAME">
    <type>char</type>
    <category>mapping</category>
    <input_pathname>abs</input_pathname>
    <group>FLDS_attributes</group>
    <desc>
      ice to atm mapping file for fluxes
    </desc>
    <values>
      <value>$OCN2ATM_FMAPNAME</value>
    </values>
  </entry>

  <entry id="ice2atm_smapname"    modify_via_xml="ICE2ATM_FMAPNAME">
    <type>char</type>
    <category>mapping</category>
    <input_pathname>abs</input_pathname>
    <group>FLDS_attributes</group>
    <desc>
      ice to atm mapping file for states
    </desc>
    <values>
      <value>$OCN2ATM_SMAPNAME</value>
    </values>
  </entry>

  <entry id="atm2lnd_fmapname"    modify_via_xml="ATM2LND_FMAPNAME">
    <type>char</type>
    <category>mapping</category>
    <input_pathname>abs</input_pathname>
    <group>FLDS_attributes</group>
    <desc>
      atm to land mapping file for fluxes
    </desc>
    <values>
      <value>$ATM2LND_FMAPNAME</value>
    </values>
  </entry>

  <entry id="atm2lnd_smapname"    modify_via_xml="ATM2LND_SMAPNAME">
    <type>char</type>
    <category>mapping</category>
    <input_pathname>abs</input_pathname>
    <group>FLDS_attributes</group>
    <desc>
      atm to land mapping file for states
    </desc>
    <values>
      <value>$ATM2LND_SMAPNAME</value>
    </values>
  </entry>

  <entry id="atm2lnd_vmapname"    modify_via_xml="ATM2LND_SMAPNAME">
    <type>char</type>
    <category>mapping</category>
    <input_pathname>abs</input_pathname>
    <group>FLDS_attributes</group>
    <desc>
      atm to land mapping file for states
    </desc>
    <values>
      <value>$ATM2LND_SMAPNAME</value>
    </values>
  </entry>

  <entry id="lnd2atm_fmapname"    modify_via_xml="LND2ATM_FMAPNAME">
    <type>char</type>
    <category>mapping</category>
    <input_pathname>abs</input_pathname>
    <group>FLDS_attributes</group>
    <desc>
      land to atm mapping file for fluxes
    </desc>
    <values>
      <value>$LND2ATM_FMAPNAME</value>
    </values>
  </entry>

  <entry id="lnd2atm_smapname"    modify_via_xml="LND2ATM_SMAPNAME">
    <type>char</type>
    <category>mapping</category>
    <input_pathname>abs</input_pathname>
    <group>FLDS_attributes</group>
    <desc>
      land to atm mapping file for states
    </desc>
    <values>
      <value>$LND2ATM_SMAPNAME</value>
    </values>
  </entry>

  <entry id="lnd2rof_fmapname"    modify_via_xml="LND2ROF_FMAPNAME">
    <type>char</type>
    <category>mapping</category>
    <input_pathname>abs</input_pathname>
    <group>FLDS_attributes</group>
    <desc>
      lnd to runoff conservative mapping file
    </desc>
    <values>
      <value>$LND2ROF_FMAPNAME</value>
    </values>
  </entry>

  <entry id="rof2lnd_smapname"    modify_via_xml="ROF2LND_FMAPNAME">
    <type>char</type>
    <category>mapping</category>
    <input_pathname>abs</input_pathname>
    <group>FLDS_attributes</group>
    <desc>
      runoff to lnd conservative mapping file
    </desc>
    <values>
      <value>$ROF2LND_FMAPNAME</value>
    </values>
  </entry>

  <entry id="rof2lnd_fmapname"    modify_via_xml="ROF2LND_FMAPNAME">
    <type>char</type>
    <category>mapping</category>
    <input_pathname>abs</input_pathname>
    <group>FLDS_attributes</group>
    <desc>
      runoff to lnd conservative mapping file
    </desc>
    <values>
      <value>$ROF2LND_FMAPNAME</value>
    </values>
  </entry>

  <entry id="rof2ocn_fmapname"    modify_via_xml="ROF2OCN_FMAPNAME">
    <type>char</type>
    <category>mapping</category>
    <input_pathname>abs</input_pathname>
    <group>FLDS_attributes</group>
    <desc>
      runoff to ocn area overlap conservative mapping file
    </desc>
    <values>
      <value>$ROF2OCN_FMAPNAME</value>
    </values>
  </entry>

  <entry id="glc2ocn_liq_rmapname"    modify_via_xml="GLC2OCN_LIQ_RMAPNAME">
    <type>char</type>
    <category>mapping</category>
    <input_pathname>abs</input_pathname>
    <group>FLDS_attributes</group>
    <desc>
      glc2ocn runoff mapping file for liquid runoff
    </desc>
    <values>
      <value>$GLC2OCN_LIQ_RMAPNAME</value>
    </values>
  </entry>

  <entry id="glc2ice_rmapname"    modify_via_xml="GLC2ICE_RMAPNAME">
    <type>char</type>
    <category>mapping</category>
    <input_pathname>abs</input_pathname>
    <group>FLDS_attributes</group>
    <desc>
      glc to ice runoff conservative mapping file
    </desc>
    <values>
      <value>$GLC2ICE_RMAPNAME</value>
    </values>
  </entry>

  <entry id="glc2ocn_ice_rmapname"    modify_via_xml="GLC2OCN_ICE_RMAPNAME">
    <type>char</type>
    <category>mapping</category>
    <input_pathname>abs</input_pathname>
    <group>FLDS_attributes</group>
    <desc>
      glc2ocn runoff mapping file for ice runoff
    </desc>
    <values>
      <value>$GLC2OCN_ICE_RMAPNAME</value>
    </values>
  </entry>

  <entry id="rof2ocn_liq_rmapname"    modify_via_xml="ROF2OCN_LIQ_RMAPNAME">
    <type>char</type>
    <category>mapping</category>
    <input_pathname>abs</input_pathname>
    <group>FLDS_attributes</group>
    <desc>
      runoff to ocn nearest neighbor plus smoothing conservative mapping file
    </desc>
    <values>
      <value>$ROF2OCN_LIQ_RMAPNAME</value>
    </values>
  </entry>

  <entry id="rof2ocn_ice_rmapname"    modify_via_xml="ROF2OCN_ICE_RMAPNAME">
    <type>char</type>
    <category>mapping</category>
    <input_pathname>abs</input_pathname>
    <group>FLDS_attributes</group>
    <desc>
      runoff to ocn nearest neighbor plus smoothing conservative mapping file
    </desc>
    <values>
      <value>$ROF2OCN_ICE_RMAPNAME</value>
    </values>
  </entry>

  <entry id="lnd2glc_fmapname"    modify_via_xml="LND2GLC_FMAPNAME">
    <type>char</type>
    <category>mapping</category>
    <input_pathname>abs</input_pathname>
    <group>FLDS_attributes</group>
    <desc>
      land to glc mapping file for fluxes
    </desc>
    <values>
      <value>$LND2GLC_FMAPNAME</value>
    </values>
  </entry>

  <entry id="lnd2glc_smapname"    modify_via_xml="LND2GLC_SMAPNAME">
    <type>char</type>
    <category>mapping</category>
    <input_pathname>abs</input_pathname>
    <group>FLDS_attributes</group>
    <desc>
      land to glc mapping file for states
    </desc>
    <values>
      <value>$LND2GLC_SMAPNAME</value>
    </values>
  </entry>

  <entry id="glc2lnd_fmapname"    modify_via_xml="GLC2LND_FMAPNAME">
    <type>char</type>
    <category>mapping</category>
    <input_pathname>abs</input_pathname>
    <group>FLDS_attributes</group>
    <desc>
      glc to land mapping file for fluxes
    </desc>
    <values>
      <value>$GLC2LND_FMAPNAME</value>
    </values>
  </entry>

  <entry id="glc2lnd_smapname"    modify_via_xml="GLC2LND_SMAPNAME">
    <type>char</type>
    <category>mapping</category>
    <input_pathname>abs</input_pathname>
    <group>FLDS_attributes</group>
    <desc>
      glc to land mapping file for states
    </desc>
    <values>
      <value>$GLC2LND_SMAPNAME</value>
    </values>
  </entry>

  <entry id="atm2wav_smapname"    modify_via_xml="ATM2WAV_SMAPNAME">
    <type>char</type>
    <category>mapping</category>
    <input_pathname>abs</input_pathname>
    <group>FLDS_attributes</group>
    <desc>
      atm to wav state mapping file for states
    </desc>
    <values>
      <value>$ATM2WAV_SMAPNAME</value>
    </values>
  </entry>

  <entry id="atm2wav_vmapname"    modify_via_xml="ATM2WAV_SMAPNAME">
    <type>char</type>
    <category>mapping</category>
    <input_pathname>abs</input_pathname>
    <group>FLDS_attributes</group>
    <desc>
      atm to wav state mapping file for states
    </desc>
    <values>
      <value>$ATM2WAV_SMAPNAME</value>
    </values>
  </entry>

  <entry id="ocn2wav_smapname"    modify_via_xml="OCN2WAV_SMAPNAME">
    <type>char</type>
    <category>mapping</category>
    <input_pathname>abs</input_pathname>
    <group>FLDS_attributes</group>
    <desc>
      ocn to wav state mapping file for states
    </desc>
    <values>
      <value>$OCN2WAV_SMAPNAME</value>
    </values>
  </entry>

  <entry id="ice2wav_smapname"    modify_via_xml="ICE2WAV_SMAPNAME">
    <type>char</type>
    <category>mapping</category>
    <input_pathname>abs</input_pathname>
    <group>FLDS_attributes</group>
    <desc>
      ice to wav state mapping file for states
    </desc>
    <values>
      <value>$ICE2WAV_SMAPNAME</value>
    </values>
  </entry>

  <entry id="wav2ocn_smapname"    modify_via_xml="WAV2OCN_SMAPNAME">
    <type>char</type>
    <category>mapping</category>
    <input_pathname>abs</input_pathname>
    <group>FLDS_attributes</group>
    <desc>
      wav to ocn state mapping file for states
    </desc>
    <values>
      <value>$WAV2OCN_SMAPNAME</value>
    </values>
  </entry>

  <entry id="flds_co2a">
    <type>logical</type>
    <category>flds</category>
    <group>ALLCOMP_attributes</group>
    <desc>
      Previously, new fields that were needed to be passed between components
      for certain compsets were specified by cpp-variables. This has been
      modified to now be use cases. This use cases are specified in the
      namelist cpl_flds_inparm and are currently triggered by the xml variable CCSM_BGC.
      If CCSM_BGC is set to 'CO2A', then flds_co2a will be set to .true.
    </desc>
    <values>
      <value>.false.</value>
      <value BGC_MODE="CO2A.*">.true.</value>
    </values>
  </entry>

  <entry id="flds_co2b">
    <type>logical</type>
    <category>flds</category>
    <group>ALLCOMP_attributes</group>
    <desc>
      Previously, new fields that were needed to be passed between components
      for certain compsets were specified by cpp-variables. This has been
      modified to now be use cases. This use cases are specified in the
      namelist cpl_flds_inparm and are currently triggered by the xml variable CCSM_BGC.
      If CCSM_BGC is set to 'CO2B', then flds_co2b will be set to .true.
    </desc>
    <values>
      <value>.false.</value>
      <value BGC_MODE="CO2B">.true.</value>
    </values>
  </entry>

  <entry id="flds_co2c">
    <type>logical</type>
    <category>flds</category>
    <group>ALLCOMP_attributes</group>
    <desc>
      Previously, new fields that were needed to be passed between components
      for certain compsets were specified by cpp-variables. This has been
      modified to now be use cases. This use cases are specified in the
      namelist cpl_flds_inparm and are currently triggered by the xml variable CCSM_BGC.
      If CCSM_BGC is set to 'CO2C', then flds_co2c will be set to .true.
    </desc>
    <values>
      <value>.false.</value>
      <value BGC_MODE="CO2C">.true.</value>
    </values>
  </entry>

  <entry id="flds_bgc_oi">
    <type>logical</type>
    <category>seq_flds</category>
    <group>ALLCOMP_attributes</group>
    <desc>
      If set to .true. BGC fields will be passed back and forth between the ocean and seaice
      via the coupler.
    </desc>
    <values>
      <value>.false.</value>
      <value BGC_MODE=".*_OI">.true.</value>
    </values>
  </entry>


  <entry  id="flds_wiso" modify_via_xml="FLDS_WISO">
    <type>logical</type>
    <category>flds</category>
    <group>ALLCOMP_attributes</group>
    <desc>
      Pass water isotopes between components
    </desc>
    <values>
      <value>$FLDS_WISO</value>
    </values>
  </entry>

  <entry  id="glc_nec" modify_via_xml="GLC_NEC">
    <type>integer</type>
    <category>flds</category>
    <group>ALLCOMP_attributes</group>
    <desc>
      Number of cism elevation classes. Set by the xml variable GLC_NEC in env_run.xml
    </desc>
    <values>
      <value>$GLC_NEC</value>
    </values>
  </entry>

  <entry id="ice_ncat" modify_via_xml="ICE_NCAT">
    <type>integer</type>
    <category>flds</category>
    <group>ALLCOMP_attributes</group>
    <desc>
      Number of sea ice thickness categories. Set by the xml variable ICE_NCAT in env_build.xml
    </desc>
    <values>
      <value>$ICE_NCAT</value>
    </values>
  </entry>

  <!-- =========================== -->
  <!-- CLOCK Attributes            -->
  <!-- =========================== -->

  <entry id="atm_cpl_dt" modify_via_xml="ATM_NCPL" skip_default_entry="true">
    <type>integer</type>
    <category>time</category>
    <group>CLOCK_attributes</group>
    <desc>
      atm coupling interval in seconds
      set via ATM_NCPL in env_run.xml.
      ATM_NCPL is the number of times the atm is coupled per NCPL_BASE_PERIOD
      NCPL_BASE_PERIOD is also set in env_run.xml and is the base period
      associated with NCPL coupling frequency, and has valid values: hour,day,year,decade
    </desc>
  </entry>

  <entry id="lnd_cpl_dt" modify_via_xml="LND_NCPL" skip_default_entry="true">
    <type>integer</type>
    <category>time</category>
    <group>CLOCK_attributes</group>
    <desc>
      lnd coupling interval in seconds
      set via LND_NCPL in env_run.xml.
      LND_NCPL is the number of times the lnd is coupled per NCPL_BASE_PERIOD
      NCPL_BASE_PERIOD is also set in env_run.xml and is the base period
      associated with NCPL coupling frequency, nad has valid values: hour,day,year,decade
    </desc>
  </entry>

  <entry id="rof_cpl_dt" modify_via_xml="ROF_NCPL" skip_default_entry="true">
    <type>integer</type>
    <category>time</category>
    <group>CLOCK_attributes</group>
    <desc>
      river runoff coupling interval in seconds
      currently set by default to 10800 seconds.
      default: 10800
    </desc>
  </entry>

  <entry id="ice_cpl_dt" modify_via_xml="ICE_NCPL" skip_default_entry="true">
    <type>integer</type>
    <category>time</category>
    <group>CLOCK_attributes</group>
    <desc>
      ice coupling interval in seconds
      set via ICE_NCPL in env_run.xml.
      ICE_NCPL is the number of times the ice is coupled per NCPL_BASE_PERIOD
      NCPL_BASE_PERIOD is also set in env_run.xml and is the base period
      associated with NCPL coupling frequency, nad has valid values: hour,day,year,decade
    </desc>
  </entry>

  <entry id="ocn_cpl_dt" modify_via_xml="OCN_NCPL" skip_default_entry="true">
    <type>integer</type>
    <category>time</category>
    <group>CLOCK_attributes</group>
    <desc>
      ocn coupling interval in seconds
      set via OCN_NCPL in env_run.xml.
      OCN_NCPL is the number of times the ocn is coupled per NCPL_BASE_PERIOD
      NCPL_BASE_PERIOD is also set in env_run.xml and is the base period
      associated with NCPL coupling frequency, nad has valid values: hour,day,year,decade
    </desc>
  </entry>

  <entry id="glc_cpl_dt" modify_via_xml="GLC_NCPL" skip_default_entry="true">
    <type>integer</type>
    <category>time</category>
    <group>CLOCK_attributes</group>
    <desc>
      glc coupling interval in seconds
      set via GLC_NCPL in env_run.xml.
      GLC_NCPL is the number of times the glc is coupled per NCPL_BASE_PERIOD
      NCPL_BASE_PERIOD is also set in env_run.xml and is the base period
      associated with NCPL coupling frequency, nad has valid values: hour,day,year,decade
    </desc>
  </entry>

  <entry id="glc_avg_period" modify_via_xml="GLC_AVG_PERIOD">
    <type>char</type>
    <category>time</category>
    <group>CLOCK_attributes</group>
    <valid_values>glc_coupling_period,yearly</valid_values>
    <values>
      <value>$GLC_AVG_PERIOD</value>
    </values>
    <desc>
      Period at which coupler averages fields sent to GLC.
      This supports doing the averaging to GLC less frequently than GLC is called
      (i.e., separating the averaging frequency from the calling frequency).
      This is useful because there are benefits to only averaging the GLC inputs
      as frequently as they are really needed (yearly for CISM), but GLC needs to
      still be called more frequently than that in order to support mid-year restarts.

      Setting glc_avg_period to 'glc_coupling_period' means that the averaging is
      done exactly when the GLC is called (governed by GLC_NCPL).
    </desc>
  </entry>

  <entry id="wav_cpl_dt" modify_via_xml="WAV_NCPL" skip_default_entry="true">
    <type>integer</type>
    <category>time</category>
    <group>CLOCK_attributes</group>
    <desc>
      wav coupling interval in seconds
      set via WAV_NCPL in env_run.xml.
      WAV_NCPL is the number of times the wav is coupled per NCPL_BASE_PERIOD
      NCPL_BASE_PERIOD is also set in env_run.xml and is the base period
      associated with NCPL coupling frequency, nad has valid values: hour,day,year,decade
    </desc>
  </entry>

  <entry id="esp_cpl_dt" skip_default_entry="true">
    <type>integer</type>
    <category>time</category>
    <group>CLOCK_attributes</group>
    <desc>
      esp run interval in seconds
      esp_cpl_dt is the number of times the esp is run per NCPL_BASE_PERIOD
      NCPL_BASE_PERIOD is set in env_run.xml and is the base period
      associated with NCPL coupling frequency, nad has valid values: hour,day,year,decade
      default value set by buildnml to be the pause interval if pause is active
      otherwise, it is set to the shortest component coupling time
    </desc>
    <values>
      <value>-999</value>
    </values>
  </entry>

  <entry id="esp_run_on_pause" modify_via_xml="ESP_RUN_ON_PAUSE">
    <type>logical</type>
    <category>time</category>
    <group>CLOCK_attributes</group>
    <desc>
      true => ESP component runs after driver 'pause cycle' If any
      component 'pauses' (see PAUSE_OPTION,
      PAUSE_N and DATA_ASSIMILATION_XXX XML
      variables), the ESP component (if present) will be run to
      process the component 'pause' (restart) files and set any
      required 'resume' signals.  If true, esp_cpl_dt and
      esp_cpl_offset settings are ignored.  default: true
    </desc>
    <values>
      <value>.true.</value>
    </values>
  </entry>

  <entry id="calendar" modify_via_xml="CALENDAR">
    <type>char</type>
    <category>time</category>
    <group>CLOCK_attributes</group>
    <valid_values>NO_LEAP,GREGORIAN</valid_values>
    <desc>
      calendar in use.  [NO_LEAP, GREOGORIAN].
      set by CALENDAR in env_build.xml
    </desc>
    <values>
      <value>$CALENDAR</value>
    </values>
  </entry>

  <entry id="start_ymd" modify_via_xml="RUN_STARTDATE">
    <type>integer</type>
    <category>time</category>
    <group>CLOCK_attributes</group>
    <desc>
      Run start date in yyyymmdd format, only used for startup and hybrid runs.
      default: 00010101
    </desc>
    <values>
      <value>00010101</value>
    </values>
  </entry>

  <entry id="start_tod" modify_via_xml="START_TOD">
    <type>integer</type>
    <category>time</category>
    <group>CLOCK_attributes</group>
    <desc>
      Start time-of-day in universal time (seconds), should be between zero and 86400
      default: 0
    </desc>
    <values>
      <value>$START_TOD</value>
    </values>
  </entry>

  <entry id="stop_option" modify_via_xml="STOP_OPTION">
    <type>char</type>
    <category>time</category>
    <group>CLOCK_attributes</group>
    <valid_values>none,never,nsteps,nstep,nseconds,nsecond,nminutes,nminute,nhours,nhour,ndays,nday,monthly,nmonths,nmonth,nyears,nyear,date,ifdays0,end</valid_values>
    <desc>
      sets the run length with stop_n and stop_ymd
      stop_option alarms are:
      [none/never], turns option off
      [nstep/s]   , stops every stop_n nsteps  , relative to current run start time
      [nsecond/s] , stops every stop_n nseconds, relative to current run start time
      [nminute/s] , stops every stop_n nminutes, relative to current run start time
      [nhour/s]   , stops every stop_n nhours  , relative to current run start time
      [nday/s]    , stops every stop_n ndays   , relative to current run start time
      [nmonth/s]  , stops every stop_n nmonths , relative to current run start time
      [monthly/s] , stops every        month   , relative to current run start time
      [nyear/s]   , stops every stop_n nyears  , relative to current run start time
      [date]      , stops at stop_ymd value
      [ifdays0]   , stops at stop_n calendar day value and seconds equal 0
      [end]       , stops at end
    </desc>
    <values>
      <value>$STOP_OPTION</value>
    </values>
  </entry>

  <entry id="stop_n" modify_via_xml="STOP_N">
    <type>integer</type>
    <category>time</category>
    <group>CLOCK_attributes</group>
    <desc>
      Sets the run length with stop_option and stop_ymd
    </desc>
    <values>
      <value>$STOP_N</value>
    </values>
  </entry>

  <entry id="stop_ymd" modify_via_xml="STOP_YMD">
    <type>integer</type>
    <category>time</category>
    <group>CLOCK_attributes</group>
    <desc>
      date in yyyymmdd format, sets the run length with stop_option and stop_n,
      can be in addition to stop_option and stop_n, negative value implies off
    </desc>
    <values>
      <value>$STOP_DATE</value>
    </values>
  </entry>

  <entry id="stop_tod">
    <type>integer</type>
    <category>time</category>
    <group>CLOCK_attributes</group>
    <desc>
      Stop time-of-day in universal time (seconds), should be between zero and 86400
      default: 0
    </desc>
    <values>
      <value>0</value>
    </values>
  </entry>

  <entry id="restart_option" modify_via_xml="REST_OPTION">
    <type>char</type>
    <category>time</category>
    <group>CLOCK_attributes</group>
    <valid_values>none,never,nsteps,nstep,nseconds,nsecond,nminutes,nminute,nhours,nhour,ndays,nday,nmonths,monthly,nmonth,nyears,nyear,date,ifdays0,end</valid_values>
    <desc>
      sets the restart frequency with restart_n and restart_ymd
      restart_option alarms are:
      [none/never], turns option off
      [nstep/s]   , restarts every restart_n nsteps  , relative to current run start time
      [nsecond/s] , restarts every restart_n nseconds, relative to current run start time
      [nminute/s] , restarts every restart_n nminutes, relative to current run start time
      [nhour/s]   , restarts every restart_n nhours  , relative to current run start time
      [nday/s]    , restarts every restart_n ndays   , relative to current run start time
      [monthly/s] , restarts every           month   , relative to current run start time
      [nmonth/s]  , restarts every restart_n nmonths , relative to current run start time
      [nyear/s]   , restarts every restart_n nyears  , relative to current run start time
      [date]      , restarts at restart_ymd value
      [ifdays0]   , restarts at restart_n calendar day value and seconds equal 0
      [end]       , restarts at end
    </desc>
    <values>
      <value>$REST_OPTION</value>
    </values>
  </entry>

  <entry id="restart_n" modify_via_xml="REST_N">
    <type>integer</type>
    <category>time</category>
    <group>CLOCK_attributes</group>
    <desc>
      Sets model restart writes with restart_option and restart_ymd (same options as stop_n)
    </desc>
    <values>
      <value>$REST_N</value>
    </values>
  </entry>

  <entry id="restart_ymd" modify_via_xml="REST_YMD">
    <type>integer</type>
    <category>time</category>
    <group>CLOCK_attributes</group>
    <desc>
      Date in yyyymmdd format, sets model restart write date with rest_option and restart_n
      default: STOP_N
    </desc>
    <values>
      <value>$REST_DATE</value>
    </values>
  </entry>

  <entry id="ref_ymd">
    <type>integer</type>
    <category>time</category>
    <group>CLOCK_attributes</group>
    <desc>
      Reference date in yyyymmdd format
      default: 0
    </desc>
    <values>
      <value>0</value>
    </values>
  </entry>

  <entry id="ref_tod">
    <type>integer</type>
    <category>time</category>
    <group>CLOCK_attributes</group>
    <desc>
      Reference time of day in seconds
      default: 0
    </desc>
    <values>
      <value>0</value>
    </values>
  </entry>

  <entry id="end_restart">
    <type>logical</type>
    <category>time</category>
    <group>CLOCK_attributes</group>
    <desc>
      true => write restarts at end of run
      forces a restart write at the end of the run in addition to any
      setting associated with rest_option.  default=true.  this setting
      will be set to false if restart_option is none or never.
      default: false
    </desc>
    <values>
      <value>.false.</value>
    </values>
  </entry>

  <entry id="history_option" modify_via_xml="HIST_OPTION">
    <type>char</type>
    <category>time</category>
    <group>CLOCK_attributes</group>
    <valid_values>none,never,nsteps,nstep,nseconds,nsecond,nminutes,nminute,nhours,nhour,ndays,nday,monthly,nmonths,nmonth,nyears,nyear,date,ifdays0,end</valid_values>
    <desc>
      coupler history snapshot option (used with history_n and history_ymd)
      set by HIST_OPTION in env_run.xml.
      history_option alarms are:
      [none/never], turns option off
      [nstep/s]   , history snapshot every history_n nsteps  , relative to current run start time
      [nsecond/s] , history snapshot every history_n nseconds, relative to current run start time
      [nminute/s] , history snapshot every history_n nminutes, relative to current run start time
      [nhour/s]   , history snapshot every history_n nhours  , relative to current run start time
      [nday/s]    , history snapshot every history_n ndays   , relative to current run start time
      [monthly/s] , history snapshot every           month   , relative to current run start time
      [nmonth/s]  , history snapshot every history_n nmonths , relative to current run start time
      [nyear/s]   , history snapshot every history_n nyears  , relative to current run start time
      [date]      , history snapshot at history_ymd value
      [ifdays0]   , history snapshot at history_n calendar day value and seconds equal 0
      [end]       , history snapshot at end
    </desc>
    <values>
      <value>$HIST_OPTION</value>
    </values>
  </entry>

  <entry id="history_n" modify_via_xml="HIST_N">
    <type>integer</type>
    <category>time</category>
    <group>CLOCK_attributes</group>
    <desc>
      sets coupler snapshot history file frequency (like restart_n)
      set by HIST_N in env_run.xml.
    </desc>
    <values>
      <value>$HIST_N</value>
    </values>
  </entry>

  <entry id="history_ymd" modify_via_xml="HIST_YMD">
    <type>integer</type>
    <category>time</category>
    <group>CLOCK_attributes</group>
    <desc>
      date associated with history_option date.  yyyymmdd format.
      set by HIST_DATE in env_run.xml.
    </desc>
    <values>
      <value>$HIST_DATE</value>
    </values>
  </entry>

  <entry id="histavg_option" modify_via_xml="HISTAVG_OPTION">
    <type>char</type>
    <category>time</category>
    <group>CLOCK_attributes</group>
    <valid_values>none,never,nsteps,nstep,nseconds,nsecond,nminutes,nminute,nhours,nhour,ndays,nday,monthly,nmonths,nmonth,nyears,nyear,date,ifdays0,end</valid_values>
    <desc>
      coupler time average history option (used with histavg_n and histavg_ymd)
      set by AVGHIST_OPTION in env_run.xml.
      histavg_option alarms are:
      [none/never], turns option off
      [nstep/s]   , history snapshot every histavg_n nsteps  , relative to current run start time
      [nsecond/s] , history snapshot every histavg_n nseconds, relative to current run start time
      [nminute/s] , history snapshot every histavg_n nminutes, relative to current run start time
      [nhour/s]   , history snapshot every histavg_n nhours  , relative to current run start time
      [nday/s]    , history snapshot every histavg_n ndays   , relative to current run start time
      [monthly/s] , history snapshot every           month   , relative to current run start time
      [nmonth/s]  , history snapshot every histavg_n nmonths , relative to current run start time
      [nyear/s]   , history snapshot every histavg_n nyears  , relative to current run start time
      [date]      , history snapshot at histavg_ymd value
      [ifdays0]   , history snapshot at histavg_n calendar day value and seconds equal 0
      [end]       , history snapshot at end
    </desc>
    <values>
      <value>$AVGHIST_OPTION</value>
    </values>
  </entry>

  <entry id="histavg_n" modify_via_xml="HISTAVG_N">
    <type>integer</type>
    <category>time</category>
    <group>CLOCK_attributes</group>
    <desc>
      Sets coupler time-average history file frequency (like restart_option)
      set by AVGHIST_N in env_run.xml.
    </desc>
    <values>
      <value>$AVGHIST_N</value>
    </values>
  </entry>

  <entry id="histavg_ymd" modify_via_xml="HISTAVG_YMD">
    <type>integer</type>
    <category>time</category>
    <group>CLOCK_attributes</group>
    <desc>
      date associated with histavg_option date.  yyyymmdd format.
      set by AVGHIST_DATE in env_run.xml.
    </desc>
    <values>
      <value>$AVGHIST_DATE</value>
    </values>
  </entry>

  <entry id="barrier_option" modify_via_xml="BARRIER_OPTION">
    <type>char</type>
    <category>time</category>
    <group>CLOCK_attributes</group>
    <valid_values>none,never,nsteps,nstep,nseconds,nsecond,nminutes,nminute,nhours,nhour,ndays,nday,nmonths,monthly,nmonth,nyears,nyear,date,ifdays0,end</valid_values>
    <desc>
      sets the driver barrier frequency to sync models across all tasks with barrier_n and barrier_ymd
      barrier_option alarms are like restart_option
      default: never
    </desc>
    <values>
      <value>$BARRIER_OPTION</value>
    </values>
  </entry>

  <entry id="barrier_n" modify_via_xml="BARRIER_N">
    <type>integer</type>
    <category>time</category>
    <group>CLOCK_attributes</group>
    <desc>
      Sets model barriers with barrier_option and barrier_ymd (same options as stop_n)
      default: 1
    </desc>
    <values>
      <value>$BARRIER_N</value>
    </values>
  </entry>

  <entry id="barrier_ymd" modify_via_xml="BARRIER_DATE">
    <type>integer</type>
    <category>time</category>
    <group>CLOCK_attributes</group>
    <desc>
      Date in yyyymmdd format, sets model barriers date with barrier_option and barrier_n
    </desc>
    <values>
      <value>$BARRIER_DATE</value>
    </values>
  </entry>

  <entry id="tprof_option">
    <type>char</type>
    <category>time</category>
    <group>CLOCK_attributes</group>
    <valid_values>none,never,nsteps,nstep,nseconds,nsecond,nminutes,nminute,nhours,nhour,ndays,nday,monthly,nmonths,nmonth,nyears,nyear,date,ifdays0,end</valid_values>
    <desc>
      Sets timing output file frequency (like rest_option but relative to run start date)
      tprof_option alarms are:
      [none/never], turns option off
      [nstep/s]   , every tprof_n nsteps  , relative to current run start time
      [nsecond/s] , every tprof_n nseconds, relative to current run start time
      [nminute/s] , every tprof_n nminutes, relative to current run start time
      [nhour/s]   , every tprof_n nhours  , relative to current run start time
      [nday/s]    , every tprof_n ndays   , relative to current run start time
      [monthly/s] , every         month   , relative to current run start time
      [nmonth/s]  , every tprof_n nmonths , relative to current run start time
      [nyear/s]   , every tprof_n nyears  , relative to current run start time
      [date]      , at tprof_ymd value
      [ifdays0]   , at tprof_n calendar day value and seconds equal 0
      [end]       , at end
    </desc>
    <values>
      <value>never</value>
    </values>
  </entry>

  <entry id="tprof_n">
    <type>integer</type>
    <category>time</category>
    <group>CLOCK_attributes</group>
    <desc>
      Sets timing output file frequency (like restart_n)
    </desc>
    <values>
      <value>-999</value>
    </values>
  </entry>

  <entry id="tprof_ymd">
    <type>integer</type>
    <category>time</category>
    <group>CLOCK_attributes</group>
    <desc>
      yyyymmdd format, sets timing output file date (like restart_date)
    </desc>
    <values>
      <value>-999</value>
    </values>
  </entry>

  <entry id="pause_option" modify_via_xml="PAUSE_OPTION">
    <type>char</type>
    <category>time</category>
    <group>CLOCK_attributes</group>
    <valid_values>none,never,nsteps,nstep,nseconds,nsecond,nminutes,nminute,nhours,nhour,ndays,nday,monthly,nmonths,nmonth,nyears,nyear</valid_values>
    <desc>
      sets the pause frequency with pause_n
      pause_option alarms are:
      [none/never], turns option off
      [nstep/s]   , pauses every pause_n nsteps  , relative to start or last pause time
      [nsecond/s] , pauses every pause_n nseconds, relative to start or last pause time
      [nminute/s] , pauses every pause_n nminutes, relative to start or last pause time
      [nhour/s]   , pauses every pause_n nhours  , relative to start or last pause time
      [nday/s]    , pauses every pause_n ndays   , relative to start or last pause time
      [nmonth/s]  , pauses every pause_n nmonths , relative to start or last pause time
      [monthly/s] , pauses every        month    , relative to start or last pause time
      [nyear/s]   , pauses every pause_n nyears  , relative to start or last pause time
    </desc>
    <values>
      <value>$PAUSE_OPTION</value>
    </values>
  </entry>

  <entry id="pause_n" modify_via_xml="PAUSE_N">
    <type>integer</type>
    <category>time</category>
    <group>CLOCK_attributes</group>
    <desc>
      Sets the pause frequency with pause_option
    </desc>
    <values>
      <value>$PAUSE_N</value>
    </values>
  </entry>

  <entry id="pause_active_atm" modify_via_xml="PAUSE_ACTIVE_ATM">
    <type>logical</type>
    <category>time</category>
    <group>CLOCK_attributes</group>
    <desc>
      Whether Pause signals are active for component atm
    </desc>
    <values>
      <value>$PAUSE_ACTIVE_ATM</value>
    </values>
  </entry>

  <entry id="pause_active_cpl" modify_via_xml="PAUSE_ACTIVE_CPL">
    <type>logical</type>
    <category>time</category>
    <group>CLOCK_attributes</group>
    <desc>
      Whether Pause signals are active for component CPL
    </desc>
    <values>
      <value>$PAUSE_ACTIVE_CPL</value>
    </values>
  </entry>

  <entry id="pause_active_ocn" modify_via_xml="PAUSE_ACTIVE_OCN">
    <type>logical</type>
    <category>time</category>
    <group>CLOCK_attributes</group>
    <desc>
      Whether Pause signals are active for component ocn
    </desc>
    <values>
      <value>$PAUSE_ACTIVE_OCN</value>
    </values>
  </entry>

  <entry id="pause_active_wav" modify_via_xml="PAUSE_ACTIVE_WAV">
    <type>logical</type>
    <category>time</category>
    <group>CLOCK_attributes</group>
    <desc>
      Whether Pause signals are active for component wav
    </desc>
    <values>
      <value>$PAUSE_ACTIVE_WAV</value>
    </values>
  </entry>

  <entry id="pause_active_glc" modify_via_xml="PAUSE_ACTIVE_GLC">
    <type>logical</type>
    <category>time</category>
    <group>CLOCK_attributes</group>
    <desc>
      Whether Pause signals are active for component glc
    </desc>
    <values>
      <value>$PAUSE_ACTIVE_GLC</value>
    </values>
  </entry>

  <entry id="pause_active_rof" modify_via_xml="PAUSE_ACTIVE_ROF">
    <type>logical</type>
    <category>time</category>
    <group>CLOCK_attributes</group>
    <desc>
      Whether Pause signals are active for component rof
    </desc>
    <values>
      <value>$PAUSE_ACTIVE_ROF</value>
    </values>
  </entry>

  <entry id="pause_active_ice" modify_via_xml="PAUSE_ACTIVE_ICE">
    <type>logical</type>
    <category>time</category>
    <group>CLOCK_attributes</group>
    <desc>
      Whether Pause signals are active for component ice
    </desc>
    <values>
      <value>$PAUSE_ACTIVE_ICE</value>
    </values>
  </entry>

  <entry id="pause_active_lnd" modify_via_xml="PAUSE_ACTIVE_LND">
    <type>logical</type>
    <category>time</category>
    <group>CLOCK_attributes</group>
    <desc>
      Whether Pause signals are active for component lnd
    </desc>
    <values>
      <value>$PAUSE_ACTIVE_LND</value>
    </values>
  </entry>

  <!-- =========================== -->
  <!-- group seq_cime_pes          -->
  <!-- =========================== -->

  <entry id="ninst" modify_via_xml="NINST">
    <type>integer</type>
    <category>cime_pes</category>
    <group>PELAYOUT_attributes</group>
    <desc>
      The number of model instances in the executable
    </desc>
    <values>
      <value>$NINST</value>
    </values>
  </entry>

  <entry id="atm_ntasks" modify_via_xml="NTASKS_ATM">
    <type>integer</type>
    <category>cime_pes</category>
    <group>PELAYOUT_attributes</group>
    <desc>
      the number of mpi tasks assigned to the atm components.
      set by NTASKS_ATM in env_configure.xml.
    </desc>
    <values>
      <value>$NTASKS_ATM</value>
    </values>
  </entry>

  <entry id="atm_nthreads" modify_via_xml="NTHRDS_ATM">
    <type>integer</type>
    <category>cime_pes</category>
    <group>PELAYOUT_attributes</group>
    <desc>
      the number of threads per mpi task for the atm component.
      set by NTHRDS_ATM in env_configure.xml.
    </desc>
    <values>
      <value>$NTHRDS_ATM</value>
    </values>
  </entry>

  <entry id="atm_rootpe" modify_via_xml="ROOTPE_ATM">
    <type>integer</type>
    <category>cime_pes</category>
    <group>PELAYOUT_attributes</group>
    <desc>
      the global mpi task rank of the root processor assigned to the atm component.
      set by ROOTPE_ATM in env_configure.xml.
    </desc>
    <values>
      <value>$ROOTPE_ATM</value>
    </values>
  </entry>

  <entry id="atm_pestride" modify_via_xml="PSTRID_ATM">
    <type>integer</type>
    <category>cime_pes</category>
    <group>PELAYOUT_attributes</group>
    <desc>
      the mpi global processors stride associated with the mpi tasks for the atm component.
      set by PSTRID_ATM in env_configure.xml.
    </desc>
    <values>
      <value>$PSTRID_ATM</value>
    </values>
  </entry>

  <entry id="lnd_ntasks" modify_via_xml="NTASKS_LND">
    <type>integer</type>
    <category>cime_pes</category>
    <group>PELAYOUT_attributes</group>
    <desc>
      the number of mpi tasks assigned to the lnd components.
      set by NTASKS_LND in env_configure.xml.
    </desc>
    <values>
      <value>$NTASKS_LND</value>
    </values>
  </entry>

  <entry id="lnd_nthreads" modify_via_xml="NTHRDS_LND">
    <type>integer</type>
    <category>cime_pes</category>
    <group>PELAYOUT_attributes</group>
    <desc>
      the number of threads per mpi task for the lnd component.
      set by NTHRDS_LND in env_configure.xml.
    </desc>
    <values>
      <value>$NTHRDS_LND</value>
    </values>
  </entry>

  <entry id="lnd_rootpe" modify_via_xml="ROOTPE_LND">
    <type>integer</type>
    <category>cime_pes</category>
    <group>PELAYOUT_attributes</group>
    <desc>
      the global mpi task rank of the root processor assigned to the lnd component.
      set by ROOTPE_LND in env_configure.xml.
    </desc>
    <values>
      <value>$ROOTPE_LND</value>
    </values>
  </entry>

  <entry id="lnd_pestride" modify_via_xml="PSTRID_LND">
    <type>integer</type>
    <category>cime_pes</category>
    <group>PELAYOUT_attributes</group>
    <desc>
      the mpi global processors stride associated with the mpi tasks for the lnd component.
      set by PSTRID_LND in env_configure.xml.
    </desc>
    <values>
      <value>$PSTRID_LND</value>
    </values>
  </entry>

  <entry id="ice_ntasks" modify_via_xml="NTASKS_ICE">
    <type>integer</type>
    <category>cime_pes</category>
    <group>PELAYOUT_attributes</group>
    <desc>
      the number of mpi tasks assigned to the ice components.
      set by NTASKS_ICE in env_configure.xml.
    </desc>
    <values>
      <value>$NTASKS_ICE</value>
    </values>
  </entry>

  <entry id="ice_nthreads" modify_via_xml="NTHRDS_ICE">
    <type>integer</type>
    <category>cime_pes</category>
    <group>PELAYOUT_attributes</group>
    <desc>
      the number of threads per mpi task for the ice component.
      set by NTHRDS_ICE in env_configure.xml.
    </desc>
    <values>
      <value>$NTHRDS_ICE</value>
    </values>
  </entry>

  <entry id="ice_rootpe" modify_via_xml="ROOTPE_ICE">
    <type>integer</type>
    <category>cime_pes</category>
    <group>PELAYOUT_attributes</group>
    <desc>
      the global mpi task rank of the root processor assigned to the ice component.
      set by ROOTPE_ICE in env_configure.xml.
    </desc>
    <values>
      <value>$ROOTPE_ICE</value>
    </values>
  </entry>

  <entry id="ice_pestride" modify_via_xml="PSTRID_ICE">
    <type>integer</type>
    <category>cime_pes</category>
    <group>PELAYOUT_attributes</group>
    <desc>
      the mpi global processors stride associated with the mpi tasks for the ice component.
      set by PSTRID_ICE in env_configure.xml.
    </desc>
    <values>
      <value>$PSTRID_ICE</value>
    </values>
  </entry>

  <entry id="ocn_ntasks" modify_via_xml="NTASKS_OCN">
    <type>integer</type>
    <category>cime_pes</category>
    <group>PELAYOUT_attributes</group>
    <desc>
      the number of mpi tasks assigned to the ocn components.
      set by NTASKS_OCN in env_configure.xml.
    </desc>
    <values>
      <value>$NTASKS_OCN</value>
    </values>
  </entry>

  <entry id="ocn_nthreads" modify_via_xml="NTHRDS_OCN">
    <type>integer</type>
    <category>cime_pes</category>
    <group>PELAYOUT_attributes</group>
    <desc>
      the number of threads per mpi task for the ocn component.
      set by NTHRDS_OCN in env_configure.xml.
    </desc>
    <values>
      <value>$NTHRDS_OCN</value>
    </values>
  </entry>

  <entry id="ocn_rootpe" modify_via_xml="ROOTPE_OCN">
    <type>integer</type>
    <category>cime_pes</category>
    <group>PELAYOUT_attributes</group>
    <desc>
      the global mpi task rank of the root processor assigned to the ocn component.
      set by ROOTPE_OCN in env_configure.xml.
    </desc>
    <values>
      <value>$ROOTPE_OCN</value>
    </values>
  </entry>

  <entry id="ocn_pestride" modify_via_xml="PSTRID_OCN">
    <type>integer</type>
    <category>cime_pes</category>
    <group>PELAYOUT_attributes</group>
    <desc>
      the mpi global processors stride associated with the mpi tasks for the ocn component.
      set by PSTRID_OCN in env_configure.xml.  default: 1
    </desc>
    <values>
      <value>$PSTRID_OCN</value>
    </values>
  </entry>

  <entry id="glc_ntasks" modify_via_xml="NTASKS_GLC">
    <type>integer</type>
    <category>cime_pes</category>
    <group>PELAYOUT_attributes</group>
    <desc>
      the number of mpi tasks assigned to the glc components.
      set by NTASKS_GLC in env_configure.xml.
    </desc>
    <values>
      <value>$NTASKS_GLC</value>
    </values>
  </entry>

  <entry id="glc_nthreads" modify_via_xml="NTHRDS_GLC">
    <type>integer</type>
    <category>cime_pes</category>
    <group>PELAYOUT_attributes</group>
    <desc>
      the number of threads per mpi task for the glc component.
      set by NTHRDS_GLC in env_configure.xml.
    </desc>
    <values>
      <value>$NTHRDS_GLC</value>
    </values>
  </entry>

  <entry id="glc_rootpe" modify_via_xml="ROOTPE_GLC">
    <type>integer</type>
    <category>cime_pes</category>
    <group>PELAYOUT_attributes</group>
    <desc>
      the global mpi task rank of the root processor assigned to the glc component.
      set by ROOTPE_GLC in env_configure.xml.
    </desc>
    <values>
      <value>$ROOTPE_GLC</value>
    </values>
  </entry>

  <entry id="glc_pestride" modify_via_xml="PSTRID_GLC">
    <type>integer</type>
    <category>cime_pes</category>
    <group>PELAYOUT_attributes</group>
    <desc>
      the mpi global processors stride associated with the mpi tasks for the glc component.
      set by PSTRID_GLC in env_configure.xml.
    </desc>
    <values>
      <value>$PSTRID_GLC</value>
    </values>
  </entry>

  <entry id="wav_ntasks" modify_via_xml="NTASKS_WAV">
    <type>integer</type>
    <category>cime_pes</category>
    <group>PELAYOUT_attributes</group>
    <desc>
      the number of mpi tasks assigned to the wav components.
      set by NTASKS_WAV in env_configure.xml.
    </desc>
    <values>
      <value>$NTASKS_WAV</value>
    </values>
  </entry>

  <entry id="wav_nthreads" modify_via_xml="NTHRDS_WAV">
    <type>integer</type>
    <category>cime_pes</category>
    <group>PELAYOUT_attributes</group>
    <desc>
      the number of threads per mpi task for the wav component.
      set by NTHRDS_WAV in env_configure.xml.
    </desc>
    <values>
      <value>$NTHRDS_WAV</value>
    </values>
  </entry>

  <entry id="wav_rootpe" modify_via_xml="ROOTPE_WAV">
    <type>integer</type>
    <category>cime_pes</category>
    <group>PELAYOUT_attributes</group>
    <desc>
      the global mpi task rank of the root processor assigned to the wav component.
      set by ROOTPE_WAV in env_configure.xml.
    </desc>
    <values>
      <value>$ROOTPE_WAV</value>
    </values>
  </entry>

  <entry id="wav_pestride" modify_via_xml="PSTRID_WAV">
    <type>integer</type>
    <category>cime_pes</category>
    <group>PELAYOUT_attributes</group>
    <desc>
      the mpi global processors stride associated with the mpi tasks for the wav component.
      set by PSTRID_WAV in env_configure.xml.
    </desc>
    <values>
      <value>$PSTRID_WAV</value>
    </values>
  </entry>

  <entry id="rof_ntasks" modify_via_xml="NTASKS_ROF">
    <type>integer</type>
    <category>cime_pes</category>
    <group>PELAYOUT_attributes</group>
    <desc>
      the number of mpi tasks assigned to the lnd components.
      set by NTASKS_LND in env_configure.xml.
    </desc>
    <values>
      <value>$NTASKS_ROF</value>
    </values>
  </entry>

  <entry id="rof_nthreads" modify_via_xml="NTHRDS_ROF">
    <type>integer</type>
    <category>cime_pes</category>
    <group>PELAYOUT_attributes</group>
    <desc>
      the number of threads per mpi task for the lnd component.
      set by NTHRDS_ROF in env_configure.xml.
    </desc>
    <values>
      <value>$NTHRDS_ROF</value>
    </values>
  </entry>

  <entry id="rof_rootpe" modify_via_xml="ROOTPE_ROF">
    <type>integer</type>
    <category>cime_pes</category>
    <group>PELAYOUT_attributes</group>
    <desc>
      the global mpi task rank of the root processor assigned to the lnd component.
      set by ROOTPE_LND in env_configure.xml.
    </desc>
    <values>
      <value>$ROOTPE_ROF</value>
    </values>
  </entry>

  <entry id="rof_pestride" modify_via_xml="PSTRID_ROF">
    <type>integer</type>
    <category>cime_pes</category>
    <group>PELAYOUT_attributes</group>
    <desc>
      the mpi global processors stride associated with the mpi tasks for the lnd component.
      set by PSTRID_LND in env_configure.xml.
    </desc>
    <values>
      <value>$PSTRID_ROF</value>
    </values>
  </entry>

  <entry id="esp_ntasks" modify_via_xml="NTASKS_ESP">
    <type>integer</type>
    <category>cime_pes</category>
    <group>PELAYOUT_attributes</group>
    <desc>
      the number of mpi tasks assigned to the esp components.
      set by NTASKS_ESP in env_configure.xml.
    </desc>
    <values>
      <value>$NTASKS_ESP</value>
    </values>
  </entry>

  <entry  id="esp_nthreads" modify_via_xml="NTHRDS_ESP">
    <type>integer</type>
    <category>cime_pes</category>
    <group>PELAYOUT_attributes</group>
    <desc>
      the number of threads per mpi task for the esp component.
      set by NTHRDS_ESP in env_configure.xml.
    </desc>
    <values>
      <value>$NTHRDS_ESP</value>
    </values>
  </entry>

  <entry  id="esp_rootpe" modify_via_xml="ROOTPE_ESP">
    <type>integer</type>
    <category>cime_pes</category>
    <group>PELAYOUT_attributes</group>
    <desc>
      the global mpi task rank of the root processor assigned to the esp component.
      set by ROOTPE_ESP in env_configure.xml.
    </desc>
    <values>
      <value>$ROOTPE_ESP</value>
    </values>
  </entry>

  <entry  id="esp_pestride" modify_via_xml="PSTRID_ESP">
    <type>integer</type>
    <category>cime_pes</category>
    <group>PELAYOUT_attributes</group>
    <desc>
      the mpi global processors stride associated with the mpi tasks for the esp component.
      set by PSTRID_ESP in env_configure.xml.
    </desc>
    <values>
      <value>$PSTRID_ESP</value>
    </values>
  </entry>

  <entry  id="cpl_ntasks" modify_via_xml="NTASKS_CPL">
    <type>integer</type>
    <category>cime_pes</category>
    <group>PELAYOUT_attributes</group>
    <desc>
      the number of mpi tasks assigned to the cpl components.
      set by NTASKS_CPL in env_configure.xml.
    </desc>
    <values>
      <value>$NTASKS_CPL</value>
    </values>
  </entry>

  <entry id="cpl_nthreads" modify_via_xml="NTHRDS_CPL">
    <type>integer</type>
    <category>cime_pes</category>
    <group>PELAYOUT_attributes</group>
    <desc>
      the number of threads per mpi task for the cpl component.
      set by NTHRDS_CPL in env_configure.xml.
    </desc>
    <values>
      <value>$NTHRDS_CPL</value>
    </values>
  </entry>

  <entry id="cpl_rootpe" modify_via_xml="ROOTPE_CPL">
    <type>integer</type>
    <category>cime_pes</category>
    <group>PELAYOUT_attributes</group>
    <desc>
      the global mpi task rank of the root processor assigned to the cpl component.
      set by ROOTPE_CPL in env_configure.xml.
    </desc>
    <values>
      <value>$ROOTPE_CPL</value>
    </values>
  </entry>

  <entry id="cpl_pestride" modify_via_xml="PSTRID_CPL">
    <type>integer</type>
    <category>cime_pes</category>
    <group>PELAYOUT_attributes</group>
    <desc>
      the mpi global processors stride associated with the mpi tasks for the cpl component.
      set by PSTRID_CPL in env_configure.xml.
    </desc>
    <values>
      <value>$PSTRID_CPL</value>
    </values>
  </entry>

  <entry id="esmf_logging" modify_via_xml="ESMF_LOGFILE_KIND">
    <type>char</type>
    <category>cime_pes</category>
    <group>PELAYOUT_attributes</group>
    <desc>
      Determines what ESMF log files (if any) are generated when
          USE_ESMF_LIB is TRUE.
      ESMF_LOGKIND_SINGLE: Use a single log file, combining messages from
          all of the PETs. Not supported on some platforms.
      ESMF_LOGKIND_MULTI: Use multiple log files — one per PET.
      ESMF_LOGKIND_NONE: Do not issue messages to a log file.
      By default, no ESMF log files are generated.
    </desc>
    <values>
      <value>$ESMF_LOGFILE_KIND</value>
    </values>
  </entry>

  <!-- =========================== -->
  <!-- group prof_inparm           -->
  <!--  in perf_mod.F90            -->
  <!-- =========================== -->

  <entry id="profile_global_stats">
    <type>logical</type>
    <category>performance</category>
    <group>prof_inparm</group>
    <desc>
    </desc>
    <values>
      <value>.true.</value>
    </values>
  </entry>

  <entry id="profile_single_file">
    <type>logical</type>
    <category>performance</category>
    <group>prof_inparm</group>
    <desc>
    </desc>
    <values>
      <value>.false.</value>
    </values>
  </entry>

  <entry id="profile_disable">
    <type>logical</type>
    <category>performance</category>
    <group>prof_inparm</group>
    <desc>
    </desc>
    <values>
      <value timer_level='pos'>.false.</value>
      <value timer_level='neg'>.true.</value>
    </values>
  </entry>

  <entry id="profile_barrier">
    <type>logical</type>
    <category>performance</category>
    <group>prof_inparm</group>
    <desc>
    </desc>
    <values>
      <value>.false.</value>
    </values>
  </entry>

  <entry id="profile_depth_limit" modify_via_xml="TIMER_LEVEL">
    <type>integer</type>
    <category>performance</category>
    <group>prof_inparm</group>
    <desc>
    </desc>
    <values>
      <value>$TIMER_LEVEL</value>
    </values>
  </entry>

  <entry id="profile_outpe_stride">
    <type>integer</type>
    <category>performance</category>
    <group>prof_inparm</group>
    <desc>
    </desc>
    <values>
      <value>0</value>
    </values>
  </entry>

  <entry id="profile_detail_limit"   modify_via_xml="TIMER_DETAIL">
    <type>integer</type>
    <category>performance</category>
    <group>prof_inparm</group>
    <desc>
    </desc>
    <values>
      <value>$TIMER_DETAIL</value>
    </values>
  </entry>

  <entry id="profile_timer">
    <type>integer</type>
    <category>performance</category>
    <group>prof_inparm</group>
    <desc>
    </desc>
    <values>
      <value>4</value> <!-- mpiwtime -->
      <value MACH="yellowstone">2</value> <!-- nanotime -->
      <value MPILIB="mpi-serial">1</value> <!-- gettimeofday -->
      <value MPILIB="mpi-serial" OS="AIX">3</value> <!-- read_real_time -->
    </values>
  </entry>

  <entry id="profile_ovhd_measurement">
    <type>logical</type>
    <category>performance</category>
    <group>prof_inparm</group>
    <desc>
      default: .false.
    </desc>
    <values>
      <value>.false.</value>
    </values>
  </entry>

  <entry id="profile_add_detail">
    <type>logical</type>
    <category>performance</category>
    <group>prof_inparm</group>
    <desc>
      default: .false.
    </desc>
    <values>
      <value>.false.</value>
    </values>
  </entry>

  <entry  id="profile_outpe_num">
    <type>integer</type>
    <category>performance</category>
    <group>prof_inparm</group>
    <desc>
      default: 1
    </desc>
    <values>
      <value>1</value>
    </values>
  </entry>

  <entry id="profile_papi_enable" modify_via_xml="PROFILE_PAPI_ENABLE">
    <type>logical</type>
    <category>performance</category>
    <group>prof_inparm</group>
    <desc>
      default: .false.
    </desc>
    <values>
      <value>$PROFILE_PAPI_ENABLE</value>
    </values>
  </entry>

  <!-- =========================== -->
  <!-- group papi_inparm           -->
  <!--  in perf_mod.F90            -->
  <!-- =========================== -->

  <entry id="papi_ctr1_str">
    <type>char</type>
    <category>performance</category>
    <group>papi_inparm</group>
    <desc>
      See gptl_papi.c for the list of valid values
    </desc>
    <values>
      <value>PAPI_FP_OPS</value>
    </values>
  </entry>

  <entry id="papi_ctr2_str">
    <type>char</type>
    <category>performance</category>
    <group>papi_inparm</group>
    <desc>
      See gptl_papi.c for the list of valid values
    </desc>
    <values>
      <value>PAPI_NO_CTR</value>
    </values>
  </entry>

  <entry id="papi_ctr3_str">
    <type>char</type>
    <category>performance</category>
    <group>papi_inparm</group>
    <desc>
      See gptl_papi.c for the list of valid values
    </desc>
    <values>
      <value>PAPI_NO_CTR</value>
    </values>
  </entry>

  <entry id="papi_ctr4_str">
    <type>char</type>
    <category>performance</category>
    <group>papi_inparm</group>
    <desc>
      See gptl_papi.c for the list of valid values
    </desc>
    <values>
      <value>PAPI_NO_CTR</value>
    </values>
  </entry>

  <!-- =========================== -->
  <!-- group pio_default_inparm    -->
  <!-- =========================== -->

  <entry id="pio_async_interface">
    <type>logical</type>
    <category>pio</category>
    <group>pio_default_inparm</group>
    <desc>
      future asynchronous IO capability (not currently supported).
      If pio_async_interface is .true. or {component}_PIO_* variable is not set or set to -99
      the component variable will be set using the pio_* value.
      default: .false.
    </desc>
    <values>
      <value>$PIO_ASYNC_INTERFACE</value>
    </values>
  </entry>

  <entry id="pio_debug_level" modify_via_xml="PIO_DEBUG_LEVEL">
    <type>integer</type>
    <category>pio</category>
    <group>pio_default_inparm</group>
    <valid_values>0,1,2,3,4,5,6</valid_values>
    <desc>
      pio debug level
      valid values: 0,1,2,3,4,5,6
    </desc>
    <values>
      <value>$PIO_DEBUG_LEVEL</value>
    </values>
  </entry>

  <entry id="pio_blocksize" modify_via_xml="PIO_BLOCKSIZE">
    <type>integer</type>
    <category>pio</category>
    <group>pio_default_inparm</group>
    <desc>
      blocksize for pio box rearranger
    </desc>
    <values>
      <value>$PIO_BLOCKSIZE</value>
    </values>
  </entry>

  <entry id="pio_buffer_size_limit" modify_via_xml="PIO_BUFFER_SIZE_LIMIT">
    <type>integer</type>
    <category>pio</category>
    <group>pio_default_inparm</group>
    <desc>
      pio buffer size limit
    </desc>
    <values>
      <value>$PIO_BUFFER_SIZE_LIMIT</value>
    </values>
  </entry>

  <entry id="pio_rearr_comm_type" modify_via_xml="PIO_REARR_COMM_TYPE">
    <type>char</type>
    <category>pio</category>
    <group>pio_default_inparm</group>
    <valid_values>p2p,coll,default</valid_values>
    <desc>
      pio rearranger communication type.
      valid values: p2p, coll, default
    </desc>
    <values>
      <value>$PIO_REARR_COMM_TYPE</value>
    </values>
  </entry>

  <entry id="pio_rearr_comm_fcd" modify_via_xml="PIO_REARR_COMM_FCD">
    <type>char</type>
    <category>pio</category>
    <group>pio_default_inparm</group>
    <valid_values>2denable,io2comp,comp2io,disable,default</valid_values>
    <desc>
      pio rearranger communication flow control direction.
    </desc>
    <values>
      <value>$PIO_REARR_COMM_FCD</value>
    </values>
  </entry>

  <entry id="pio_rearr_comm_max_pend_req_comp2io" modify_via_xml=" PIO_REARR_COMM_MAX_PEND_REQ_COMP2IO">
    <type>integer</type>
    <category>pio</category>
    <group>pio_default_inparm</group>
    <desc>
      pio rearranger communication max pending req (comp2io)
    </desc>
    <values>
      <value>$PIO_REARR_COMM_MAX_PEND_REQ_COMP2IO</value>
    </values>
  </entry>

  <entry id="pio_rearr_comm_enable_hs_comp2io" modify_via_xml="PIO_REARR_COMM_ENABLE_HS_COMP2IO">
    <type>logical</type>
    <category>pio</category>
    <group>pio_default_inparm</group>
    <desc>
      pio rearranger communication option: Enable handshake (comp2io)
    </desc>
    <values>
      <value>$PIO_REARR_COMM_ENABLE_HS_COMP2IO</value>
    </values>
  </entry>

  <entry id="pio_rearr_comm_enable_isend_comp2io"    modify_via_xml="PIO_REARR_COMM_ENABLE_ISEND_COMP2IO">
    <type>logical</type>
    <category>pio</category>
    <group>pio_default_inparm</group>
    <desc>
      pio rearranger communication option: Enable isends (comp2io)
    </desc>
    <values>
      <value>$PIO_REARR_COMM_ENABLE_ISEND_COMP2IO</value>
    </values>
  </entry>

  <entry id="pio_rearr_comm_max_pend_req_io2comp"    modify_via_xml="PIO_REARR_COMM_MAX_PEND_REQ_IO2COMP">
    <type>integer</type>
    <category>pio</category>
    <group>pio_default_inparm</group>
    <desc>
      pio rearranger communication max pending req (io2comp)
    </desc>
    <values>
      <value>$PIO_REARR_COMM_MAX_PEND_REQ_IO2COMP</value>
    </values>
  </entry>

  <entry id="pio_rearr_comm_enable_hs_io2comp"    modify_via_xml="PIO_REARR_COMM_ENABLE_HS_IO2COMP">
    <type>logical</type>
    <category>pio</category>
    <group>pio_default_inparm</group>
    <desc>
      pio rearranger communication option: Enable handshake (io2comp)
    </desc>
    <values>
      <value>$PIO_REARR_COMM_ENABLE_HS_IO2COMP</value>
    </values>
  </entry>

  <entry id="pio_rearr_comm_enable_isend_io2comp">
    <type>logical</type>
    <category>pio</category>
    <group>pio_default_inparm</group>
    <desc>
      pio rearranger communication option: Enable isends (io2comp)
      default: .false.
    </desc>
    <values>
      <value>$PIO_REARR_COMM_ENABLE_ISEND_IO2COMP</value>
    </values>
  </entry>

  <entry id="drv_flds_in_files" skip_default_entry="true">
    <type>char(10)</type>
    <category>drv_physics</category>
    <group>default_settings</group>
    <desc>
      List of files to merge together that contains drv_flds_in namelists
      The paths are relative to the case directory. drv_flds_in include the namelists that
      the driver reads and gives information on additional fields to be passed to different
      components that need to look at the same data.
    </desc>
    <values>
      <value>Buildconf/camconf/drv_flds_in,Buildconf/clmconf/drv_flds_in</value>
    </values>
  </entry>

  <entry id="data_assimilation_atm" modify_via_xml="DATA_ASSIMILATION_ATM">
    <type>logical</type>
    <category>data_assimilation</category>
    <group>CLOCK_attributes</group>
    <desc>
      Whether Data Assimilation is on for component atm
    </desc>
    <values>
      <value>$DATA_ASSIMILATION_ATM</value>
    </values>
  </entry>

  <entry id="data_assimilation_cpl" modify_via_xml="DATA_ASSIMILATION_CPL">
    <type>logical</type>
    <category>data_assimilation</category>
    <group>CLOCK_attributes</group>
    <desc>
      Whether Data Assimilation is on for component CPL
    </desc>
    <values>
      <value>$DATA_ASSIMILATION_CPL</value>
    </values>
  </entry>

  <entry id="data_assimilation_ocn" modify_via_xml="DATA_ASSIMILATION_OCN">
    <type>logical</type>
    <category>data_assimilation</category>
    <group>CLOCK_attributes</group>
    <desc>
      Whether Data Assimilation is on for component ocn
    </desc>
    <values>
      <value>$DATA_ASSIMILATION_OCN</value>
    </values>
  </entry>

  <entry id="data_assimilation_wav" modify_via_xml="DATA_ASSIMILATION_WAV">
    <type>logical</type>
    <category>data_assimilation</category>
    <group>CLOCK_attributes</group>
    <desc>
      Whether Data Assimilation is on for component wav
    </desc>
    <values>
      <value>$DATA_ASSIMILATION_WAV</value>
    </values>
  </entry>

  <entry id="data_assimilation_glc" modify_via_xml="DATA_ASSIMILATION_GLC">
    <type>logical</type>
    <category>data_assimilation</category>
    <group>CLOCK_attributes</group>
    <desc>
      Whether Data Assimilation is on for component glc
    </desc>
    <values>
      <value>$DATA_ASSIMILATION_GLC</value>
    </values>
  </entry>

  <entry id="data_assimilation_rof" modify_via_xml="DATA_ASSIMILATION_ROF">
    <type>logical</type>
    <category>data_assimilation</category>
    <group>CLOCK_attributes</group>
    <desc>
      Whether Data Assimilation is on for component rof
    </desc>
    <values>
      <value>$DATA_ASSIMILATION_ROF</value>
    </values>
  </entry>

  <entry id="data_assimilation_ice" modify_via_xml="DATA_ASSIMILATION_ICE">
    <type>logical</type>
    <category>data_assimilation</category>
    <group>CLOCK_attributes</group>
    <desc>
      Whether Data Assimilation is on for component ice
    </desc>
    <values>
      <value>$DATA_ASSIMILATION_ICE</value>
    </values>
  </entry>

  <entry id="data_assimilation_lnd" modify_via_xml="DATA_ASSIMILATION_LND">
    <type>logical</type>
    <category>data_assimilation</category>
    <group>CLOCK_attributes</group>
    <desc>
      Whether Data Assimilation is on for component lnd
    </desc>
    <values>
      <value>$DATA_ASSIMILATION_LND</value>
    </values>
  </entry>

</entry_id><|MERGE_RESOLUTION|>--- conflicted
+++ resolved
@@ -78,55 +78,40 @@
             MED med_phases_prep_ice
             MED med_connectors_prep_med2ice
             MED -> ICE :remapMethod=redist
-            #
             MED med_phases_prep_wav
             MED med_connectors_prep_med2wav
             MED -> WAV :remapMethod=redist
-            #
             MED med_phases_prep_lnd
             MED med_connectors_prep_med2lnd
             MED -> LND :remapMethod=redist
-            #
             MED med_phases_prep_glc
             MED med_connectors_prep_med2glc
             MED -> GLC :remapMethod=redist
-            #
             MED med_phases_prep_rof
             MED med_connectors_prep_med2rof
             MED -> ROF :remapMethod=redist
-            #
             ICE
             LND
             ROF
 	    WAV
-            #
             ROF -> MED :remapMethod=redist
             MED med_connectors_post_rof2med
-            #
             LND -> MED :remapMethod=redist
             MED med_connectors_post_lnd2med
-            #
             ICE -> MED :remapMethod=redist
             MED med_connectors_post_ice2med
-            #
             MED med_fraction_set
-            #
             MED med_phases_prep_atm
             MED med_connectors_prep_med2atm
             MED -> ATM :remapMethod=redist
-            #
             ATM
 	    GLC
-            #
             WAV -> MED :remapMethod=redist
             MED med_connectors_post_wav2med
-            #
             GLC -> MED :remapMethod=redist
             MED med_connectors_post_glc2med
-            #
             ATM -> MED :remapMethod=redist
             MED med_connectors_post_atm2med
-	    #
             MED med_phases_history_write
 	    MED med_phases_profile
 	  @
@@ -169,8 +154,6 @@
 	    MED med_connectors_post_atm2med
             MED med_phases_history_write
 	    MED med_phases_profile
-<<<<<<< HEAD
-=======
 	  @
           MED med_phases_restart_write
        @
@@ -232,7 +215,6 @@
 	    MED med_phases_prep_ocn_merge
 	    MED med_phases_prep_ocn_accum_fast
             MED med_phases_history_write
->>>>>>> 26a18ff2
 	  @
           OCN -> MED :remapMethod=redist
           MED med_connectors_post_ocn2med
