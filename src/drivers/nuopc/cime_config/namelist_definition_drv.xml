--- conflicted
+++ resolved
@@ -4,230 +4,6 @@
 
 <entry_id version="2.0">
 
-<<<<<<< HEAD
-  <!-- =========================== -->
-  <!--  NUOPC driver run sequence  -->
-  <!-- =========================== -->
-
-  <entry id="runSeq">
-    <type>char</type>
-    <category>nuopc_attribute</category>
-    <group>nuopc_runseq</group>
-    <values>
-
-      <value>
-      @ocn_cpl_dt   #ocean coupling step
-	  MED med_phases_prep_ocn_accum_avg
-          MED med_connectors_prep_med2ocn
-	  MED -> OCN :remapMethod=redist
-	  @atm_cpl_dt   # atmosphere coupling step
-            MED med_phases_prep_ocn_map
-	    MED med_phases_aofluxes_run
-	    MED med_phases_prep_ocn_merge
-	    MED med_phases_prep_ocn_accum_fast
- 	    MED med_phases_ocnalb_run
-            MED med_phases_prep_lnd
-            MED med_connectors_prep_med2lnd
-            MED -> LND :remapMethod=redist
-            MED med_phases_prep_ice
-            MED med_connectors_prep_med2ice
-            MED -> ICE :remapMethod=redist
-            MED med_phases_prep_wav
-            MED med_connectors_prep_med2wav
-            MED -> WAV :remapMethod=redist
-            MED med_phases_prep_rof
-            MED med_connectors_prep_med2rof
-            MED -> ROF :remapMethod=redist
-            ICE
-            LND
-            ROF
-	    WAV
-            ICE -> MED :remapMethod=redist
-            MED med_connectors_post_ice2med
-            MED med_fraction_set
-            LND -> MED :remapMethod=redist
-            MED med_connectors_post_lnd2med
-            ROF -> MED :remapMethod=redist
-            MED med_connectors_post_rof2med
-            MED med_phases_prep_glc
-            MED med_connectors_prep_med2glc
-            MED -> GLC :remapMethod=redist
-            MED med_phases_prep_atm
-            MED med_connectors_prep_med2atm
-            MED -> ATM :remapMethod=redist
-            ATM
-	    GLC
-            WAV -> MED :remapMethod=redist
-            MED med_connectors_post_wav2med
-            GLC -> MED :remapMethod=redist
-            MED med_connectors_post_glc2med
-            ATM -> MED :remapMethod=redist
-            MED med_connectors_post_atm2med
-            MED med_phases_history_write
-	    MED med_phases_profile
-	  @
-	  OCN
-  	  OCN -> MED :remapMethod=redist
-	  MED med_connectors_post_ocn2med
-          MED med_phases_restart_write
-      @
-      </value>
-
-      <value COMP_OCN="socn">
-      @ocn_cpl_dt   #ocean coupling step
-  	  @atm_cpl_dt  # atmosphere coupling step
-            MED med_phases_prep_ice
-            MED med_connectors_prep_med2ice
-            MED -> ICE :remapMethod=redist
-            MED med_phases_prep_wav
-            MED med_connectors_prep_med2wav
-            MED -> WAV :remapMethod=redist
-            MED med_phases_prep_lnd
-            MED med_connectors_prep_med2lnd
-            MED -> LND :remapMethod=redist
-            MED med_phases_prep_glc
-            MED med_connectors_prep_med2glc
-            MED -> GLC :remapMethod=redist
-            MED med_phases_prep_rof
-            MED med_connectors_prep_med2rof
-            MED -> ROF :remapMethod=redist
-            ICE
-            LND
-            ROF
-	    WAV
-            ROF -> MED :remapMethod=redist
-            MED med_connectors_post_rof2med
-            LND -> MED :remapMethod=redist
-            MED med_connectors_post_lnd2med
-            ICE -> MED :remapMethod=redist
-            MED med_connectors_post_ice2med
-            MED med_fraction_set
-            MED med_phases_prep_atm
-            MED med_connectors_prep_med2atm
-            MED -> ATM :remapMethod=redist
-            ATM
-	    GLC
-            WAV -> MED :remapMethod=redist
-            MED med_connectors_post_wav2med
-            GLC -> MED :remapMethod=redist
-            MED med_connectors_post_glc2med
-            ATM -> MED :remapMethod=redist
-            MED med_connectors_post_atm2med
-            MED med_phases_history_write
-	    MED med_phases_profile
-	  @
-          MED med_phases_restart_write
-       @
-      </value>
-
-      <value COMP_ATM="cam" COMP_OCN="docn" COMP_WAV="swav">
-      @ocn_cpl_dt   #ocean coupling step
-  	  @atm_cpl_dt # atmosphere coupling step
-	    MED med_phases_prep_ocn_accum_avg
-            MED med_connectors_prep_med2ocn
-	    MED -> OCN :remapMethod=redist
-	    MED med_phases_prep_lnd
-            MED med_connectors_prep_med2lnd
-	    MED -> LND :remapMethod=redist
-	    MED med_phases_prep_ice
-            MED med_connectors_prep_med2ice
-            MED -> ICE :remapMethod=redist
-	    ICE
-	    LND
-	    OCN
-  	    OCN -> MED :remapMethod=redist
-	    MED med_connectors_post_ocn2med
-            ICE -> MED :remapMethod=redist
-            MED med_connectors_post_ice2med
-	    MED med_fraction_set
-            MED med_phases_prep_ocn_map
-	    MED med_phases_aofluxes_run
-	    MED med_phases_prep_ocn_merge
-	    MED med_phases_prep_ocn_accum_fast
- 	    MED med_phases_ocnalb_run
-  	    LND -> MED :remapMethod=redist
-	    MED med_connectors_post_lnd2med
-	    MED med_phases_prep_atm
-            MED med_connectors_prep_med2atm
-	    MED -> ATM :remapMethod=redist
-	    ATM
-	    ATM -> MED :remapMethod=redist
-	    MED med_connectors_post_atm2med
-            MED med_phases_history_write
-	    MED med_phases_profile
-	  @
-          MED med_phases_restart_write
-       @
-      </value>
-
-      <value COMP_ATM="fv3gfs" COMP_OCN="docn" COMP_WAV="swav">
-      @ocn_cpl_dt   #ocean coupling step
-          MED med_phases_prep_ocn_accum_avg
-          MED med_connectors_prep_med2ocn
-          MED -> OCN :remapMethod=redist
-          OCN
-  	  @atm_cpl_dt # atmosphere coupling step
-	    MED med_phases_prep_atm
-            MED med_connectors_prep_med2atm
-	    MED -> ATM :remapMethod=redist
-	    ATM
-	    ATM -> MED :remapMethod=redist
-	    MED med_connectors_post_atm2med
-	    MED med_phases_prep_ice
-            MED med_connectors_prep_med2ice
-            MED -> ICE :remapMethod=redist
-	    ICE
-            ICE -> MED :remapMethod=redist
-            MED med_connectors_post_ice2med
-            MED med_fraction_set
-            MED med_phases_prep_ocn_map
-	    MED med_phases_aofluxes_run
-	    MED med_phases_prep_ocn_merge
-	    MED med_phases_prep_ocn_accum_fast
-            MED med_phases_history_write
-	  @
-          OCN -> MED :remapMethod=redist
-          MED med_connectors_post_ocn2med
-          MED med_phases_restart_write
-       @
-      </value>
-
-      <value COMP_ATM="fv3gfs" COMP_OCN="mom">
-      @ocn_cpl_dt   #ocean coupling step
-          MED med_phases_prep_ocn_accum_avg
-          MED med_connectors_prep_med2ocn
-          MED -> OCN :remapMethod=redist
-          OCN
-  	  @atm_cpl_dt # atmosphere coupling step
-	    MED med_phases_prep_atm
-            MED med_connectors_prep_med2atm
-	    MED -> ATM :remapMethod=redist
-	    ATM
-	    ATM -> MED :remapMethod=redist
-	    MED med_connectors_post_atm2med
-	    MED med_phases_prep_ice
-            MED med_connectors_prep_med2ice
-            MED -> ICE :remapMethod=redist
-	    ICE
-            ICE -> MED :remapMethod=redist
-            MED med_connectors_post_ice2med
-            MED med_fraction_set
-            MED med_phases_prep_ocn_map
-	    MED med_phases_prep_ocn_merge
-	    MED med_phases_prep_ocn_accum_fast
-            MED med_phases_history_write
-	  @
-          OCN -> MED :remapMethod=redist
-          MED med_connectors_post_ocn2med
-          MED med_phases_restart_write
-       @
-      </value>
-
-    </values>
-  </entry>
-
-=======
->>>>>>> 191289eb
   <!-- ======================================== -->
   <!--  DRIVER attributes                       -->
   <!-- ======================================== -->
@@ -1037,34 +813,6 @@
   <!-- =========================================== -->
   <!-- MED general attributes                      -->
   <!-- =========================================== -->
-
-  <entry id="compute_aofluxes_in_mediator">
-    <type>logical</type>
-    <category>expdef</category>
-    <group>MED_attributes</group>
-    <desc>
-      If true, compute the atm/ocn fluxes in the mediator.
-      If false, it is assumed that these will be computed in the atmospheric component.
-    </desc>
-    <values>
-      <value>.true.</value>
-      <value COMP_ATM="fv3gfs">.false.</value>
-    </values>
-  </entry>
-
-  <entry id="compute_ocnalbs_in_mediator">
-    <type>logical</type>
-    <category>expdef</category>
-    <group>MED_attributes</group>
-    <desc>
-      If true, compute the ocean albedos in the mediator.
-      If false, it is assumed that these will be computed in the atmospheric component.
-    </desc>
-    <values>
-      <value>.true.</value>
-      <value COMP_ATM="fv3gfs">.false.</value>
-    </values>
-  </entry>
 
   <entry id="info_debug" modify_via_xml="INFO_DBUG">
     <type>integer</type>
