--- conflicted
+++ resolved
@@ -1,7 +1,8 @@
 module med_phases_prep_ocn_mod
 
-  use med_internalstate_mod , only : mastertask
-
+  use med_constants_mod, only : dbug_flag=>med_constants_dbug_flag
+  use shr_nuopc_utils_mod, only : shr_nuopc_memcheck
+  use med_internalstate_mod, only : mastertask
   !-----------------------------------------------------------------------------
   ! Carry out fast accumulation for the ocean
   !-----------------------------------------------------------------------------
@@ -22,13 +23,11 @@
 !-----------------------------------------------------------------------------
 
   subroutine med_phases_prep_ocn_map(gcomp, rc)
-
     use ESMF                  , only : ESMF_GridComp, ESMF_Clock, ESMF_Time
     use ESMF                  , only : ESMF_LogWrite, ESMF_LOGMSG_INFO, ESMF_SUCCESS
     use ESMF                  , only : ESMF_GridCompGet, ESMF_ClockGet, ESMF_TimeGet, ESMF_ClockPrint
     use ESMF                  , only : ESMF_FieldBundleGet
     use med_internalstate_mod , only : InternalState
-    use shr_nuopc_utils_mod   , only : shr_nuopc_memcheck
     use shr_nuopc_methods_mod , only : shr_nuopc_methods_ChkErr
     use med_map_mod           , only : med_map_FB_Regrid_Norm
     use esmFlds               , only : fldListFr
@@ -45,14 +44,8 @@
     integer :: dbrc
 
     !-------------------------------------------------------------------------------
-<<<<<<< HEAD
-
-    call ESMF_LogWrite(subname//' called', ESMF_LOGMSG_INFO, rc=dbrc)
-
-=======
     call t_startf('MED:'//subname)
     call ESMF_LogWrite(subname//' called', ESMF_LOGMSG_INFO, rc=dbrc)
->>>>>>> 05d75333
     rc = ESMF_SUCCESS
     call shr_nuopc_memcheck(subname, 5, mastertask)
 
@@ -73,14 +66,6 @@
 
     call ESMF_FieldBundleGet(is_local%wrap%FBExp(compocn), fieldCount=ncnt, rc=rc)
     if (shr_nuopc_methods_ChkErr(rc,__LINE__,u_FILE_u)) return
-<<<<<<< HEAD
-    if (ncnt == 0) then
-       call ESMF_LogWrite(trim(subname)//": only scalar data is present in FBexp(compocn), returning", &
-            ESMF_LOGMSG_INFO, rc=dbrc)
-       RETURN
-    end if
-=======
->>>>>>> 05d75333
 
     if (ncnt == 0) then
        call ESMF_LogWrite(trim(subname)//": only scalar data is present in FBexp(compocn), returning", &
@@ -117,7 +102,6 @@
 
     use ESMF                  , only : ESMF_GridComp, ESMF_FieldBundleGet
     use ESMF                  , only : ESMF_LogWrite, ESMF_LOGMSG_INFO, ESMF_SUCCESS
-    use shr_nuopc_utils_mod   , only : shr_nuopc_memcheck
     use shr_nuopc_methods_mod , only : shr_nuopc_methods_ChkErr
     use shr_nuopc_methods_mod , only : shr_nuopc_methods_FB_FldChk
     use shr_nuopc_methods_mod , only : shr_nuopc_methods_FB_GetFldPtr
@@ -155,14 +139,8 @@
     logical                     :: first_call = .true.
     character(len=*), parameter :: subname='(med_phases_prep_ocn_merge)'
     !---------------------------------------
-<<<<<<< HEAD
-
-    call ESMF_LogWrite(subname//' called', ESMF_LOGMSG_INFO, rc=dbrc)
-
-=======
     call t_startf('MED:'//subname)
     call ESMF_LogWrite(subname//' called', ESMF_LOGMSG_INFO, rc=dbrc)
->>>>>>> 05d75333
     rc = ESMF_SUCCESS
     call shr_nuopc_memcheck(subname, 5, mastertask)
 
@@ -185,18 +163,11 @@
     if (shr_nuopc_methods_ChkErr(rc,__LINE__,u_FILE_u)) return
 
     if (ncnt == 0) then
-<<<<<<< HEAD
-       call ESMF_LogWrite(trim(subname)//": only scalar data is present in FBexp(compocn), returning", &
-            ESMF_LOGMSG_INFO, rc=dbrc)
-       RETURN
-    end if
-=======
        if (dbug_flag > 5) then
           call ESMF_LogWrite(trim(subname)//": only scalar data is present in FBexp(compocn), returning", &
                ESMF_LOGMSG_INFO, rc=dbrc)
        endif
     else
->>>>>>> 05d75333
 
        !---------------------------------------
        !--- auto merges to ocn
@@ -337,14 +308,6 @@
           enddo
        enddo
 
-<<<<<<< HEAD
-    call shr_nuopc_methods_FB_diagnose(is_local%wrap%FBExp(compocn), string=trim(subname)//' FB4ocn_AFmrg ', rc=rc)
-    if (shr_nuopc_methods_ChkErr(rc,__LINE__,u_FILE_u)) return
-#endif
-
-    call shr_nuopc_methods_FB_diagnose(is_local%wrap%FBExp(compocn), string=trim(subname)//' FBexp(compocn) ', rc=rc)
-    if (shr_nuopc_methods_ChkErr(rc,__LINE__,u_FILE_u)) return
-=======
        !-------------
        ! mean_evap_rate = mean_laten_heat_flux * (1-ice_fraction)/const_lhvap
        !-------------
@@ -364,7 +327,6 @@
        ! End merges
        !-------------
        deallocate(atmwgt,customwgt)
->>>>>>> 05d75333
 
        if (dbug_flag > 1) then
           call shr_nuopc_methods_FB_diagnose(is_local%wrap%FBExp(compocn), string=trim(subname)//' FB4ocn_AFmrg ', rc=rc)
@@ -377,9 +339,6 @@
           if (shr_nuopc_methods_ChkErr(rc,__LINE__,u_FILE_u)) return
        endif
 
-<<<<<<< HEAD
-    call ESMF_LogWrite(trim(subname)//": done", ESMF_LOGMSG_INFO, rc=dbrc)
-=======
        first_call = .false.
 
        !---------------------------------------
@@ -388,7 +347,6 @@
     endif
     call ESMF_LogWrite(trim(subname)//": done", ESMF_LOGMSG_INFO, rc=dbrc)
     call t_stopf('MED:'//subname)
->>>>>>> 05d75333
 
   end subroutine med_phases_prep_ocn_merge
 
@@ -421,7 +379,9 @@
     !---------------------------------------
     call t_startf('MED:'//subname)
 
-    call ESMF_LogWrite(trim(subname)//": called", ESMF_LOGMSG_INFO, rc=dbrc)
+    if (dbug_flag > 5) then
+       call ESMF_LogWrite(trim(subname)//": called", ESMF_LOGMSG_INFO, rc=dbrc)
+    endif
     rc = ESMF_SUCCESS
 
     !---------------------------------------
@@ -443,26 +403,6 @@
     if (shr_nuopc_methods_ChkErr(rc,__LINE__,u_FILE_u)) return
 
     if (ncnt == 0) then
-<<<<<<< HEAD
-       call ESMF_LogWrite(trim(subname)//": only scalar data is present in FBexp(compocn), returning", &
-            ESMF_LOGMSG_INFO, rc=dbrc)
-       RETURN
-    end if
-
-    !---------------------------------------
-    !--- Get the current time from the clock
-    !---------------------------------------
-
-    call ESMF_GridCompGet(gcomp, clock=clock)
-    if (shr_nuopc_methods_ChkErr(rc,__LINE__,u_FILE_u)) return
-
-    call ESMF_ClockGet(clock,currtime=time,rc=rc)
-    if (shr_nuopc_methods_ChkErr(rc,__LINE__,u_FILE_u)) return
-
-    call ESMF_TimeGet(time,timestring=timestr)
-    if (shr_nuopc_methods_ChkErr(rc,__LINE__,u_FILE_u)) return
-    call ESMF_LogWrite(trim(subname)//": time = "//trim(timestr), ESMF_LOGMSG_INFO, rc=dbrc)
-=======
        if (dbug_flag > 5) then
           call ESMF_LogWrite(trim(subname)//": only scalar data is present in FBexp(compocn), returning", &
                ESMF_LOGMSG_INFO, rc=dbrc)
@@ -472,7 +412,6 @@
        !---------------------------------------
        !--- Get the current time from the clock
        !---------------------------------------
->>>>>>> 05d75333
 
        call ESMF_GridCompGet(gcomp, clock=clock)
        if (shr_nuopc_methods_ChkErr(rc,__LINE__,u_FILE_u)) return
@@ -495,20 +434,11 @@
        !--- ocean accumulator
        !---------------------------------------
 
-<<<<<<< HEAD
-    call shr_nuopc_methods_FB_diagnose(is_local%wrap%FBExpAccum(compocn), &
-         string=trim(subname)//' FBaccOcn_AFaccum ', rc=rc)
-    if (shr_nuopc_methods_ChkErr(rc,__LINE__,u_FILE_u)) return
-=======
        call shr_nuopc_methods_FB_accum(is_local%wrap%FBExpAccum(compocn), is_local%wrap%FBExp(compocn), rc=rc)
        if (shr_nuopc_methods_ChkErr(rc,__LINE__,u_FILE_u)) return
->>>>>>> 05d75333
 
        is_local%wrap%FBExpAccumCnt(compocn) = is_local%wrap%FBExpAccumCnt(compocn) + 1
 
-<<<<<<< HEAD
-    call ESMF_LogWrite(trim(subname)//": done", ESMF_LOGMSG_INFO, rc=dbrc)
-=======
        if (dbug_flag > 1) then
           call shr_nuopc_methods_FB_diagnose(is_local%wrap%FBExpAccum(compocn), &
                string=trim(subname)//' FBaccOcn_AFaccum ', rc=rc)
@@ -521,7 +451,6 @@
     endif
     call ESMF_LogWrite(trim(subname)//": done", ESMF_LOGMSG_INFO, rc=dbrc)
     call t_stopf('MED:'//subname)
->>>>>>> 05d75333
 
   end subroutine med_phases_prep_ocn_accum_fast
 
@@ -556,7 +485,9 @@
     !---------------------------------------
     call t_startf('MED:'//subname)
 
-    call ESMF_LogWrite(trim(subname)//": called", ESMF_LOGMSG_INFO, rc=dbrc)
+    if (dbug_flag > 5) then
+       call ESMF_LogWrite(trim(subname)//": called", ESMF_LOGMSG_INFO, rc=dbrc)
+    endif
     rc = ESMF_SUCCESS
 
     !---------------------------------------
@@ -578,8 +509,10 @@
     if (shr_nuopc_methods_ChkErr(rc,__LINE__,u_FILE_u)) return
 
     if (ncnt == 0) then
-       call ESMF_LogWrite(trim(subname)//": only scalar data is present in FBexp(compocn), returning", &
-            ESMF_LOGMSG_INFO, rc=dbrc)
+       if (dbug_flag > 5) then
+          call ESMF_LogWrite(trim(subname)//": only scalar data is present in FBexp(compocn), returning", &
+               ESMF_LOGMSG_INFO, rc=dbrc)
+       endif
        RETURN
     end if
 
@@ -587,17 +520,21 @@
     !--- average ocn accumulator
     !---------------------------------------
 
-    call shr_nuopc_methods_FB_diagnose(is_local%wrap%FBExpAccum(compocn), &
-         string=trim(subname)//' FBExpAccum(compocn) before avg ', rc=rc)
-    if (shr_nuopc_methods_ChkErr(rc,__LINE__,u_FILE_u)) return
+    if (dbug_flag > 5) then
+       call shr_nuopc_methods_FB_diagnose(is_local%wrap%FBExpAccum(compocn), &
+            string=trim(subname)//' FBExpAccum(compocn) before avg ', rc=rc)
+       if (shr_nuopc_methods_ChkErr(rc,__LINE__,u_FILE_u)) return
+    endif
 
     call shr_nuopc_methods_FB_average(is_local%wrap%FBExpAccum(compocn), &
          is_local%wrap%FBExpAccumCnt(compocn), rc=rc)
     if (shr_nuopc_methods_ChkErr(rc,__LINE__,u_FILE_u)) return
 
-    call shr_nuopc_methods_FB_diagnose(is_local%wrap%FBExpAccum(compocn), &
-         string=trim(subname)//' FBaccO_avg ', rc=rc)
-    if (shr_nuopc_methods_ChkErr(rc,__LINE__,u_FILE_u)) return
+    if (dbug_flag > 5) then
+       call shr_nuopc_methods_FB_diagnose(is_local%wrap%FBExpAccum(compocn), &
+            string=trim(subname)//' FBaccO_avg ', rc=rc)
+       if (shr_nuopc_methods_ChkErr(rc,__LINE__,u_FILE_u)) return
+    endif
 
     !---------------------------------------
     !--- copy to FBExp(compocn)
@@ -616,18 +553,12 @@
     call shr_nuopc_methods_FB_reset(is_local%wrap%FBExpAccum(compocn), value=czero, rc=rc)
     if (shr_nuopc_methods_ChkErr(rc,__LINE__,u_FILE_u)) return
 
-<<<<<<< HEAD
-    call shr_nuopc_methods_FB_diagnose(is_local%wrap%FBExpAccum(compocn), &
-         string=trim(subname)//' FBExpAccum(compocn) after avg ', rc=rc)
-    if (shr_nuopc_methods_ChkErr(rc,__LINE__,u_FILE_u)) return
-=======
     if (dbug_flag > 5) then
        call shr_nuopc_methods_FB_diagnose(is_local%wrap%FBExpAccum(compocn), &
             string=trim(subname)//' FBExpAccum(compocn) after avg ', rc=rc)
        if (shr_nuopc_methods_ChkErr(rc,__LINE__,u_FILE_u)) return
     endif
     call t_stopf('MED:'//subname)
->>>>>>> 05d75333
 
   end subroutine med_phases_prep_ocn_accum_avg
 
