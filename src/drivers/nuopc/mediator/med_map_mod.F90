--- conflicted
+++ resolved
@@ -21,16 +21,10 @@
 
   ! private module variables
 
-  interface med_map_FB_Regrid_norm 
-     module procedure med_map_FB_Regrid_Norm_All
-     module procedure med_map_FB_Regrid_Norm_Frac
-  end interface
-
+  character(*)      , parameter :: u_FILE_u    = __FILE__
   ! should this be a module variable?
   integer                       :: srcTermProcessing_Value = 0
   logical                       :: mastertask
-  character(*)      , parameter :: u_FILE_u = &
-       __FILE__
 
 !================================================================================
 contains
@@ -338,11 +332,6 @@
 
   subroutine med_map_Fractions_init(gcomp, n1, n2, FBSrc, FBDst, RouteHandle, rc)
 
-    !---------------------------------------------
-    ! Initialize initialize additional route handles
-    ! for mapping fractions
-    !---------------------------------------------
-
     use ESMF                  , only : ESMF_LogWrite, ESMF_LOGMSG_INFO, ESMF_SUCCESS, ESMF_LogFlush
     use ESMF                  , only : ESMF_GridComp, ESMF_FieldBundle, ESMF_RouteHandle, ESMF_Field
     use ESMF                  , only : ESMF_FieldRedistStore, ESMF_FieldSMMStore, ESMF_FieldRegridStore
@@ -353,8 +342,11 @@
     use shr_nuopc_methods_mod , only : shr_nuopc_methods_ChkErr
     use shr_nuopc_methods_mod , only : shr_nuopc_methods_FB_getFieldN
     use perf_mod              , only : t_startf, t_stopf
-
-    ! input/output variables
+    !---------------------------------------------
+    ! Initialize initialize additional route handles
+    ! for mapping fractions
+    !---------------------------------------------
+
     type(ESMF_GridComp)                    :: gcomp
     integer                , intent(in)    :: n1
     integer                , intent(in)    :: n2
@@ -466,7 +458,6 @@
     use shr_nuopc_methods_mod , only: shr_nuopc_methods_FB_FieldRegrid
     use shr_nuopc_methods_mod , only: shr_nuopc_methods_ChkErr
     use perf_mod              , only: t_startf, t_stopf
-
     ! input/output variables
     type(ESMF_GridComp)  :: gcomp
     integer, intent(in)  :: llogunit
@@ -560,6 +551,7 @@
     ! Map field bundles with appropriate fraction weighting
     ! ----------------------------------------------
 
+    use NUOPC                 , only: NUOPC_IsConnected
     use ESMF                  , only: ESMF_LogWrite, ESMF_LOGMSG_INFO, ESMF_SUCCESS
     use ESMF                  , only: ESMF_LOGMSG_ERROR, ESMF_FAILURE
     use ESMF                  , only: ESMF_FieldBundle, ESMF_FieldBundleIsCreated, ESMF_FieldBundleGet
@@ -594,25 +586,6 @@
     integer                            , intent(out)   :: rc
 
     ! local variables
-<<<<<<< HEAD
-    integer                :: i, n
-    type(ESMF_FieldBundle) :: FBSrcTmp        ! temporary
-    type(ESMF_FieldBundle) :: FBNormSrc       ! temporary
-    type(ESMF_FieldBundle) :: FBNormDst       ! temporary
-    integer                :: mapindex
-    character(len=CS)      :: lstring
-    character(len=CS)      :: mapnorm
-    character(len=CS)      :: fldname
-    character(len=CS)      :: csize1, csize2
-    real(R8), pointer      :: data_srctmp(:)  ! temporary
-    real(R8), pointer      :: data_src(:)     ! temporary
-    real(R8), pointer      :: data_dst(:)     ! temporary
-    real(R8), pointer      :: data_srcnorm(:) ! temporary
-    real(R8), pointer      :: data_dstnorm(:) ! temporary
-    real(R8), pointer      :: data_frac(:)    ! temporary
-    real(R8), pointer      :: data_norm(:)    ! temporary
-    integer                :: dbrc
-=======
     integer                     :: i, n
     type(ESMF_Field)            :: srcField
     type(ESMF_Field)            :: tmpfield
@@ -626,10 +599,10 @@
     real(R8), pointer     :: data_dst(:)
     real(R8), pointer     :: data_frac(:)
     real(R8), pointer     :: data_norm(:)
->>>>>>> bb71ac9c
     character(len=*), parameter :: subname='(module_MED_Map:med_map_Regrid_Norm)'
+    integer :: dbrc
+
     !-------------------------------------------------------------------------------
-
     call t_startf('MED:'//subname)
     call ESMF_LogWrite(subname//' called', ESMF_LOGMSG_INFO, rc=dbrc)
     call shr_nuopc_memcheck(subname, 1, mastertask)
@@ -721,14 +694,6 @@
           call shr_nuopc_methods_FB_FieldRegrid(FBSrc, fldname, FBDst, fldname, RouteHandles(mapindex), rc=rc)
           if (shr_nuopc_methods_ChkErr(rc,__LINE__,u_FILE_u)) return
        else
-<<<<<<< HEAD
-
-          ! Get pointer to source field data in FBSrc
-          call shr_nuopc_methods_FB_GetFldPtr(FBSrc, fldname, data_src, rc=rc)
-          if (shr_nuopc_methods_ChkErr(rc,__LINE__,u_FILE_u)) return
-
-          if ( trim(mapnorm) /= 'unset' .and. trim(mapnorm) /= 'one' .and. trim(mapnorm) /= 'none') then
-=======
           ! Determine the normalization for the map
           mapnorm  = fldsSrc(n)%mapnorm(destcomp)
           if ( trim(mapnorm) /= 'unset' .and. trim(mapnorm) /= 'one' .and. trim(mapnorm) /= 'none') then
@@ -742,46 +707,11 @@
                 endif
                 allocate(data_srctmp(size(data_src)))
              endif
->>>>>>> bb71ac9c
 
              !-------------------------------------------------
              ! fractional normalization
              !-------------------------------------------------
 
-<<<<<<< HEAD
-             ! Create a new temporary field bundle, FBSrcTmp that will contain field data on source grid
-             if (.not. ESMF_FieldBundleIsCreated(FBSrcTmp)) then
-                call shr_nuopc_methods_FB_init(FBSrcTmp, flds_scalar_name, FBgeom=FBSrc, &
-                     fieldNameList=(/'data_srctmp'/), name='data_srctmp', rc=rc)
-                if (shr_nuopc_methods_ChkErr(rc,__LINE__,u_FILE_u)) return
-
-                call shr_nuopc_methods_FB_GetFldPtr(FBSrcTmp, 'data_srctmp', data_srctmp, rc=rc)
-                if (shr_nuopc_methods_ChkErr(rc,__LINE__,u_FILE_u)) return
-             end if
-
-             ! create a temporary field bundle that will contain normalization on the source grid
-             if (.not. ESMF_FieldBundleIsCreated(FBNormSrc)) then
-                call shr_nuopc_methods_FB_init(FBout=FBNormSrc, flds_scalar_name=flds_scalar_name, &
-                     FBgeom=FBSrc, fieldNameList=(/trim(mapnorm)/), name='normsrc', rc=rc)
-                if (shr_nuopc_methods_chkerr(rc,__line__,u_file_u)) return
-             endif
-             call shr_nuopc_methods_FB_reset(FBNormSrc, value=czero, rc=rc)
-             if (shr_nuopc_methods_chkerr(rc,__line__,u_file_u)) return
-
-             call shr_nuopc_methods_FB_GetFldPtr(FBNormSrc, trim(mapnorm), data_srcnorm, rc=rc)
-             if (shr_nuopc_methods_ChkErr(rc,__LINE__,u_FILE_u)) return
-
-             ! create a temporary field bundle that will contain normalization on the destination grid
-             if (.not. ESMF_FieldBundleIsCreated(FBNormDst)) then
-                call shr_nuopc_methods_FB_init(FBout=FBNormDst, flds_scalar_name=flds_scalar_name, &
-                     FBgeom=FBDst, fieldNameList=(/trim(mapnorm)/), name='normdst', rc=rc)
-                if (shr_nuopc_methods_chkerr(rc,__line__,u_file_u)) return
-             endif
-             call shr_nuopc_methods_FB_reset(FBNormDst, value=czero, rc=rc)
-             if (shr_nuopc_methods_chkerr(rc,__line__,u_file_u)) return
-
-=======
->>>>>>> bb71ac9c
              ! get a pointer to the array of the normalization on the source grid - this must
              ! be the same size is as fraction on the source grid
              call shr_nuopc_methods_FB_GetFldPtr(FBFrac, trim(mapnorm), data_frac, rc=rc)
@@ -1163,218 +1093,7 @@
        call shr_nuopc_methods_FB_clean(FBNormDst, rc=rc)
        if (shr_nuopc_methods_chkerr(rc,__line__,u_file_u)) return
     end if
-<<<<<<< HEAD
-    call t_stopf('MED:'//subname)
-
-  end subroutine med_map_FB_Regrid_Norm_All
-
-  !================================================================================
-
-  subroutine med_map_FB_Regrid_Norm_Frac(FBSrc, FBDst, fldnames, &
-       FBFrac, mapnorm, RouteHandle, string, rc)
-
-    ! ----------------------------------------------
-    ! Map field bundles with appropriate fraction weighting
-    ! ----------------------------------------------
-
-    use ESMF                  , only: ESMF_LogWrite, ESMF_LOGMSG_INFO, ESMF_SUCCESS
-    use ESMF                  , only: ESMF_LOGMSG_ERROR, ESMF_FAILURE
-    use ESMF                  , only: ESMF_FieldBundle, ESMF_FieldBundleIsCreated, ESMF_FieldBundleGet
-    use ESMF                  , only: ESMF_RouteHandle, ESMF_RouteHandleIsCreated, ESMF_Field
-    use shr_nuopc_scalars_mod , only: flds_scalar_name
-    use shr_nuopc_methods_mod , only: shr_nuopc_methods_FB_Init
-    use shr_nuopc_methods_mod , only: shr_nuopc_methods_FB_Reset
-    use shr_nuopc_methods_mod , only: shr_nuopc_methods_FB_Clean
-    use shr_nuopc_methods_mod , only: shr_nuopc_methods_FB_GetFldPtr
-    use shr_nuopc_methods_mod , only: shr_nuopc_methods_FB_FieldRegrid
-    use shr_nuopc_methods_mod , only: shr_nuopc_methods_FB_FldChk
-    use shr_nuopc_methods_mod , only: shr_nuopc_methods_FB_Field_diagnose
-    use shr_nuopc_methods_mod , only: shr_nuopc_methods_ChkErr
-    use shr_nuopc_utils_mod   , only: shr_nuopc_memcheck
-    use perf_mod              , only: t_startf, t_stopf
-
-    ! input/output variables
-    type(ESMF_FieldBundle) , intent(inout)        :: FBSrc
-    type(ESMF_FieldBundle) , intent(inout)        :: FBDst
-    character(len=*)       , intent(in)           :: fldnames(:)
-    type(ESMF_FieldBundle) , intent(in)           :: FBFrac
-    character(len=*)       , intent(in)           :: mapnorm
-    type(ESMF_RouteHandle) , intent(inout)        :: RouteHandle
-    character(len=*)       , intent(in), optional :: string
-    integer                , intent(out)          :: rc
-
-    ! local variables
-    integer                        :: i, n
-    type(ESMF_FieldBundle)         :: FBSrcTmp        ! temporary
-    type(ESMF_FieldBundle)         :: FBNormSrc       ! temporary
-    type(ESMF_FieldBundle)         :: FBNormDst       ! temporary
-    character(len=CS)              :: lstring
-    character(len=CS)              :: csize1, csize2
-    real(R8), pointer              :: data_srctmp(:)  ! temporary
-    real(R8), pointer              :: data_src(:)     ! temporary
-    real(R8), pointer              :: data_dst(:)     ! temporary
-    real(R8), pointer              :: data_srcnorm(:) ! temporary
-    real(R8), pointer              :: data_dstnorm(:) ! temporary
-    real(R8), pointer              :: data_frac(:)    ! temporary
-    real(R8), pointer              :: data_norm(:)    ! temporary
-    integer                        :: dbrc
-    character(len=*), parameter    :: subname='(module_MED_Map:med_map_Regrid_Norm)'
-    !-------------------------------------------------------------------------------
-
     call t_startf('MED:'//subname)
-    rc = ESMF_SUCCESS
-
-    call ESMF_LogWrite(subname//' called', ESMF_LOGMSG_INFO, rc=dbrc)
-
-    call shr_nuopc_memcheck(subname, 1, mastertask)
-
-    if (present(string)) then
-      lstring = trim(string)
-    else
-      lstring = " "
-    endif
-
-    !---------------------------------------
-    ! First - reset the field bundle on the destination grid to zero
-    !---------------------------------------
-
-    call shr_nuopc_methods_FB_reset(FBDst, value=czero, rc=rc)
-    if (shr_nuopc_methods_ChkErr(rc,__LINE__,u_FILE_u)) return
-
-    !---------------------------------------
-    ! Loop over all fields in the source field bundle and map them to
-    ! the destination field bundle accordingly
-    !---------------------------------------
-
-    ! call ESMF_FieldBundleGet(FBsrc, fieldCount=fieldCount, fieldNameList=fldnames, rc=rc)
-    ! if (shr_nuopc_methods_ChkErr(rc,__LINE__,u_FILE_u)) return
-
-
-    !-------------------------------------------------
-    ! Map with fractional normalization
-    !-------------------------------------------------
-
-    do n = 1,size(fldnames)
-
-       ! get pointer to source field data in FBSrc
-       call shr_nuopc_methods_FB_GetFldPtr(FBSrc, trim(fldnames(n)), data_src, rc=rc)
-       if (shr_nuopc_methods_ChkErr(rc,__LINE__,u_FILE_u)) return
-
-       ! create a new temporary field bundle, FBSrcTmp that will contain field data on the source grid
-       if (.not. ESMF_FieldBundleIsCreated(FBSrcTmp)) then
-          call shr_nuopc_methods_FB_init(FBSrcTmp, flds_scalar_name, &
-               FBgeom=FBSrc, fieldNameList=(/'data_srctmp'/), name='data_srctmp', rc=rc)
-          if (shr_nuopc_methods_ChkErr(rc,__LINE__,u_FILE_u)) return
-
-          call shr_nuopc_methods_FB_GetFldPtr(FBSrcTmp, 'data_srctmp', data_srctmp, rc=rc)
-          if (shr_nuopc_methods_ChkErr(rc,__LINE__,u_FILE_u)) return
-       end if
-
-       ! create a temporary field bundle that will contain normalization on the source grid
-       if (.not. ESMF_FieldBundleIsCreated(FBNormSrc)) then
-          call shr_nuopc_methods_FB_init(FBout=FBNormSrc, flds_scalar_name=flds_scalar_name, &
-               FBgeom=FBSrc, fieldNameList=(/trim(mapnorm)/), name='normsrc', rc=rc)
-          if (shr_nuopc_methods_chkerr(rc,__line__,u_file_u)) return
-
-          call shr_nuopc_methods_FB_GetFldPtr(FBNormSrc, trim(mapnorm), data_srcnorm, rc=rc)
-          if (shr_nuopc_methods_ChkErr(rc,__LINE__,u_FILE_u)) return
-       endif
-
-       call shr_nuopc_methods_FB_reset(FBNormSrc, value=czero, rc=rc)
-       if (shr_nuopc_methods_chkerr(rc,__line__,u_file_u)) return
-
-       ! create a temporary field bundle that will contain normalization on the destination grid
-       if (.not. ESMF_FieldBundleIsCreated(FBNormDst)) then
-          call shr_nuopc_methods_FB_init(FBout=FBNormDst, flds_scalar_name=flds_scalar_name, &
-               FBgeom=FBDst, fieldNameList=(/trim(mapnorm)/), name='normdst', rc=rc)
-          if (shr_nuopc_methods_chkerr(rc,__line__,u_file_u)) return
-
-          call shr_nuopc_methods_FB_GetFldPtr(FBFrac, trim(mapnorm), data_frac, rc=rc)
-          if (shr_nuopc_methods_ChkErr(rc,__LINE__,u_FILE_u)) return
-       endif
-
-       call shr_nuopc_methods_FB_reset(FBNormDst, value=czero, rc=rc)
-       if (shr_nuopc_methods_chkerr(rc,__line__,u_file_u)) return
-
-       ! error checks
-       if (size(data_srcnorm) /= size(data_frac)) then
-          call ESMF_LogWrite(trim(subname)//" fldname= "//trim(fldnames(n))//" mapnorm= "//trim(mapnorm), &
-               ESMF_LOGMSG_ERROR, line=__LINE__, file=u_FILE_u, rc=dbrc)
-          write(csize1,'(i8)') size(data_srcnorm)
-          write(csize2,'(i8)') size(data_frac)
-          call ESMF_LogWrite(trim(subname)//": ERROR data_normsrc size "//trim(csize1)//&
-               " and data_frac size "//trim(csize2)//" are inconsistent", &
-               ESMF_LOGMSG_ERROR, line=__LINE__, file=u_FILE_u, rc=dbrc)
-          rc = ESMF_FAILURE
-          return
-       else if (size(data_srcnorm) /= size(data_srctmp)) then
-          write(csize1,'(i8)') size(data_srcnorm)
-          write(csize2,'(i8)') size(data_srctmp)
-          call ESMF_LogWrite(trim(subname)//": ERROR data_srcnorm size "//trim(csize1)//&
-               " and data_srctmp size "//trim(csize2)//" are inconsistent", &
-               ESMF_LOGMSG_ERROR, line=__LINE__, file=u_FILE_u, rc=dbrc)
-          rc = ESMF_FAILURE
-          return
-       end if
-
-       ! now fill in the values for data_srcnorm and data_srctmp - these are the two arrays needed for normalization
-       ! Note that FBsrcTmp will now have the data_srctmp value
-       do i = 1,size(data_frac)
-          data_srcnorm(i) = data_frac(i)
-          data_srctmp(i)  = data_src(i) * data_frac(i)  ! Multiply initial field by data_frac
-       end do
-
-       ! regrid FBSrcTmp to FBDst
-       if (trim(fldnames(n)) == trim(flds_scalar_name)) then
-          call ESMF_LogWrite(trim(subname)//trim(lstring)//": skip : fld="//trim(fldnames(n)), &
-               ESMF_LOGMSG_INFO, rc=dbrc)
-       else
-          call shr_nuopc_methods_FB_FieldRegrid( FBSrcTmp, 'data_srctmp', FBDst, fldnames(n), RouteHandle, rc)
-          if (shr_nuopc_methods_ChkErr(rc,__LINE__,u_FILE_u)) return
-       end if
-
-       call shr_nuopc_methods_FB_FieldRegrid(FBNormSrc, mapnorm, FBNormDst, mapnorm, RouteHandle, rc)
-       if (shr_nuopc_methods_ChkErr(rc,__LINE__,u_FILE_u)) return
-
-       ! multiply interpolated field (FBDst) by reciprocal of fraction on destination grid (FBNormDst)
-       call shr_nuopc_methods_FB_GetFldPtr(FBNormDst, trim(mapnorm), data_dstnorm, rc=rc)
-       if (shr_nuopc_methods_ChkErr(rc,__LINE__,u_FILE_u)) return
-
-       call shr_nuopc_methods_FB_GetFldPtr(FBDst, trim(fldnames(n)), data_dst, rc=rc)
-       if (shr_nuopc_methods_ChkErr(rc,__LINE__,u_FILE_u)) return
-
-       do i= 1,size(data_dst)
-          if (data_dstnorm(i) == 0.0_R8) then
-             data_dst(i) = 0.0_R8
-          else
-             data_dst(i) = data_dst(i)/data_dstnorm(i)
-          endif
-       end do
-
-       if (dbug_flag > 1) then
-          call shr_nuopc_methods_FB_Field_diagnose(FBDst, fldnames(n), &
-               string=trim(subname) //' Mapping (' // trim(fldnames(n)) // trim(lstring), rc=rc)
-          if (shr_nuopc_methods_ChkErr(rc,__LINE__,u_FILE_u)) return
-       end if
-
-    end do  ! loop over fields
-
-    ! Clean up temporary field bundles
-    if (ESMF_FieldBundleIsCreated(FBSrcTmp)) then
-       call shr_nuopc_methods_FB_clean(FBSrcTmp, rc=rc)
-       if (shr_nuopc_methods_chkerr(rc,__line__,u_file_u)) return
-    end if
-    if (ESMF_FieldBundleIsCreated(FBNormSrc)) then
-       call shr_nuopc_methods_FB_clean(FBNormSrc, rc=rc)
-       if (shr_nuopc_methods_chkerr(rc,__line__,u_file_u)) return
-    end if
-    if (ESMF_FieldBundleIsCreated(FBNormDst)) then
-       call shr_nuopc_methods_FB_clean(FBNormDst, rc=rc)
-       if (shr_nuopc_methods_chkerr(rc,__line__,u_file_u)) return
-    end if
-=======
->>>>>>> bb71ac9c
-    call t_startf('MED:'//subname)
 
   end subroutine med_map_FB_Regrid_Norm_Frac
 
