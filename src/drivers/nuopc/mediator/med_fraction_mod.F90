--- conflicted
+++ resolved
@@ -1,14 +1,14 @@
 module med_fraction_mod
 
   !-----------------------------------------------------------------------------
-  ! Mediator phase that sets fracations on all component grids
-  !
-  ! the fractions fields are now afrac, ifrac, ofrac, lfrac, and lfrin.
+  ! Mediator Component.
+  ! Sets fracations on all component grids
+  !  the fractions fields are now afrac, ifrac, ofrac, lfrac, and lfrin.
   !    afrac = fraction of atm on a grid
   !    lfrac = fraction of lnd on a grid
   !    ifrac = fraction of ice on a grid
   !    ofrac = fraction of ocn on a grid
-  !    lfrin = fraction of lnd on a grid defined by the land model
+  !    lfrin = land fraction defined by the land model
   !    ifrad = fraction of ocn on a grid at last radiation time
   !    ofrad = fraction of ice on a grid at last radiation time
   !
@@ -112,12 +112,15 @@
   !
   !-----------------------------------------------------------------------------
 
-  use med_constants_mod, only : R8
-  use esmFlds          , only : ncomps 
+  use med_constants_mod      , only : R8
+  use esmFlds, only : ncomps
 
   implicit none
   private
 
+  character(*)      , parameter :: u_FILE_u =  __FILE__
+
+  ! Note - everything is private in this module other than these routines
   public med_fraction_init
   public med_fraction_set
 
@@ -132,28 +135,25 @@
   character(len=5),parameter,dimension(1) :: fraclist_w = (/'wfrac'/)
 
   !--- standard ---
-  real(R8) ,parameter :: eps_fracsum = 1.0e-02      ! allowed error in sum of fracs
-  real(R8) ,parameter :: eps_fracval = 1.0e-02      ! allowed error in any frac +- 0,1
-  real(R8) ,parameter :: eps_fraclim = 1.0e-03      ! truncation limit in fractions_a(lfrac)
-  logical  ,parameter :: atm_frac_correct = .false. ! turn on frac correction on atm grid
+  real(R8),parameter :: eps_fracsum = 1.0e-02      ! allowed error in sum of fracs
+  real(R8),parameter :: eps_fracval = 1.0e-02      ! allowed error in any frac +- 0,1
+  real(R8),parameter :: eps_fraclim = 1.0e-03      ! truncation limit in fractions_a(lfrac)
+  logical           ,parameter :: atm_frac_correct = .false. ! turn on frac correction on atm grid
 
   !--- standard plus atm fraction consistency ---
-  !  real(R8),parameter :: eps_fracsum = 1.0e-12     ! allowed error in sum of fracs
-  !  real(R8),parameter :: eps_fracval = 1.0e-02     ! allowed error in any frac +- 0,1
-  !  real(R8),parameter :: eps_fraclim = 1.0e-03     ! truncation limit in fractions_a(lfrac)
+  !  real(R8),parameter :: eps_fracsum = 1.0e-12   ! allowed error in sum of fracs
+  !  real(R8),parameter :: eps_fracval = 1.0e-02   ! allowed error in any frac +- 0,1
+  !  real(R8),parameter :: eps_fraclim = 1.0e-03   ! truncation limit in fractions_a(lfrac)
   !  logical ,parameter :: atm_frac_correct = .true. ! turn on frac correction on atm grid
 
   !--- unconstrained and area conserving? ---
-  !  real(R8),parameter :: eps_fracsum = 1.0e-12     ! allowed error in sum of fracs
-  !  real(R8),parameter :: eps_fracval = 1.0e-02     ! allowed error in any frac +- 0,1
-  !  real(R8),parameter :: eps_fraclim = 1.0e-20     ! truncation limit in fractions_a(lfrac)
+  !  real(R8),parameter :: eps_fracsum = 1.0e-12   ! allowed error in sum of fracs
+  !  real(R8),parameter :: eps_fracval = 1.0e-02   ! allowed error in any frac +- 0,1
+  !  real(R8),parameter :: eps_fraclim = 1.0e-20   ! truncation limit in fractions_a(lfrac)
   !  logical ,parameter :: atm_frac_correct = .true. ! turn on frac correction on atm grid
 
-  character(*), parameter :: u_FILE_u = &
-       __FILE__
-
 !-----------------------------------------------------------------------------
-contains
+  contains
 !-----------------------------------------------------------------------------
 
   subroutine med_fraction_init(gcomp, rc)
@@ -163,8 +163,8 @@
     use ESMF                  , only : ESMF_GridComp, ESMF_Clock, ESMF_Time, ESMF_State, ESMF_Field
     use ESMF                  , only : ESMF_LogWrite, ESMF_LOGMSG_INFO, ESMF_SUCCESS
     use ESMF                  , only : ESMF_GridCompGet, ESMF_StateIsCreated, ESMF_RouteHandleIsCreated
-    use ESMF                  , only : ESMF_FieldBundleIsCreated
     use med_constants_mod     , only : czero=>med_constants_czero
+    use med_constants_mod     , only : dbug_flag=>med_constants_dbug_flag
     use esmFlds               , only : compatm, compocn, compice, complnd
     use esmFlds               , only : comprof, compglc, compwav, compname
     use shr_nuopc_scalars_mod , only : flds_scalar_name
@@ -195,23 +195,16 @@
     real(R8), pointer          :: dataPtr_lfrac(:)
     real(R8), pointer          :: dataPtr_lfrin(:)
     real(R8), pointer          :: dataPtr_ofrac(:)
-    real(R8), pointer          :: dataPtr_Si_imask(:)
-    real(R8), pointer          :: dataPtr_So_omask(:)
     integer                    :: i,j,n,n1
     logical, save              :: first_call = .true.
     integer                    :: maptype
     integer                    :: dbrc
     character(len=*),parameter :: subname='(med_fraction_init)'
     !---------------------------------------
-<<<<<<< HEAD
-
-    call ESMF_LogWrite(trim(subname)//": called", ESMF_LOGMSG_INFO, rc=dbrc)
-=======
     call t_startf('MED:'//subname)
     if (dbug_flag > 5) then
       call ESMF_LogWrite(trim(subname)//": called", ESMF_LOGMSG_INFO, rc=dbrc)
     endif
->>>>>>> 05d75333
     rc = ESMF_SUCCESS
 
     ! query the Component for its clock, importState and exportState
@@ -430,14 +423,14 @@
 
     if (is_local%wrap%comp_present(compice)) then
 
-       ! copy ice FBImp 'Si_imask' to FBFrac 'ofrac'  (this initializes ice fraction to zero)
+       ! copy ice FBImp 'Si_imask' to FBFrac 'ofrac'
        ! set ofrac = Si_imask in FBFrac(compice)
        ! TODO: implement a more general scheme that hard-wiring the name 'frac'
-       call shr_nuopc_methods_FB_getFldPtr(is_local%wrap%FBImp(compice,compice) , 'Si_imask' , dataPtr_Si_imask, rc=rc)
-       if (shr_nuopc_methods_ChkErr(rc,__LINE__,u_FILE_u)) return
-       call shr_nuopc_methods_FB_getFldPtr(is_local%wrap%FBfrac(compice), 'ofrac', dataPtr_ofrac, rc=rc)
-       if (shr_nuopc_methods_ChkErr(rc,__LINE__,u_FILE_u)) return
-       dataPtr_ofrac(:) = dataPtr_Si_imask(:)
+       call shr_nuopc_methods_FB_getFldPtr(is_local%wrap%FBImp(compice,compice) , 'Si_imask' , dataPtr2, rc=rc)
+       if (shr_nuopc_methods_ChkErr(rc,__LINE__,u_FILE_u)) return
+       call shr_nuopc_methods_FB_getFldPtr(is_local%wrap%FBfrac(compice), 'ofrac', dataPtr1, rc=rc)
+       if (shr_nuopc_methods_ChkErr(rc,__LINE__,u_FILE_u)) return
+       dataPtr1(:) = dataPtr2(:)
 
        if (is_local%wrap%comp_present(compatm)) then
 
@@ -491,7 +484,6 @@
     !--- These are initialized the same as for ice
     !---------------------------------------
 
-    ! initialize ice->ocn and ocn->ice maps needed for fraction calculation
     if (is_local%wrap%med_coupling_active(compice,compocn)) then
        if (.not. ESMF_RouteHandleIsCreated(is_local%wrap%RH(compice,compocn,mapfcopy), rc=rc)) then
           call med_map_Fractions_init( gcomp, compice, compocn, &
@@ -509,54 +501,42 @@
        end if
     end if
 
-    ! map ocn 'ofrac' to atm 'ofrac' conservatively 
+    ! map ocn 'ofrac' to atm 'ofrac' conservatively
     if (is_local%wrap%med_coupling_active(compocn,compatm)) then
-       call shr_nuopc_methods_FB_getFldPtr(is_local%wrap%FBImp(compocn,compocn) , 'So_omask' , dataPtr_So_omask, rc=rc)
-       if (shr_nuopc_methods_ChkErr(rc,__LINE__,u_FILE_u)) return
-       call shr_nuopc_methods_FB_getFldPtr(is_local%wrap%FBfrac(compocn), 'ofrac', dataPtr_ofrac, rc=rc)
-       if (shr_nuopc_methods_ChkErr(rc,__LINE__,u_FILE_u)) return
-
-       ! first copy 'So_omask' to 'ofrac'
-       dataPtr_ofrac(:) = dataPtr_So_omask(:)
-
-       ! now either map or redist
-       if (ESMF_RouteHandleIsCreated(is_local%wrap%RH(compocn,compatm,mapfcopy), rc=rc)) then
-          maptype = mapfcopy
-       else
-          maptype = mapconsf
-          if (.not. ESMF_RouteHandleIsCreated(is_local%wrap%RH(compocn,compatm,mapconsf), rc=rc)) then
-             call med_map_Fractions_init( gcomp, compocn, compatm, &
-                  FBSrc=is_local%wrap%FBImp(compocn,compocn), &
-                  FBDst=is_local%wrap%FBImp(compocn,compatm), &
-                  RouteHandle=is_local%wrap%RH(compocn,compatm,mapconsf), rc=rc)
-             if (shr_nuopc_methods_ChkErr(rc,__LINE__,u_FILE_u)) return
-          end if
+       call shr_nuopc_methods_FB_getFldPtr(is_local%wrap%FBImp(compocn,compocn) , 'So_omask' , dataPtr2, rc=rc)
+       if (shr_nuopc_methods_ChkErr(rc,__LINE__,u_FILE_u)) return
+       call shr_nuopc_methods_FB_getFldPtr(is_local%wrap%FBfrac(compocn), 'ofrac', dataPtr1, rc=rc)
+       if (shr_nuopc_methods_ChkErr(rc,__LINE__,u_FILE_u)) return
+       ! Copy 'So_omask' to 'ofrac'
+       dataPtr1(:) = dataPtr2(:)
+
+       if (.not. ESMF_RouteHandleIsCreated(is_local%wrap%RH(compocn,compatm,mapconsf), rc=rc)) then
+          call med_map_Fractions_init( gcomp, compocn, compatm, &
+               FBSrc=is_local%wrap%FBImp(compocn,compocn), &
+               FBDst=is_local%wrap%FBImp(compocn,compatm), &
+               RouteHandle=is_local%wrap%RH(compocn,compatm,mapconsf), rc=rc)
+          if (shr_nuopc_methods_ChkErr(rc,__LINE__,u_FILE_u)) return
        end if
        call shr_nuopc_methods_FB_FieldRegrid(&
             is_local%wrap%FBfrac(compocn), 'ofrac', &
             is_local%wrap%FBfrac(compatm), 'ofrac', &
-            is_local%wrap%RH(compocn,compatm,maptype), rc=rc)
+            is_local%wrap%RH(compocn,compatm,mapconsf), rc=rc)
        if (shr_nuopc_methods_ChkErr(rc,__LINE__,u_FILE_u)) return
     end if
 
     ! map atm 'afrac' to ocn 'afrac' conservatively
     if (is_local%wrap%med_coupling_active(compatm,compocn)) then
-       if (ESMF_RouteHandleIsCreated(is_local%wrap%RH(compatm,compocn,mapfcopy), rc=rc)) then
-          maptype = mapfcopy
-       else
-          maptype = mapconsf
-          if (.not. ESMF_RouteHandleIsCreated(is_local%wrap%RH(compatm,compocn,mapconsf), rc=rc)) then
-             call med_map_Fractions_init( gcomp, compatm, compocn, &
-                  FBSrc=is_local%wrap%FBImp(compatm,compatm), &
-                  FBDst=is_local%wrap%FBImp(compatm,compocn), &
-                  RouteHandle=is_local%wrap%RH(compatm,compocn,mapconsf), rc=rc)
-             if (shr_nuopc_methods_ChkErr(rc,__LINE__,u_FILE_u)) return
-          end if
+       if (.not. ESMF_RouteHandleIsCreated(is_local%wrap%RH(compatm,compocn,mapconsf), rc=rc)) then
+          call med_map_Fractions_init( gcomp, compatm, compocn, &
+               FBSrc=is_local%wrap%FBImp(compatm,compatm), &
+               FBDst=is_local%wrap%FBImp(compatm,compocn), &
+               RouteHandle=is_local%wrap%RH(compatm,compocn,mapconsf), rc=rc)
+          if (shr_nuopc_methods_ChkErr(rc,__LINE__,u_FILE_u)) return
        end if
        call shr_nuopc_methods_FB_FieldRegrid(&
             is_local%wrap%FBfrac(compatm), 'afrac', &
             is_local%wrap%FBfrac(compocn), 'afrac', &
-            is_local%wrap%RH(compatm,compocn,maptype), rc=rc)
+            is_local%wrap%RH(compatm,compocn,mapconsf), rc=rc)
        if (shr_nuopc_methods_ChkErr(rc,__LINE__,u_FILE_u)) return
     endif
 
@@ -612,22 +592,17 @@
        ! set fractions_l(lfrac) from fractions_a(lfrac)
        if (is_local%wrap%comp_present(compatm)) then
           if (is_local%wrap%med_coupling_active(compatm,complnd)) then
-             if (ESMF_RouteHandleIsCreated(is_local%wrap%RH(compatm,complnd,mapfcopy), rc=rc)) then
-                maptype = mapfcopy
-             else
-                maptype = mapconsf
-                if (.not. ESMF_RouteHandleIsCreated(is_local%wrap%RH(compatm,complnd,mapconsf), rc=rc)) then
-                   call med_map_Fractions_init( gcomp, compatm, complnd, &
-                        FBSrc=is_local%wrap%FBImp(compatm,compatm), &
-                        FBDst=is_local%wrap%FBImp(compatm,complnd), &
-                        RouteHandle=is_local%wrap%RH(compatm,complnd,mapconsf), rc=rc)
-                   if (shr_nuopc_methods_ChkErr(rc,__LINE__,u_FILE_u)) return
-                end if
+             if (.not. ESMF_RouteHandleIsCreated(is_local%wrap%RH(compatm,complnd,mapconsf), rc=rc)) then
+                call med_map_Fractions_init( gcomp, compatm, complnd, &
+                     FBSrc=is_local%wrap%FBImp(compatm,compatm), &
+                     FBDst=is_local%wrap%FBImp(compatm,complnd), &
+                     RouteHandle=is_local%wrap%RH(compatm,complnd,mapconsf), rc=rc)
+                if (shr_nuopc_methods_ChkErr(rc,__LINE__,u_FILE_u)) return
              end if
              call shr_nuopc_methods_FB_FieldRegrid(&
                   is_local%wrap%FBfrac(compatm), 'lfrac', &
                   is_local%wrap%FBfrac(complnd), 'lfrac', &
-                  is_local%wrap%RH(compatm,complnd,maptype), rc=rc)
+                  is_local%wrap%RH(compatm,complnd,mapconsf), rc=rc)
              if (shr_nuopc_methods_ChkErr(rc,__LINE__,u_FILE_u)) return
           end if
        else
@@ -672,21 +647,10 @@
     !--- clean up
     !---------------------------------------
 
-<<<<<<< HEAD
-    do n = 1,ncomps
-       if (ESMF_FieldBundleIsCreated(is_local%wrap%FBfrac(n),rc=rc)) then
-          call shr_nuopc_methods_FB_diagnose(is_local%wrap%FBfrac(n), &
-               trim(subname) // trim(compname(n))//' frac', rc=rc)
-          if (shr_nuopc_methods_ChkErr(rc,__LINE__,u_FILE_u)) return
-       endif
-    enddo
-    call ESMF_LogWrite(trim(subname)//": done", ESMF_LOGMSG_INFO, rc=dbrc)
-=======
     if (dbug_flag > 5) then
       call ESMF_LogWrite(trim(subname)//": done", ESMF_LOGMSG_INFO, rc=dbrc)
     endif
     call t_stopf('MED:'//subname)
->>>>>>> 05d75333
 
   end subroutine med_fraction_init
 
@@ -698,8 +662,10 @@
 
     use ESMF                  , only : ESMF_GridComp, ESMF_Clock, ESMF_Time, ESMF_State, ESMF_Field
     use ESMF                  , only : ESMF_LogWrite, ESMF_LOGMSG_INFO, ESMF_SUCCESS
-    use ESMF                  , only : ESMF_GridCompGet, ESMF_FieldBundleIsCreated, ESMF_RouteHandleIsCreated
-    use esmFlds               , only : compatm, compocn, compice, compname
+    use ESMF                  , only : ESMF_GridCompGet, ESMF_FieldBundleIsCreated
+    use esmFlds               , only : compatm, compocn, compice, complnd
+    use esmFlds               , only : comprof, compglc, compwav, compname
+    use med_constants_mod     , only : dbug_flag=>med_constants_dbug_flag
     use med_internalstate_mod , only : InternalState
     use shr_nuopc_fldList_mod , only : mapconsf, mapfcopy
     use shr_nuopc_methods_mod , only : shr_nuopc_methods_ChkErr
@@ -712,21 +678,28 @@
     integer, intent(out) :: rc
 
     ! local variables
+    type(ESMF_Clock)           :: clock
+    type(ESMF_Time)            :: time
+    character(len=64)          :: timestr
+    type(ESMF_State)           :: importState, exportState
+    type(ESMF_Field)           :: field
     type(InternalState)        :: is_local
-    real(R8), pointer          :: Si_ifrac(:)
-    real(R8), pointer          :: Si_imask(:)
-    real(R8), pointer          :: ifrac(:)
-    real(R8), pointer          :: ofrac(:)
-    real(R8), pointer          :: lfrac(:)
-    integer                    :: n
+    real(R8), pointer          :: dataPtr1(:),dataPtr2(:),dataPtr3(:),dataPtr4(:)
+    integer                    :: i,j,n,n1
     integer                    :: dbrc
-    integer                    :: maptype
     character(len=*),parameter :: subname='(med_fraction_set)'
     !---------------------------------------
     call t_startf('MED:'//subname)
 
-    call ESMF_LogWrite(trim(subname)//": called", ESMF_LOGMSG_INFO, rc=dbrc)
+    if (dbug_flag > 5) then
+       call ESMF_LogWrite(trim(subname)//": called", ESMF_LOGMSG_INFO, rc=dbrc)
+    endif
     rc = ESMF_SUCCESS
+
+    ! query the Component for its clock, importState and exportState
+    call ESMF_GridCompGet(gcomp, clock=clock, importState=importState, &
+         exportState=exportState, rc=rc)
+    if (shr_nuopc_methods_ChkErr(rc,__LINE__,u_FILE_u)) return
 
     ! Get the internal state from Component.
     nullify(is_local%wrap)
@@ -739,36 +712,31 @@
 
     if (is_local%wrap%comp_present(compice)) then
 
-       call shr_nuopc_methods_FB_getFldPtr(is_local%wrap%FBImp(compice,compice), 'Si_ifrac', Si_ifrac, rc=rc)
-       if (shr_nuopc_methods_ChkErr(rc,__LINE__,u_FILE_u)) return
-
-       call shr_nuopc_methods_FB_getFldPtr(is_local%wrap%FBfrac(compice), 'ifrac', ifrac, rc=rc)
-       if (shr_nuopc_methods_ChkErr(rc,__LINE__,u_FILE_u)) return
-
-       call shr_nuopc_methods_FB_getFldPtr(is_local%wrap%FBfrac(compice), 'ofrac', ofrac, rc=rc)
+       call shr_nuopc_methods_FB_getFldPtr(is_local%wrap%FBImp(compice,compice), 'Si_ifrac', dataPtr1, rc=rc)
+       if (shr_nuopc_methods_ChkErr(rc,__LINE__,u_FILE_u)) return
+
+       call shr_nuopc_methods_FB_getFldPtr(is_local%wrap%FBfrac(compice), 'ifrac', dataPtr1, rc=rc)
+       if (shr_nuopc_methods_ChkErr(rc,__LINE__,u_FILE_u)) return
+
+       call shr_nuopc_methods_FB_getFldPtr(is_local%wrap%FBfrac(compice), 'ofrac', dataPtr4, rc=rc)
        if (shr_nuopc_methods_ChkErr(rc,__LINE__,u_FILE_u)) return
 
        ! Note Si_imask is the ice domain real fraction which is a constant over time
        ! and  Si_ifrac is the time evolving ice fraction on the ice grid
-       call shr_nuopc_methods_FB_getFldPtr(is_local%wrap%FBImp(compice,compice) , 'Si_ifrac', Si_ifrac, rc=rc)
-       if (shr_nuopc_methods_ChkErr(rc,__LINE__,u_FILE_u)) return
-
-       call shr_nuopc_methods_FB_getFldPtr(is_local%wrap%FBImp(compice,compice) , 'Si_imask' , Si_imask, rc=rc)
-       if (shr_nuopc_methods_ChkErr(rc,__LINE__,u_FILE_u)) return
-
-       ! NOTE: Si_imask is either 1 or 0
+       call shr_nuopc_methods_FB_getFldPtr(is_local%wrap%FBImp(compice,compice) , 'Si_ifrac', dataPtr3, rc=rc)
+       if (shr_nuopc_methods_ChkErr(rc,__LINE__,u_FILE_u)) return
+
+       call shr_nuopc_methods_FB_getFldPtr(is_local%wrap%FBImp(compice,compice) , 'Si_imask' , dataPtr2, rc=rc)
+       if (shr_nuopc_methods_ChkErr(rc,__LINE__,u_FILE_u)) return
 
        ! for FBfrac(compice): set ifrac = Si_ifrac * Si_imask
-       ifrac(:) = Si_ifrac(:) * Si_imask(:)
-
-       ! for FBfrac(compice): set ofrac = Si_imask - ifrac  
-       ofrac(:) = Si_imask(:) - ifrac(:)
-
-       !---------------------------------------
-       ! Update ocean grid fractions (FBFrac(compocn))
-       !---------------------------------------
+       dataPtr1(:) = dataptr3(:) * dataPtr2(:)
+
+       ! for FBfrac(compice): set ofrac = Si_imask - ifrac
+       dataPtr4(:) = dataPtr2(:) - dataPtr1(:)
+
+       ! Set ocean grid fractions
        if (is_local%wrap%comp_present(compocn)) then
-
           ! Map 'ifrac' from FBfrac(compice) to FBfrac(compocn)
           if (is_local%wrap%med_coupling_active(compice,compocn)) then
              call shr_nuopc_methods_FB_FieldRegrid(&
@@ -778,7 +746,7 @@
              if (shr_nuopc_methods_ChkErr(rc,__LINE__,u_FILE_u)) return
           end if
 
-          ! Map 'ofrac' from FBfrac(compice) to FBfrac(compocn)
+          ! Map 'ofrac' from FBfrac(compice) to FBfrac(comp)
           if (is_local%wrap%med_coupling_active(compice,compocn)) then
              call shr_nuopc_methods_FB_FieldRegrid(&
                   is_local%wrap%FBfrac(compice), 'ofrac', &
@@ -788,61 +756,43 @@
           endif
        end if
 
-       !---------------------------------------
-       ! Update atm grid fractions for ice and ocean (FBFrac(compatm))
-       !---------------------------------------
+       ! Set atm grid fractions for ice and ocean
        if (is_local%wrap%comp_present(compatm)) then
 
+          ! Map 'ifrac' from FBfrac(compice) to FBfrac(compatm)
           if (is_local%wrap%med_coupling_active(compice,compatm)) then
-             ! Determine mapping type
-             if (ESMF_RouteHandleIsCreated(is_local%wrap%RH(compice,compatm,mapfcopy), rc=rc)) then
-                maptype = mapfcopy
-             else
-                maptype = mapconsf
-             end if
-
-             ! Map 'ifrac' from FBfrac(compice) to FBfrac(compatm)
              call shr_nuopc_methods_FB_FieldRegrid(&
                   is_local%wrap%FBfrac(compice), 'ifrac', &
                   is_local%wrap%FBfrac(compatm), 'ifrac', &
-                  is_local%wrap%RH(compice,compatm,maptype), rc=rc)
-             if (shr_nuopc_methods_ChkErr(rc,__LINE__,u_FILE_u)) return
-
-             ! DEBUG: For NEMS set ofrac to 1 - ifrac
-             call shr_nuopc_methods_FB_getFldPtr(is_local%wrap%FBfrac(compatm), 'ifrac', ifrac, rc=rc)
-             if (shr_nuopc_methods_ChkErr(rc,__LINE__,u_FILE_u)) return
-             call shr_nuopc_methods_FB_getFldPtr(is_local%wrap%FBfrac(compatm), 'ofrac', ofrac, rc=rc)
-             if (shr_nuopc_methods_ChkErr(rc,__LINE__,u_FILE_u)) return
-             ofrac(:) = 1._r8 - ifrac(:)
-
-             ! This is what is being used for CESM - but does not seem to work for NEMS - need to iron this out
-             ! Why is ofrac in FBFrac(compice) being set to 0?
-             ! Si_imask is being set correctly 
-
-             ! ! Map 'ofrac' from FBfrac(compice) to FBfrac(compatm)
-             ! call shr_nuopc_methods_FB_FieldRegrid(&
-             !      is_local%wrap%FBfrac(compice), 'ofrac', &
-             !      is_local%wrap%FBfrac(compatm), 'ofrac', &
-             !      is_local%wrap%RH(compice,compatm,maptype), rc=rc)
-             ! if (shr_nuopc_methods_ChkErr(rc,__LINE__,u_FILE_u)) return
-             !DEBUG
-
+                  is_local%wrap%RH(compice,compatm,mapconsf), rc=rc)
+             if (shr_nuopc_methods_ChkErr(rc,__LINE__,u_FILE_u)) return
+          end if
+
+          ! Map 'ofrac' from FBfrac(compice) to FBfrac(compatm)
+          if (is_local%wrap%med_coupling_active(compocn,compatm)) then
+             call shr_nuopc_methods_FB_FieldRegrid(&
+                  is_local%wrap%FBfrac(compice), 'ofrac', &
+                  is_local%wrap%FBfrac(compatm), 'ofrac', &
+                  is_local%wrap%RH(compice,compatm,mapconsf), rc=rc)
+             if (shr_nuopc_methods_ChkErr(rc,__LINE__,u_FILE_u)) return
           end if
 
           ! Note: 'lfrac' from FBFrac(compatm) is just going to be in the init
           if (atm_frac_correct) then
-             call shr_nuopc_methods_FB_getFldPtr(is_local%wrap%FBfrac(compatm), 'ifrac', ifrac, rc=rc)
-             if (shr_nuopc_methods_ChkErr(rc,__LINE__,u_FILE_u)) return
-             call shr_nuopc_methods_FB_getFldPtr(is_local%wrap%FBfrac(compatm), 'ofrac', ofrac, rc=rc)
-             if (shr_nuopc_methods_ChkErr(rc,__LINE__,u_FILE_u)) return
-             call shr_nuopc_methods_FB_getFldPtr(is_local%wrap%FBfrac(compatm), 'lfrac', lfrac, rc=rc)
-             if (shr_nuopc_methods_ChkErr(rc,__LINE__,u_FILE_u)) return
-             where (ifrac + ofrac > 0.0_R8)
-                ifrac = ifrac * ((1.0_R8 - lfrac)/(ifrac + ofrac))
-                ofrac = ofrac * ((1.0_R8 - lfrac)/(ifrac + ofrac))
+             call shr_nuopc_methods_FB_getFldPtr(is_local%wrap%FBfrac(compatm), 'ifrac', dataPtr1, rc=rc)
+             if (shr_nuopc_methods_ChkErr(rc,__LINE__,u_FILE_u)) return
+
+             call shr_nuopc_methods_FB_getFldPtr(is_local%wrap%FBfrac(compatm), 'ofrac', dataPtr2, rc=rc)
+             if (shr_nuopc_methods_ChkErr(rc,__LINE__,u_FILE_u)) return
+
+             call shr_nuopc_methods_FB_getFldPtr(is_local%wrap%FBfrac(compatm), 'lfrac', dataPtr3, rc=rc)
+             if (shr_nuopc_methods_ChkErr(rc,__LINE__,u_FILE_u)) return
+             where (dataPtr1 + dataPtr2 > 0.0_R8)
+                dataPtr1 = dataPtr1 * ((1.0_R8 - dataPtr3)/(dataPtr2+dataPtr1))
+                dataPtr2 = dataPtr2 * ((1.0_R8 - dataPtr3)/(dataPtr2+dataPtr1))
              elsewhere
-                ifrac = 0.0_R8
-                ofrac = 0.0_R8
+                dataPtr1 = 0.0_R8
+                dataPtr2 = 0.0_R8
              end where
           endif
        endif
@@ -850,19 +800,9 @@
     end if
 
     !---------------------------------------
-    !--- diagnose fields
-    !---------------------------------------
-
-<<<<<<< HEAD
-    do n = 1,ncomps
-       if (ESMF_FieldBundleIsCreated(is_local%wrap%FBfrac(n),rc=rc)) then
-          call shr_nuopc_methods_FB_diagnose(is_local%wrap%FBfrac(n), &
-               trim(subname) // trim(compname(n))//' frac', rc=rc)
-          if (shr_nuopc_methods_ChkErr(rc,__LINE__,u_FILE_u)) return
-       endif
-    enddo
-    call ESMF_LogWrite(trim(subname)//": done", ESMF_LOGMSG_INFO, rc=dbrc)
-=======
+    !--- clean up
+    !---------------------------------------
+
     if (dbug_flag > 5) then
        do n1 = 1,ncomps
           if (ESMF_FieldBundleIsCreated(is_local%wrap%FBfrac(n1),rc=rc)) then
@@ -873,7 +813,6 @@
        call ESMF_LogWrite(trim(subname)//": done", ESMF_LOGMSG_INFO, rc=dbrc)
     endif
     call t_stopf('MED:'//subname)
->>>>>>> 05d75333
 
   end subroutine med_fraction_set
 
