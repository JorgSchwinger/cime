module med_internalstate_mod

  !-----------------------------------------------------------------------------
  ! Mediator Internal State Datatype.
  !-----------------------------------------------------------------------------

  use ESMF                  , only : ESMF_RouteHandle, ESMF_FieldBundle, ESMF_State
  use ESMF                  , only : ESMF_VM
  use esmFlds               , only : ncomps
  use shr_nuopc_fldList_mod , only : nmappers

  implicit none
  private

  integer, public :: logunit  ! logunit for mediator log output
  integer, public :: loglevel ! loglevel for mediator log output
  logical, public :: mastertask=.false. ! is this the mastertask

  ! Active coupling definitions
  ! This defines the med_mapping_allowed is a starting point for what is
  ! allowed in this coupled system.  It will be revised further after the system
  ! starts, but any coupling set to false will never be allowed.  As new connections
  ! are allowed, just update the table below.
  ! - the rows are the destination of coupling
  ! - the columns are the source of coupling
  ! - So, the second column indicates which models the atm is coupled to.
  ! - And the second row indicates which models are coupled to the atm.
  ! The mediator is not connected to any components because the mediator
  ! doesn't have it's own grid and only acts as a hub.

  ! tcraig, turned off glc2ocn and glc2ice for time being
  logical, public, parameter :: med_coupling_allowed(ncomps,ncomps) = &
   (/ .false., .false., .false., .false., .false., .false., .false., .false., &  ! med
      .false., .false., .true. , .true. , .true. , .false., .false., .false., &  ! atm
      .false., .true. , .false., .false., .false., .true. , .false., .true. , &  ! lnd
      .false., .true. , .false., .false., .true. , .true. , .true. , .false., &  ! ocn
      .false., .true. , .false., .true. , .false., .true. , .false., .false., &  ! ice
      .false., .false., .true. , .false., .false., .false., .false., .false., &  ! rof
      .false., .true. , .false., .true. , .true. , .false., .false., .false., &  ! wav
      .false., .false., .true. , .false., .false., .false., .false., .false.  /) ! glc
   !   med      atm      lnd      ocn      ice      rof      wav      glc

  ! private internal state to keep instance data
  type InternalStateStruct

    ! NState_Imp and NState_Exp are the standard NUOPC coupling datatypes
    ! FBImp and FBExp are the internal mediator datatypes
    ! NState_Exp(n) = FBExp(n), copied in the connector prep phase
    ! FBImp(n,n) = NState_Imp(n), copied in connector post phase
    ! FBImp(n,k) is the FBImp(n,n) interpolated to grid k
    ! RH(n,k,m) is a RH from grid n to grid k, map type m

    ! Present/Active logical flags
    logical               :: comp_present(ncomps)               ! comp present flag
    logical               :: med_coupling_active(ncomps,ncomps) ! computes the active coupling

    ! Import/export States and field bundles
    type(ESMF_State)      :: NStateImp(ncomps)                  ! Import data from various component, on their grid
    type(ESMF_State)      :: NStateExp(ncomps)                  ! Export data to various component, on their grid
    type(ESMF_FieldBundle):: FBImp(ncomps,ncomps)               ! Import data from various components interpolated to various grids
    type(ESMF_FieldBundle):: FBExp(ncomps)                      ! Export data for various components, on their grid

    ! Mapping
    type(ESMF_RouteHandle):: RH(ncomps,ncomps,nmappers)         ! Routehandles for pairs of components and different mappers
    type(ESMF_FieldBundle):: FBNormOne(ncomps,ncomps,nmappers)  ! Unity static normalization

    ! Fractions
    type(ESMF_FieldBundle):: FBfrac(ncomps)                     ! Fraction data for various components, on their grid

    ! Accumulators
    type(ESMF_FieldBundle):: FBExpAccum(ncomps)                 ! Accumulator for various components export on their grid
    integer               :: FBExpAccumcnt(ncomps)              ! Accumulator counter for each FBExpAccum
    logical               :: FBExpAccumFlag(ncomps) = .false.   ! Accumulator flag, if true accumulation was done

    ! Connectors
    integer               :: conn_prep_cnt(ncomps)              ! Connector prep count
    integer               :: conn_post_cnt(ncomps)              ! Connector post count
<<<<<<< HEAD
    integer               :: mpicom                             ! mediator mpi communicator
=======
    type(ESMF_VM)         :: vm
>>>>>>> 05d75333

    ! CESM-specific internal state fields
    type(ESMF_FieldBundle):: FBMed_ocnalb_o                     ! Ocn albedo on ocn grid
    type(ESMF_FieldBundle):: FBMed_ocnalb_a                     ! Ocn albedo on atm grid
    type(ESMF_FieldBundle):: FBMed_aoflux_o                     ! Ocn/Atm flux fields on ocn grid
    type(ESMF_FieldBundle):: FBMed_aoflux_a                     ! Ocn/Atm flux fields on atm grid
    type(ESMF_FieldBundle):: FBMed_aoflux_diurnl_o              ! Ocn/Atm flux fields only needed for history
    type(ESMF_FieldBundle):: FBMed_aoflux_diurnl_a              ! Ocn/Atm flux fields only needed for history
    type(ESMF_FieldBundle):: FBMed_l2x_to_glc_l                 ! FB only in mediator- Land->glc on lnd grid
    type(ESMF_FieldBundle):: FBMed_l2x_to_glc_accum_l           ! FB only in mediator- Land->glc accumulator on lnd grid
 end type InternalStateStruct

  type, public :: InternalState
    type(InternalStateStruct), pointer :: wrap
 end type InternalState

  !-----------------------------------------------------------------------------

end module med_internalstate_mod<|MERGE_RESOLUTION|>--- conflicted
+++ resolved
@@ -75,11 +75,7 @@
     ! Connectors
     integer               :: conn_prep_cnt(ncomps)              ! Connector prep count
     integer               :: conn_post_cnt(ncomps)              ! Connector post count
-<<<<<<< HEAD
-    integer               :: mpicom                             ! mediator mpi communicator
-=======
     type(ESMF_VM)         :: vm
->>>>>>> 05d75333
 
     ! CESM-specific internal state fields
     type(ESMF_FieldBundle):: FBMed_ocnalb_o                     ! Ocn albedo on ocn grid
