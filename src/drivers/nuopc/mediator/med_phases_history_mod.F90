module med_phases_history_mod

  !-----------------------------------------------------------------------------
  ! Mediator Phases
  !-----------------------------------------------------------------------------

  use ESMF
  use NUOPC
  use shr_kind_mod            , only : IN=>SHR_KIND_IN, R8=>SHR_KIND_R8
  use shr_kind_mod            , only : CL=>SHR_KIND_CL, CS=>SHR_KIND_CS
  use shr_cal_mod             , only : shr_cal_noleap, shr_cal_gregorian
  use shr_cal_mod             , only : shr_cal_ymd2date
  use seq_timemgr_mod         , only : seq_timemgr_AlarmInit, seq_timemgr_AlarmIsOn
  use seq_timemgr_mod         , only : seq_timemgr_AlarmSetOff
  use esmFlds                 , only : compatm, complnd, compocn, compice, comprof, compglc
  use esmFlds                 , only : ncomps, compname 
  use esmFlds                 , only : fldListFr, fldListTo
  use esmFlds                 , only : fldListMed_aoflux_a, fldListMed_aoflux_o
  use esmFlds                 , only : flds_scalar_name, flds_scalar_num
  use esmFlds                 , only : flds_scalar_index_nx, flds_scalar_index_ny
  use shr_nuopc_methods_mod   , only : shr_nuopc_methods_ChkErr
  use shr_nuopc_methods_mod   , only : shr_nuopc_methods_FB_reset
  use shr_nuopc_methods_mod   , only : shr_nuopc_methods_FB_diagnose
  use shr_nuopc_methods_mod   , only : shr_nuopc_methods_FB_GetFldPtr
  use shr_nuopc_methods_mod   , only : shr_nuopc_methods_FB_accum
  use shr_nuopc_methods_mod   , only : shr_nuopc_methods_State_GetScalar
  use med_constants_mod       , only : med_constants_dbug_flag
  use med_constants_mod       , only : med_constants_czero
  use med_infodata_mod        , only : med_infodata, med_infodata_GetData
  use med_merge_mod           , only : med_merge_auto
  use med_map_mod             , only : med_map_FB_Regrid_Norm 
  use med_internalstate_mod   , only : InternalState
  use med_io_mod              , only : med_io_write, med_io_wopen, med_io_enddef
  use med_io_mod              , only : med_io_close, med_io_date2yyyymmdd
  use med_io_mod              , only : med_io_sec2hms

  implicit none
  private

  integer           , parameter :: dbug_flag = med_constants_dbug_flag
  real(ESMF_KIND_R8), parameter :: czero     = med_constants_czero
  character(*)      , parameter :: u_FILE_u  = __FILE__
  character(len=ESMF_MAXSTR)    :: tmpstr
  integer                       :: dbrc
  logical                       :: mastertask
  integer, parameter            :: SecPerDay = 86400    ! Seconds per day
  type(ESMF_Alarm)              :: AlarmHist

  public  :: med_phases_history_write

!===============================================================================
contains
!===============================================================================

  subroutine med_phases_history_write(gcomp, rc)
    type(ESMF_GridComp)  :: gcomp
    integer, intent(out) :: rc

    ! Write mediator history file

    ! local variables
<<<<<<< HEAD
    type(InternalState)     :: is_local
    type(ESMF_VM)           :: vm
    type(ESMF_Clock)        :: clock
    type(ESMF_Time)         :: currtime
    type(ESMF_Time)         :: reftime
    type(ESMF_Time)         :: starttime
    type(ESMF_Time)         :: nexttime
    type(ESMF_TimeInterval) :: timediff       ! Used to calculate curr_time
    type(ESMF_CalKind_Flag) :: calkindflag
    character(len=64)       :: currtimestr
    character(len=64)       :: nexttimestr
    integer                 :: i,j,m,n,n1,ncnt
    logical,save            :: first_call = .true.
    integer(IN)             :: start_ymd      ! Starting date YYYYMMDD
    integer(IN)             :: start_tod      ! Starting time-of-day (s)
    integer(IN)             :: nx,ny          ! global grid size
    integer(IN)             :: yr,mon,day,sec ! time units
    real(r8)                :: dayssince      ! Time interval since reference time
    character(CL)           :: time_units     ! units of time variable
    character(CL)           :: calendar       ! calendar type
    character(CL)           :: case_name      ! case name
    character(CL)           :: hist_file      ! Local path to history filename
    character(CS)           :: cpl_inst_tag   ! instance tag
    character(CL)           :: cvalue         ! attribute string
    character(CL)           :: freq_option    ! freq_option setting (ndays, nsteps, etc)
    integer(IN)             :: freq_n         ! freq_n setting relative to freq_option
    logical                 :: alarmIsOn      ! generic alarm flag
    real(r8)                :: tbnds(2)       ! CF1.0 time bounds
    logical                 :: whead,wdata    ! for writing restart/history cdf files
    integer                 :: mpicom, iam 
    character(len=*), parameter :: subname='(med_phases_history)'
=======
    type(ESMF_Clock)            :: clock
    type(ESMF_Time)             :: currtime, reftime, starttime, nexttime
    type(ESMF_TimeInterval)     :: timediff       ! Used to calculate curr_time
    type(ESMF_CalKind_Flag)     :: calkindflag
    character(len=64)           :: currtimestr, nexttimestr
    type(InternalState)         :: is_local
    integer                     :: i,j,m,n,n1,ncnt
    logical,save                :: first_call = .true.
    integer(IN)   :: curr_ymd     ! Current date YYYYMMDD
    integer(IN)   :: curr_tod     ! Current time-of-day (s)
    integer(IN)   :: start_ymd    ! Starting date YYYYMMDD
    integer(IN)   :: start_tod    ! Starting time-of-day (s)
    integer(IN)   :: nx,ny        ! global grid size
    integer(IN)   :: yr,mon,day,sec ! time units
    real(r8)      :: rval         ! real tmp value
    real(r8)      :: dayssince    ! Time interval since reference time
    integer(IN)   :: fk           ! index
    character(CL) :: time_units   ! units of time variable
    character(CL) :: calendar     ! calendar type
    character(CL) :: case_name    ! case name
    character(CL) :: hist_file    ! Local path to history filename
    character(CS) :: cpl_inst_tag ! instance tag
    character(CL) :: cvalue       ! attribute string
    character(CL) :: freq_option  ! freq_option setting (ndays, nsteps, etc)
    integer(IN)   :: freq_n       ! freq_n setting relative to freq_option
    logical       :: alarmIsOn    ! generic alarm flag
    real(r8)      :: tbnds(2)     ! CF1.0 time bounds
    logical       :: whead,wdata  ! for writing restart/history cdf files
    character(len=*), parameter :: subname='(med_phases_history_write)'
>>>>>>> 612be121
    !---------------------------------------

    if (dbug_flag > 5) then
       call ESMF_LogWrite(trim(subname)//": called", ESMF_LOGMSG_INFO, rc=dbrc)
    endif
    rc = ESMF_SUCCESS

    !---------------------------------------
    ! --- Get the communicator and localpet
    !---------------------------------------

    call ESMF_GridCompGet(gcomp, vm=vm, rc=rc)
    if (shr_nuopc_methods_ChkErr(rc,__LINE__,u_FILE_u)) return

    call ESMF_VMGet(vm, mpiCommunicator=mpicom, localPet=iam, rc=rc)
    if (shr_nuopc_methods_ChkErr(rc,__LINE__,u_FILE_u)) return

    !---------------------------------------
    ! --- Get the internal state
    !---------------------------------------

    nullify(is_local%wrap)
    call ESMF_GridCompGetInternalState(gcomp, is_local, rc)
    if (shr_nuopc_methods_ChkErr(rc,__LINE__,u_FILE_u)) return

    call NUOPC_CompAttributeGet(gcomp, name='case_name', value=case_name, rc=rc)
    cpl_inst_tag = ''

    !---------------------------------------
    ! --- Get the clock info
    !---------------------------------------

    call ESMF_GridCompGet(gcomp, clock=clock)
    if (shr_nuopc_methods_ChkErr(rc,__LINE__,u_FILE_u)) return

    call ESMF_ClockGet(clock, currtime=currtime, reftime=reftime, starttime=starttime, rc=rc)
    if (shr_nuopc_methods_ChkErr(rc,__LINE__,u_FILE_u)) return

    call ESMF_ClockGetNextTime(clock, nextTime=nexttime, rc=rc)
    if (shr_nuopc_methods_ChkErr(rc,__LINE__,u_FILE_u)) return

    call ESMF_ClockGet(clock, calkindflag=calkindflag, rc=rc)
    if (shr_nuopc_methods_ChkErr(rc,__LINE__,u_FILE_u)) return

    if (calkindflag == ESMF_CALKIND_GREGORIAN) then
      calendar = shr_cal_gregorian
    elseif (calkindflag == ESMF_CALKIND_NOLEAP) then
      calendar = shr_cal_noleap
    else
      call ESMF_LogWrite(trim(subname)//' ERROR: calendar not supported', ESMF_LOGMSG_ERROR, rc=dbrc)
      rc=ESMF_Failure
      return
    endif

    call ESMF_TimeGet(currtime,yy=yr, mm=mon, dd=day, s=sec, rc=dbrc)
    if (shr_nuopc_methods_ChkErr(rc,__LINE__,u_FILE_u)) return
    write(currtimestr,'(i4.4,a,i2.2,a,i2.2,a,i5.5)') yr,'-',mon,'-',day,'-',sec
    if (dbug_flag > 1) then
       call ESMF_LogWrite(trim(subname)//": currtime = "//trim(currtimestr), ESMF_LOGMSG_INFO, rc=dbrc)
    endif

    call ESMF_TimeGet(nexttime,yy=yr, mm=mon, dd=day, s=sec, rc=dbrc)
    if (shr_nuopc_methods_ChkErr(rc,__LINE__,u_FILE_u)) return
    write(nexttimestr,'(i4.4,a,i2.2,a,i2.2,a,i5.5)') yr,'-',mon,'-',day,'-',sec
    if (dbug_flag > 1) then
       call ESMF_LogWrite(trim(subname)//": nexttime = "//trim(nexttimestr), ESMF_LOGMSG_INFO, rc=dbrc)
    endif

    if (mastertask) then
       call ESMF_ClockPrint(clock, options="currTime", preString="-------->"//trim(subname)//" mediating for: ", rc=rc)
       if (shr_nuopc_methods_ChkErr(rc,__LINE__,u_FILE_u)) return
    end if

    timediff = nexttime - reftime
    call ESMF_TimeIntervalGet(timediff, d=day, s=sec, rc=rc)
    dayssince = day + sec/real(SecPerDay,R8)

    call ESMF_TimeGet(reftime, yy=yr, mm=mon, dd=day, s=sec, rc=dbrc)
    call shr_cal_ymd2date(yr,mon,day,start_ymd)
    start_tod = sec
    time_units = 'days since ' &
         // trim(med_io_date2yyyymmdd(start_ymd)) // ' ' // med_io_sec2hms(start_tod)

    !---------------------------------------
    ! --- History Alarm
    !---------------------------------------

    if (.not. ESMF_AlarmIsCreated(AlarmHist, rc=rc)) then
       call NUOPC_CompAttributeGet(gcomp, name='history_option', value=cvalue, rc=rc)
       if (shr_nuopc_methods_ChkErr(rc,__LINE__,u_FILE_u)) return
       freq_option = cvalue
       call NUOPC_CompAttributeGet(gcomp, name='history_n', value=cvalue, rc=rc)
       if (shr_nuopc_methods_ChkErr(rc,__LINE__,u_FILE_u)) return
       read(cvalue,*) freq_n
       call ESMF_LogWrite(trim(subname)//" init history alarm with option, n = "//trim(freq_option)//","//trim(cvalue), ESMF_LOGMSG_INFO, rc=dbrc)
       call seq_timemgr_alarmInit(clock, AlarmHist, option=freq_option, opt_n=freq_n, RefTime=RefTime, alarmname='history', rc=rc)
    endif

    alarmIsOn = seq_timemgr_alarmIsOn(clock, 'history', rc)
    if (shr_nuopc_methods_ChkErr(rc,__LINE__,u_FILE_u)) return
    call seq_timemgr_AlarmSetOff(clock, 'history', rc)
    if (shr_nuopc_methods_ChkErr(rc,__LINE__,u_FILE_u)) return

    !---------------------------------------
    ! --- History File
    ! Use nexttimestr rather than currtimestr here since that is the time at the end of 
    ! the timestep and is preferred for history file names
    !---------------------------------------

    if (alarmIsOn) then

       write(hist_file,"(6a)") &
            !trim(case_name), '.cpl',trim(cpl_inst_tag),'.hi.', trim(currtimestr),'.nc'
            trim(case_name), '.cpl',trim(cpl_inst_tag),'.hi.', trim(nexttimestr),'.nc'

       call ESMF_LogWrite(trim(subname)//": write "//trim(hist_file), ESMF_LOGMSG_INFO, rc=dbrc)
       call med_io_wopen(hist_file, mpicom, iam, clobber=.true.)

       do m = 1,2
          whead=.false.
          wdata=.false.
          if (m == 1) then
             whead=.true.
          elseif (m == 2) then
             wdata=.true.
             call med_io_enddef(hist_file)
          endif

          tbnds = dayssince
          !------- tcx nov 2011 tbnds of same values causes problems in ferret                  
          call ESMF_LogWrite(trim(subname)//": time "//trim(time_units), ESMF_LOGMSG_INFO, rc=dbrc)
          if (tbnds(1) >= tbnds(2)) then
             call med_io_write(hist_file, iam, &
                  time_units=time_units, time_cal=calendar, time_val=dayssince, &
                  whead=whead, wdata=wdata)
          else
             call med_io_write(hist_file, iam, &
                  time_units=time_units, time_cal=calendar, time_val=dayssince, &
                  whead=whead, wdata=wdata, tbnds=tbnds)
          endif

          do n = 1,ncomps
             if (is_local%wrap%comp_present(n)) then
                if (ESMF_FieldBundleIsCreated(is_local%wrap%FBimp(n,n),rc=rc)) then
                   call med_infodata_GetData(med_infodata, ncomp=n, nx=nx, ny=ny)
                   !write(tmpstr,*) subname,' nx,ny = ',trim(compname(n)),nx,ny
                   !call ESMF_LogWrite(trim(tmpstr), ESMF_LOGMSG_INFO, rc=dbrc)

                   call med_io_write(hist_file, iam, is_local%wrap%FBimp(n,n), &
                       nx=nx, ny=ny, nt=1, whead=whead, wdata=wdata, pre=trim(compname(n))//'Imp', rc=rc)
                   if (shr_nuopc_methods_ChkErr(rc,__LINE__,u_FILE_u)) return
                endif
                if (ESMF_FieldBundleIsCreated(is_local%wrap%FBexp(n),rc=rc)) then
                   call med_infodata_GetData(med_infodata, ncomp=n, nx=nx, ny=ny)
                   !write(tmpstr,*) subname,' nx,ny = ',trim(compname(n)),nx,ny
                   !call ESMF_LogWrite(trim(tmpstr), ESMF_LOGMSG_INFO, rc=dbrc)

                   call med_io_write(hist_file, iam, is_local%wrap%FBexp(n), &
                       nx=nx, ny=ny, nt=1, whead=whead, wdata=wdata, pre=trim(compname(n))//'Exp', rc=rc)
                   if (shr_nuopc_methods_ChkErr(rc,__LINE__,u_FILE_u)) return
                endif
             endif
          enddo

       enddo

       call med_io_close(hist_file, iam)

    endif

    !---------------------------------------
    !--- clean up
    !---------------------------------------

    first_call = .false.

    if (dbug_flag > 5) then
       call ESMF_LogWrite(trim(subname)//": done", ESMF_LOGMSG_INFO, rc=dbrc)
    endif

  end subroutine med_phases_history_write

end module med_phases_history_mod<|MERGE_RESOLUTION|>--- conflicted
+++ resolved
@@ -59,8 +59,6 @@
     ! Write mediator history file
 
     ! local variables
-<<<<<<< HEAD
-    type(InternalState)     :: is_local
     type(ESMF_VM)           :: vm
     type(ESMF_Clock)        :: clock
     type(ESMF_Time)         :: currtime
@@ -71,13 +69,15 @@
     type(ESMF_CalKind_Flag) :: calkindflag
     character(len=64)       :: currtimestr
     character(len=64)       :: nexttimestr
+    type(InternalState)     :: is_local
     integer                 :: i,j,m,n,n1,ncnt
-    logical,save            :: first_call = .true.
     integer(IN)             :: start_ymd      ! Starting date YYYYMMDD
     integer(IN)             :: start_tod      ! Starting time-of-day (s)
     integer(IN)             :: nx,ny          ! global grid size
     integer(IN)             :: yr,mon,day,sec ! time units
+    real(r8)                :: rval           ! real tmp value
     real(r8)                :: dayssince      ! Time interval since reference time
+    integer(IN)             :: fk             ! index
     character(CL)           :: time_units     ! units of time variable
     character(CL)           :: calendar       ! calendar type
     character(CL)           :: case_name      ! case name
@@ -89,39 +89,9 @@
     logical                 :: alarmIsOn      ! generic alarm flag
     real(r8)                :: tbnds(2)       ! CF1.0 time bounds
     logical                 :: whead,wdata    ! for writing restart/history cdf files
-    integer                 :: mpicom, iam 
-    character(len=*), parameter :: subname='(med_phases_history)'
-=======
-    type(ESMF_Clock)            :: clock
-    type(ESMF_Time)             :: currtime, reftime, starttime, nexttime
-    type(ESMF_TimeInterval)     :: timediff       ! Used to calculate curr_time
-    type(ESMF_CalKind_Flag)     :: calkindflag
-    character(len=64)           :: currtimestr, nexttimestr
-    type(InternalState)         :: is_local
-    integer                     :: i,j,m,n,n1,ncnt
-    logical,save                :: first_call = .true.
-    integer(IN)   :: curr_ymd     ! Current date YYYYMMDD
-    integer(IN)   :: curr_tod     ! Current time-of-day (s)
-    integer(IN)   :: start_ymd    ! Starting date YYYYMMDD
-    integer(IN)   :: start_tod    ! Starting time-of-day (s)
-    integer(IN)   :: nx,ny        ! global grid size
-    integer(IN)   :: yr,mon,day,sec ! time units
-    real(r8)      :: rval         ! real tmp value
-    real(r8)      :: dayssince    ! Time interval since reference time
-    integer(IN)   :: fk           ! index
-    character(CL) :: time_units   ! units of time variable
-    character(CL) :: calendar     ! calendar type
-    character(CL) :: case_name    ! case name
-    character(CL) :: hist_file    ! Local path to history filename
-    character(CS) :: cpl_inst_tag ! instance tag
-    character(CL) :: cvalue       ! attribute string
-    character(CL) :: freq_option  ! freq_option setting (ndays, nsteps, etc)
-    integer(IN)   :: freq_n       ! freq_n setting relative to freq_option
-    logical       :: alarmIsOn    ! generic alarm flag
-    real(r8)      :: tbnds(2)     ! CF1.0 time bounds
-    logical       :: whead,wdata  ! for writing restart/history cdf files
+    integer                 :: iam,mpicom     ! vm stuff
+    logical,save            :: first_call = .true.
     character(len=*), parameter :: subname='(med_phases_history_write)'
->>>>>>> 612be121
     !---------------------------------------
 
     if (dbug_flag > 5) then
@@ -191,7 +161,8 @@
     endif
 
     if (mastertask) then
-       call ESMF_ClockPrint(clock, options="currTime", preString="-------->"//trim(subname)//" mediating for: ", rc=rc)
+       call ESMF_ClockPrint(clock, options="currTime", preString="-------->"//trim(subname)//&
+            " mediating for: ", rc=rc)
        if (shr_nuopc_methods_ChkErr(rc,__LINE__,u_FILE_u)) return
     end if
 
@@ -216,8 +187,10 @@
        call NUOPC_CompAttributeGet(gcomp, name='history_n', value=cvalue, rc=rc)
        if (shr_nuopc_methods_ChkErr(rc,__LINE__,u_FILE_u)) return
        read(cvalue,*) freq_n
-       call ESMF_LogWrite(trim(subname)//" init history alarm with option, n = "//trim(freq_option)//","//trim(cvalue), ESMF_LOGMSG_INFO, rc=dbrc)
-       call seq_timemgr_alarmInit(clock, AlarmHist, option=freq_option, opt_n=freq_n, RefTime=RefTime, alarmname='history', rc=rc)
+       call ESMF_LogWrite(trim(subname)//" init history alarm with option, n = "//&
+            trim(freq_option)//","//trim(cvalue), ESMF_LOGMSG_INFO, rc=dbrc)
+       call seq_timemgr_alarmInit(clock, AlarmHist, option=freq_option, opt_n=freq_n, &
+            RefTime=RefTime, alarmname='history', rc=rc)
     endif
 
     alarmIsOn = seq_timemgr_alarmIsOn(clock, 'history', rc)
