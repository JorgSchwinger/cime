<components version="2.0">

  <comp_archive_spec compname="cam" compclass="atm">
    <rest_file_extension>\.[ri]\..*</rest_file_extension>
     <rest_file_extension>\.rh\d\.*</rest_file_extension>
     <rest_file_extension>\.rs\.*</rest_file_extension>
    <hist_file_extension>\.h.*.nc$</hist_file_extension>
    <rest_history_varname>nhfil</rest_history_varname>
    <rpointer>
      <rpointer_file>rpointer.atm$NINST_STRING</rpointer_file>
      <rpointer_content>$CASE.cam$NINST_STRING.r.$DATENAME.nc </rpointer_content>
    </rpointer>
  </comp_archive_spec>

  <comp_archive_spec compname="datm" compclass="atm">
    <rest_file_extension>\.r.*</rest_file_extension>
    <rest_history_varname>unset</rest_history_varname>
    <rpointer>
      <rpointer_file>rpointer.atm$NINST_STRING</rpointer_file>
      <rpointer_content >$CASE.datm$NINST_STRING.r.$DATENAME.nc,$CASE.datm$NINST_STRING.rs1.$DATENAME.bin</rpointer_content>
    </rpointer>
  </comp_archive_spec>

  <comp_archive_spec compname="clm" compclass="lnd">
    <rest_file_extension>\.[ri]\..*</rest_file_extension>
    <rest_file_extension>\.rh.*</rest_file_extension>
    <hist_file_extension>\.h.*.nc$</hist_file_extension>
    <rest_history_varname>locfnh</rest_history_varname>
    <rpointer>
      <rpointer_file>rpointer.lnd$NINST_STRING</rpointer_file>
      <rpointer_content>./$CASE.clm2$NINST_STRING.r.$DATENAME.nc</rpointer_content>
    </rpointer>
  </comp_archive_spec>

  <comp_archive_spec compname="dlnd" compclass="lnd">
    <rest_file_extension>\.r.*</rest_file_extension>
    <rest_history_varname>unset</rest_history_varname>
    <rpointer>
      <rpointer_file>rpointer.lnd$NINST_STRING</rpointer_file>
      <rpointer_content >$CASE.dlnd$NINST_STRING.r.$DATENAME.nc,$CASE.dlnd$NINST_STRING.rs1.$DATENAME.bin</rpointer_content>
    </rpointer>
  </comp_archive_spec>

  <comp_archive_spec compname="rtm" compclass="rof">
    <rest_file_extension>\.r.*</rest_file_extension>
    <hist_file_extension>\.h.*.nc$</hist_file_extension>
    <rest_history_varname>unset</rest_history_varname>
    <rpointer>
      <rpointer_file>rpointer.rof$NINST_STRING</rpointer_file>
      <rpointer_content>$CASE.rtm$NINST_STRING.r.$DATENAME.nc</rpointer_content>
    </rpointer>
  </comp_archive_spec>

  <comp_archive_spec compname="mosart" compclass="rof">
    <rest_file_extension>\.r.*</rest_file_extension>
    <hist_file_extension>\.h.*.nc$</hist_file_extension>
    <rest_history_varname>unset</rest_history_varname>
    <rpointer>
      <rpointer_file>rpointer.rof$NINST_STRING</rpointer_file>
      <rpointer_content>$CASE.mosart$NINST_STRING.r.$DATENAME.nc</rpointer_content>
    </rpointer>
  </comp_archive_spec>

  <comp_archive_spec compname="drof" compclass="rof">
    <rest_file_extension>\.r.*</rest_file_extension>
    <rest_history_varname>unset</rest_history_varname>
    <rpointer>
      <rpointer_file>rpointer.rof$NINST_STRING</rpointer_file>
      <rpointer_content>$CASE.drof$NINST_STRING.r.$DATENAME.nc,$CASE.drof$NINST_STRING.rs1.$DATENAME.bin</rpointer_content>
    </rpointer>
  </comp_archive_spec>

  <comp_archive_spec compname="cice" compclass="ice">
    <rest_file_extension>\.[ri].*</rest_file_extension>
    <hist_file_extension>\.h.*.nc$</hist_file_extension>
    <rest_history_varname>unset</rest_history_varname>
    <rpointer>
      <rpointer_file>rpointer.ice$NINST_STRING</rpointer_file>
      <rpointer_content>./$CASE.cice$NINST_STRING.r.$DATENAME.nc</rpointer_content>
    </rpointer>
  </comp_archive_spec>

  <comp_archive_spec compname="mpascice" compclass="ice">
    <rest_file_extension>\.rst.*</rest_file_extension>
    <hist_file_extension>\.hist.*\.*\.*\.nc</hist_file_extension>
    <rest_history_varname>unset</rest_history_varname>
    <rpointer>
<<<<<<< HEAD
      <rpointer_file>rpointer.ice$NINST_STRING</rpointer_file>
=======
      <rpointer_file>rpointer.ice</rpointer_file>
      <rpointer_content>./mpascice$NINST_STRING.rst.$MPAS_DATENAME.nc</rpointer_content>
>>>>>>> 384da67b
    </rpointer>
  </comp_archive_spec>

  <comp_archive_spec compname="dice" compclass="ice">
    <rest_file_extension>\.r.*</rest_file_extension>
    <rest_history_varname>unset</rest_history_varname>
    <rpointer>
      <rpointer_file>rpointer.ice$NINST_STRING</rpointer_file>
      <rpointer_content>$CASE.dice$NINST_STRING.r.$DATENAME.nc,$CASE.dice$NINST_STRING.rs1.$DATENAME.bin</rpointer_content>
    </rpointer>
  </comp_archive_spec>

  <comp_archive_spec compname="pop" compclass="ocn">
    <rest_file_extension>\.r.*</rest_file_extension>
    <hist_file_extension>\.h.*.nc$|\.d[dovt]\.</hist_file_extension>
    <rest_history_varname>unset</rest_history_varname>
    <rpointer>
      <rpointer_file>rpointer.ocn.restart$NINST_STRING</rpointer_file>
      <rpointer_content>./$CASE.pop$NINST_STRING.r.$DATENAME.nc,RESTART_FMT=nc</rpointer_content>
    </rpointer>
    <rpointer>
      <rpointer_file>rpointer.ocn.ovf$NINST_STRING</rpointer_file>
      <rpointer_content>./$CASE.pop$NINST_STRING.ro.$DATENAME</rpointer_content>
    </rpointer>
  </comp_archive_spec>

  <comp_archive_spec compname="mpaso" compclass="ocn">
    <rest_file_extension>\.rst.*</rest_file_extension>
    <hist_file_extension>\.hist.*\.*\.*\.nc</hist_file_extension>
    <rest_history_varname>unset</rest_history_varname>
    <rpointer>
<<<<<<< HEAD
      <rpointer_file>rpointer.ocn$NINST_STRING</rpointer_file>
=======
      <rpointer_file>rpointer.ocn</rpointer_file>
      <rpointer_content>./mpaso$NINST_STRING.rst.$MPAS_DATENAME.nc</rpointer_content>
>>>>>>> 384da67b
    </rpointer>
  </comp_archive_spec>

  <comp_archive_spec compname="docn" compclass="ocn">
    <rest_file_extension>\.r.*</rest_file_extension>
    <rest_history_varname>unset</rest_history_varname>
    <rpointer>
      <rpointer_file>rpointer.ocn$NINST_STRING</rpointer_file>
      <rpointer_content>$CASE.docn$NINST_STRING.r.$DATENAME.nc,$CASE.docn$NINST_STRING.rs1.$DATENAME.bin</rpointer_content>
    </rpointer>
  </comp_archive_spec>

  <comp_archive_spec compname="cism" compclass="glc">
    <rest_file_extension>\.[ri]\..*</rest_file_extension>
    <hist_file_extension>\.h\..*\.nc$</hist_file_extension>
    <hist_file_extension>\.initial_hist\..*\.nc$</hist_file_extension>
    <rest_history_varname>unset</rest_history_varname>
    <rpointer>
      <rpointer_file>rpointer.glc$NINST_STRING</rpointer_file>
      <rpointer_content>./$CASE.cism$NINST_STRING.r.$DATENAME.nc</rpointer_content>
    </rpointer>
  </comp_archive_spec>

  <comp_archive_spec compname="mpasli" compclass="glc">
    <rest_file_extension>\.rst.*</rest_file_extension>
    <hist_file_extension>\.hist.*</hist_file_extension>
    <rest_history_varname>unset</rest_history_varname>
    <rpointer>
<<<<<<< HEAD
      <rpointer_file>rpointer.glc$NINST_STRING</rpointer_file>
=======
      <rpointer_file>rpointer.glc</rpointer_file>
      <rpointer_content>./mpasli$NINST_STRING.rst.$MPAS_DATENAME.nc</rpointer_content>
>>>>>>> 384da67b
    </rpointer>
  </comp_archive_spec>

  <comp_archive_spec compname="ww3" compclass="wav">
    <rest_file_extension>\.\..*</rest_file_extension>
    <hist_file_extension>\.hi.*</hist_file_extension>
    <rest_history_varname>unset</rest_history_varname>
    <rpointer>
      <rpointer_file>rpointer.wav$NINST_STRING</rpointer_file>
      <rpointer_content>unset</rpointer_content>
    </rpointer>
  </comp_archive_spec>

  <comp_archive_spec compname="dwav" compclass="wav">
    <rest_file_extension>\.r.*</rest_file_extension>
    <rest_history_varname>unset</rest_history_varname>
    <rpointer>
      <rpointer_file>rpointer.wav$NINST_STRING</rpointer_file>
      <rpointer_content >$CASE.dwav$NINST_STRING.r.$DATENAME.nc,$CASE.dwav$NINST_STRING.rs1.$DATENAME.bin</rpointer_content>
    </rpointer>
  </comp_archive_spec>


  <comp_archive_spec compclass="esp" compname="dart">
    <rest_file_extension>inflate_restart.*</rest_file_extension>
    <hist_file_extension>\.True_State.*</hist_file_extension>
    <hist_file_extension>\.Prior_Diag.*</hist_file_extension>
    <hist_file_extension>\.Posterior_Diag.*</hist_file_extension>
    <hist_file_extension>\..+\.posterior*</hist_file_extension>
    <hist_file_extension>\..+\.prior*</hist_file_extension>
    <hist_file_extension>\..+$_obs_seq.*</hist_file_extension>
    <rest_history_varname>unset</rest_history_varname>
    <rpointer>
      <rpointer_file>rpointer.unset</rpointer_file>
      <rpointer_content>unset</rpointer_content>
    </rpointer>
  </comp_archive_spec>

</components><|MERGE_RESOLUTION|>--- conflicted
+++ resolved
@@ -85,12 +85,8 @@
     <hist_file_extension>\.hist.*\.*\.*\.nc</hist_file_extension>
     <rest_history_varname>unset</rest_history_varname>
     <rpointer>
-<<<<<<< HEAD
       <rpointer_file>rpointer.ice$NINST_STRING</rpointer_file>
-=======
-      <rpointer_file>rpointer.ice</rpointer_file>
       <rpointer_content>./mpascice$NINST_STRING.rst.$MPAS_DATENAME.nc</rpointer_content>
->>>>>>> 384da67b
     </rpointer>
   </comp_archive_spec>
 
@@ -122,12 +118,8 @@
     <hist_file_extension>\.hist.*\.*\.*\.nc</hist_file_extension>
     <rest_history_varname>unset</rest_history_varname>
     <rpointer>
-<<<<<<< HEAD
       <rpointer_file>rpointer.ocn$NINST_STRING</rpointer_file>
-=======
-      <rpointer_file>rpointer.ocn</rpointer_file>
       <rpointer_content>./mpaso$NINST_STRING.rst.$MPAS_DATENAME.nc</rpointer_content>
->>>>>>> 384da67b
     </rpointer>
   </comp_archive_spec>
 
@@ -156,12 +148,8 @@
     <hist_file_extension>\.hist.*</hist_file_extension>
     <rest_history_varname>unset</rest_history_varname>
     <rpointer>
-<<<<<<< HEAD
       <rpointer_file>rpointer.glc$NINST_STRING</rpointer_file>
-=======
-      <rpointer_file>rpointer.glc</rpointer_file>
       <rpointer_content>./mpasli$NINST_STRING.rst.$MPAS_DATENAME.nc</rpointer_content>
->>>>>>> 384da67b
     </rpointer>
   </comp_archive_spec>
 
