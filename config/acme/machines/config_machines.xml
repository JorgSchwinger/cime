<?xml version="1.0"?>

<config_machines>

<!--

 ===============================================================
 COMPILER and COMPILERS
 ===============================================================
 If a machine supports multiple compilers - then
  - the settings for COMPILERS should reflect the supported compilers
    as a comma separated string
  - the setting for COMPILER should be the default compiler
    (which is one of the values in COMPILERS)

 ===============================================================
 MPILIB and MPILIBS
 ===============================================================
 If a machine supports only one MPILIB is supported - then
 the setting for  MPILIB and MPILIBS should be blank ("")
 If a machine supports multiple mpi libraries (e.g. mpich and openmpi)
  - the settings for MPILIBS should reflect the supported mpi libraries
    as a comma separated string

 The default settings for COMPILERS and MPILIBS is blank (in config_machines.xml)

 Normally variable substitutions are not made until the case scripts are run, however variables
 of the form $ENV{VARIABLE_NAME} are substituted in create_newcase from the environment
 variable of the same name if it exists.

 ===============================================================
 PROJECT_REQUIRED
 ===============================================================
 A machine may need the PROJECT xml variable to be defined either because it is
 used in some paths, or because it is used to give an account number in the job
 submission script. If either of these are the case, then PROJECT_REQUIRED
 should be set to TRUE for the given machine.


 walltimes:
 Denotes the walltimes that can be used for a particular machine.
 walltime: as before, if default="true" is defined, this walltime will be used
 by default.
 Alternatively, ccsm_estcost must be used to choose the queue based on the estimated cost of the run.

 mpirun: the mpirun command that will be used to actually launch the model.
 The attributes used to choose the mpirun command are:

 mpilib: can either be 'default' the name of an mpi library, or a compiler name so one can choose the mpirun
         based on the mpi library in use.

   the 'executable' tag must have arguments required for the chosen mpirun, as well as the executable name.

 unit_testing: can be 'true' or 'false'.
   This allows using a different mpirun command to launch unit tests

-->

<machine MACH="edison">
  <DESC>NERSC XC30, os is CNL, 24 pes/node, batch system is SLURM</DESC>
  <NODENAME_REGEX>edison</NODENAME_REGEX>
  <TESTS>acme_developer</TESTS>
  <COMPILERS>intel,gnu</COMPILERS>
  <MPILIBS>mpt,mpi-serial</MPILIBS>
  <CIME_OUTPUT_ROOT>$ENV{CSCRATCH}/acme_scratch/edison</CIME_OUTPUT_ROOT>
  <RUNDIR>$CIME_OUTPUT_ROOT/$CASE/run</RUNDIR>
  <EXEROOT>$CIME_OUTPUT_ROOT/$CASE/bld</EXEROOT>
  <DOUT_S_ROOT>$CIME_OUTPUT_ROOT/archive/$CASE</DOUT_S_ROOT>
  <DOUT_L_MSROOT>csm/$CASE</DOUT_L_MSROOT>
  <OS>CNL</OS>
  <BATCH_SYSTEM>slurm</BATCH_SYSTEM>
  <SUPPORTED_BY>acme</SUPPORTED_BY>
  <GMAKE_J>8</GMAKE_J>
  <MAX_TASKS_PER_NODE>24</MAX_TASKS_PER_NODE>
  <PES_PER_NODE>24</PES_PER_NODE>
  <PROJECT>acme</PROJECT>
  <PROJECT_REQUIRED>TRUE</PROJECT_REQUIRED>
  <DIN_LOC_ROOT>/project/projectdirs/acme/inputdata</DIN_LOC_ROOT>
  <DIN_LOC_ROOT_CLMFORC>/project/projectdirs/acme/inputdata/atm/datm7</DIN_LOC_ROOT_CLMFORC>
  <BASELINE_ROOT>/project/projectdirs/acme/baselines</BASELINE_ROOT>
  <CCSM_CPRNC>/project/projectdirs/acme/tools/cprnc.edison/cprnc</CCSM_CPRNC>
  <SAVE_TIMING_DIR>/project/projectdirs/$PROJECT</SAVE_TIMING_DIR>
  <mpirun mpilib="default">
    <executable>srun</executable>
    <arguments>
      <arg name="label"> --label</arg>
      <arg name="num_tasks" > -n $TOTALPES</arg>
      <arg name="thread_count"> -c $SHELL{echo 48/`./xmlquery --value MAX_TASKS_PER_NODE`*$ENV{OMP_NUM_THREADS} | bc }</arg>
      <arg name="binding"> $SHELL{if [ 24 -ge `./xmlquery --value MAX_TASKS_PER_NODE` ]; then echo "--cpu_bind=cores"; else echo "--cpu_bind=threads"; fi} </arg>
    </arguments>
  </mpirun>
  <module_system type="module">
    <init_path lang="perl">/opt/modules/default/init/perl.pm</init_path>
    <init_path lang="python">/opt/modules/default/init/python.py</init_path>
    <init_path lang="sh">/opt/modules/default/init/sh</init_path>
    <init_path lang="csh">/opt/modules/default/init/csh</init_path>
    <cmd_path lang="perl">/opt/modules/default/bin/modulecmd perl</cmd_path>
    <cmd_path lang="python">/opt/modules/default/bin/modulecmd python</cmd_path>
    <cmd_path lang="sh">module</cmd_path>
    <cmd_path lang="csh">module</cmd_path>
    <modules>
      <command name="rm">PrgEnv-intel</command>
      <command name="rm">PrgEnv-cray</command>
      <command name="rm">PrgEnv-gnu</command>
      <command name="rm">intel</command>
      <command name="rm">cce</command>
      <command name="rm">gcc</command>
      <command name="rm">cray-parallel-netcdf</command>
      <command name="rm">cray-parallel-hdf5</command>
      <command name="rm">pmi</command>
      <command name="rm">cray-libsci</command>
      <command name="rm">cray-mpich2</command>
      <command name="rm">cray-mpich</command>
      <command name="rm">cray-netcdf</command>
      <command name="rm">cray-hdf5</command>
      <command name="rm">cray-netcdf-hdf5parallel</command>
      <command name="rm">craype-sandybridge</command>
      <command name="rm">craype-ivybridge</command>
      <command name="rm">craype</command>
      <command name="rm">papi</command>
      <command name="rm">cray-petsc</command>
      <command name="rm">esmf</command>
    </modules>

    <modules compiler="intel">
      <command name="load">PrgEnv-intel</command>
      <command name="rm">intel</command>
      <command name="load">intel/17.0.2.174</command>
      <command name="rm">cray-libsci</command>
    </modules>
    <modules compiler="gnu">
      <command name="load">PrgEnv-gnu</command>
      <command name="rm">gcc</command>
      <command name="load">gcc/6.3.0</command>
      <command name="rm">cray-libsci</command>
      <command name="load">cray-libsci/17.06.1</command>
    </modules>

    <modules>
      <command name="load">cray-mpich/7.6.0</command>

      <command name="rm">craype</command>
      <command name="load">craype/2.5.12.3</command>
      <command name="load">craype-ivybridge</command>
      <command name="rm">pmi</command>
      <command name="load">pmi/5.0.12</command>
    </modules>

    <modules mpilib="mpi-serial">
      <command name="rm">cray-netcdf-hdf5parallel</command>
      <command name="rm">cray-hdf5-parallel</command>
      <command name="rm">cray-parallel-netcdf</command>
      <command name="load">cray-hdf5/1.8.16</command>
      <command name="load">cray-netcdf/4.4.0</command>
    </modules>
    <modules mpilib="!mpi-serial">
      <command name="rm">cray-netcdf-hdf5parallel</command>
      <command name="load">cray-netcdf-hdf5parallel/4.4.0</command>
      <command name="load">cray-hdf5-parallel/1.8.16</command>
      <command name="load">cray-parallel-netcdf/1.6.1</command>
    </modules>
  </module_system>

  <environment_variables>
    <env name="MPICH_ENV_DISPLAY">1</env>
    <env name="MPICH_VERSION_DISPLAY">1</env>
    <env name="MPICH_CPUMASK_DISPLAY">1</env>

    <env name="OMP_STACKSIZE">64M</env>
    <env name="OMP_PROC_BIND">spread</env>
    <env name="OMP_PLACES">threads</env>
    <env name="FORT_BUFFERED" compiler="intel">yes</env>
  </environment_variables>

</machine>

<machine MACH="cori-haswell">
    <DESC>Cori. XC40 Cray system at NERSC. Haswell partition. os is CNL, 32 pes/node, batch system is SLURM</DESC>
    <NODENAME_REGEX>cori</NODENAME_REGEX>
    <TESTS>acme_developer</TESTS>
    <COMPILERS>intel,gnu,cray</COMPILERS>
    <MPILIBS>mpt,mpi-serial</MPILIBS>
    <CIME_OUTPUT_ROOT>$ENV{SCRATCH}/acme_scratch/cori-haswell</CIME_OUTPUT_ROOT>
    <RUNDIR>$CIME_OUTPUT_ROOT/$CASE/run</RUNDIR>
    <EXEROOT>$CIME_OUTPUT_ROOT/$CASE/bld</EXEROOT>
    <DIN_LOC_ROOT>/project/projectdirs/acme/inputdata</DIN_LOC_ROOT>
    <DIN_LOC_ROOT_CLMFORC>/project/projectdirs/acme/inputdata/atm/datm7</DIN_LOC_ROOT_CLMFORC>
    <DOUT_S_ROOT>$CIME_OUTPUT_ROOT/archive/$CASE</DOUT_S_ROOT>
    <DOUT_L_MSROOT>csm/$CASE</DOUT_L_MSROOT>
    <BASELINE_ROOT>/project/projectdirs/acme/baselines</BASELINE_ROOT>
    <CCSM_CPRNC>/project/projectdirs/acme/tools/cprnc.cori/cprnc</CCSM_CPRNC>
    <SAVE_TIMING_DIR>/project/projectdirs/$PROJECT</SAVE_TIMING_DIR>
    <OS>CNL</OS>
    <BATCH_SYSTEM>slurm</BATCH_SYSTEM>
    <SUPPORTED_BY>acme</SUPPORTED_BY>
    <GMAKE_J>8</GMAKE_J>
    <MAX_TASKS_PER_NODE>32</MAX_TASKS_PER_NODE>
    <PES_PER_NODE>32</PES_PER_NODE>
    <PROJECT>acme</PROJECT>
    <PROJECT_REQUIRED>TRUE</PROJECT_REQUIRED>
    <PIO_CONFIG_OPTS> -D PIO_BUILD_TIMING:BOOL=ON </PIO_CONFIG_OPTS>
    <mpirun mpilib="default">
      <executable>srun</executable>
      <arguments>
	<arg name="label"> --label</arg>
	<arg name="num_tasks" > -n $TOTALPES</arg>
        <!--NOTE: hard-coding -c 2 for now, which is only optimal when using full node with no hyper-threading. (ndk) -->
	<arg name="thread_count" > -c 2 </arg>
	<arg name="binding" > --cpu_bind=cores</arg>
      </arguments>
    </mpirun>
    <module_system type="module">
      <init_path lang="perl">/opt/modules/default/init/perl</init_path>
      <init_path lang="python">/opt/modules/default/init/python</init_path>
      <init_path lang="sh">/opt/modules/default/init/sh</init_path>
      <init_path lang="csh">/opt/modules/default/init/csh</init_path>
      <cmd_path lang="perl">/opt/modules/default/bin/modulecmd perl</cmd_path>
      <cmd_path lang="python">/opt/modules/default/bin/modulecmd python</cmd_path>
      <cmd_path lang="sh">module</cmd_path>
      <cmd_path lang="csh">module</cmd_path>

      <modules>
	<command name="rm">PrgEnv-intel</command>
	<command name="rm">PrgEnv-cray</command>
	<command name="rm">PrgEnv-gnu</command>
	<command name="rm">intel</command>
	<command name="rm">cce</command>
        <command name="rm">gcc</command>
	<command name="rm">cray-parallel-netcdf</command>
	<command name="rm">cray-parallel-hdf5</command>
	<command name="rm">pmi</command>
	<command name="rm">cray-libsci</command>
	<command name="rm">cray-mpich2</command>
	<command name="rm">cray-mpich</command>
	<command name="rm">cray-netcdf</command>
	<command name="rm">cray-hdf5</command>
	<command name="rm">cray-netcdf-hdf5parallel</command>
	<command name="rm">craype-sandybridge</command>
	<command name="rm">craype-ivybridge</command>
	<command name="rm">craype</command>
        <command name="rm">papi</command>
        <command name="rm">cmake</command>
        <command name="rm">cray-petsc</command>
        <command name="rm">esmf</command>
      </modules>

      <modules>
	<command name="rm">craype</command>
	<command name="load">craype/2.5.7</command>
	<command name="load">craype-haswell</command>

	<!--command name="load">cray-mpich/7.4.4</command-->
	<command name="load">cray-mpich/7.5.3</command>
      </modules>

      <modules compiler="intel">
	<command name="load">PrgEnv-intel</command>
	<command name="rm">intel</command>
	<command name="load">intel/17.0.2.174</command>
      </modules>

      <modules compiler="cray">
	<command name="load">PrgEnv-cray</command>
	<command name="switch">cce cce/8.5.4</command>
      </modules>
      <modules compiler="gnu">
	<command name="load">PrgEnv-gnu</command>
	<command name="switch">gcc gcc/6.3.0</command>
      </modules>

      <modules compiler="!intel">
	<command name="rm">cray-libsci</command>
	<command name="load">cray-libsci/16.09.1</command>
      </modules>

      <modules mpilib="mpi-serial">
        <command name="rm">cray-netcdf-hdf5parallel</command>
        <command name="rm">cray-hdf5-parallel</command>
        <command name="rm">cray-parallel-netcdf</command>
	<command name="load">cray-hdf5/1.8.16</command>
	<command name="load">cray-netcdf/4.4.0</command>
      </modules>
      <modules mpilib="!mpi-serial">
	<command name="rm">cray-netcdf-hdf5parallel</command>
	<command name="load">cray-netcdf-hdf5parallel/4.4.0</command>
	<command name="load">cray-hdf5-parallel/1.8.16</command>
	<command name="load">cray-parallel-netcdf/1.7.0</command>
      </modules>

      <modules>
        <command name="load">git/2.9.1</command>
	<command name="load">cmake/3.3.2</command>
	<command name="load">pmi/5.0.10-1.0000.11069.183.8.ari</command>
	<command name="load">zlib/1.2.8</command>
      </modules>
    </module_system>

    <environment_variables>

      <env name="MPICH_ENV_DISPLAY">1</env>
      <env name="MPICH_VERSION_DISPLAY">1</env>
      <!--env name="MPICH_CPUMASK_DISPLAY">1</env-->

      <env name="OMP_STACKSIZE">128M</env>
      <env name="OMP_PROC_BIND">spread</env>
      <env name="OMP_PLACES">threads</env>
      <env name="FORT_BUFFERED" compiler="intel">yes</env>
    </environment_variables>
</machine>

<!-- KNL nodes of Cori -->
<machine MACH="cori-knl">
    <DESC>Cori. XC40 Cray system at NERSC. KNL partition. os is CNL, 68 pes/node (for now only use 64), batch system is SLURM</DESC>
    <NODENAME_REGEX>cori-knl-haswell-is-default</NODENAME_REGEX>
    <TESTS>acme_developer</TESTS>
    <COMPILERS>intel,gnu,cray</COMPILERS>
    <MPILIBS>mpt,mpi-serial</MPILIBS>
    <CIME_OUTPUT_ROOT>$ENV{SCRATCH}/acme_scratch/cori-knl</CIME_OUTPUT_ROOT>
    <RUNDIR>$CIME_OUTPUT_ROOT/$CASE/run</RUNDIR>
    <EXEROOT>$CIME_OUTPUT_ROOT/$CASE/bld</EXEROOT>
    <DIN_LOC_ROOT>/project/projectdirs/acme/inputdata</DIN_LOC_ROOT>
    <DIN_LOC_ROOT_CLMFORC>/project/projectdirs/acme/inputdata/atm/datm7</DIN_LOC_ROOT_CLMFORC>
    <DOUT_S_ROOT>$CIME_OUTPUT_ROOT/archive/$CASE</DOUT_S_ROOT>
    <DOUT_L_MSROOT>csm/$CASE</DOUT_L_MSROOT>
    <BASELINE_ROOT>/project/projectdirs/acme/baselines</BASELINE_ROOT>
    <CCSM_CPRNC>/project/projectdirs/acme/tools/cprnc.cori/cprnc</CCSM_CPRNC>
    <SAVE_TIMING_DIR>/project/projectdirs/$PROJECT</SAVE_TIMING_DIR>
    <OS>CNL</OS>
    <BATCH_SYSTEM>slurm</BATCH_SYSTEM>
    <SUPPORTED_BY>acme</SUPPORTED_BY>
    <GMAKE_J>8</GMAKE_J>
    <MAX_TASKS_PER_NODE>256</MAX_TASKS_PER_NODE>
    <PES_PER_NODE>64</PES_PER_NODE>
    <PROJECT>acme</PROJECT>
    <PROJECT_REQUIRED>TRUE</PROJECT_REQUIRED>
    <PIO_CONFIG_OPTS> -D PIO_BUILD_TIMING:BOOL=ON </PIO_CONFIG_OPTS>
    <mpirun mpilib="default">
      <executable>srun</executable>
      <arguments>
	<arg name="label"> --label</arg>
	<arg name="num_tasks" > -n $TOTALPES</arg>
        <!--NOTE: hard-coding -c 4 for now, which is only optimal when using full node with no hyper-threading.  (ndk) -->
	<arg name="thread_count" > -c 4 </arg>
	<arg name="binding" > --cpu_bind=cores</arg>
      </arguments>
    </mpirun>
    <module_system type="module">
      <init_path lang="perl">/opt/modules/default/init/perl</init_path>
      <init_path lang="python">/opt/modules/default/init/python</init_path>
      <init_path lang="sh">/opt/modules/default/init/sh</init_path>
      <init_path lang="csh">/opt/modules/default/init/csh</init_path>
      <cmd_path lang="perl">/opt/modules/default/bin/modulecmd perl</cmd_path>
      <cmd_path lang="python">/opt/modules/default/bin/modulecmd python</cmd_path>
      <cmd_path lang="sh">module</cmd_path>
      <cmd_path lang="csh">module</cmd_path>
      <modules>
	<command name="rm">intel</command>
	<command name="rm">cce</command>
        <command name="rm">gcc</command>
	<command name="rm">cray-parallel-netcdf</command>
	<command name="rm">cray-parallel-hdf5</command>
	<command name="rm">pmi</command>
	<command name="rm">cray-libsci</command>
	<command name="rm">cray-mpich2</command>
	<command name="rm">cray-mpich</command>
	<command name="rm">cray-netcdf</command>
	<command name="rm">cray-hdf5</command>
	<command name="rm">cray-netcdf-hdf5parallel</command>
	<command name="rm">craype-sandybridge</command>
	<command name="rm">craype-ivybridge</command>
	<command name="rm">craype</command>
	<command name="rm">cray-libsci</command>
        <command name="rm">papi</command>
        <command name="rm">cmake</command>
        <command name="rm">cray-petsc</command>
        <command name="rm">esmf</command>
      </modules>

      <modules compiler="intel">
	<command name="load">PrgEnv-intel</command>
	<command name="rm">intel</command>
	<command name="load">intel/17.0.2.174</command>
      </modules>

      <modules compiler="cray">
	<command name="rm">PrgEnv-intel</command>
	<command name="load">PrgEnv-cray</command>
	<command name="rm">cce</command>
	<command name="load">cce/8.5.4</command>
      </modules>
      <modules compiler="gnu">
	<command name="rm">PrgEnv-intel</command>
	<command name="load">PrgEnv-gnu</command>
	<command name="rm">gcc</command>
	<command name="load">gcc/6.3.0</command>
      </modules>
      <modules compiler="!intel">
	<command name="load">cray-libsci/16.09.1</command>
      </modules>

      <modules>
	<command name="rm">craype</command>
	<command name="load">craype/2.5.7</command>

	<command name="rm">craype-haswell</command>
	<command name="load">craype-mic-knl</command>

	<command name="load">cray-mpich/7.4.4</command>
      </modules>

      <modules mpilib="mpi-serial">
        <command name="rm">cray-netcdf-hdf5parallel</command>
        <command name="rm">cray-hdf5-parallel</command>
        <command name="rm">cray-parallel-netcdf</command>
	<command name="load">cray-hdf5/1.8.16</command>
	<command name="load">cray-netcdf/4.4.0</command>
      </modules>
      <modules mpilib="!mpi-serial">
	<command name="rm">cray-netcdf-hdf5parallel</command>
	<command name="load">cray-netcdf-hdf5parallel/4.4.0</command>
	<command name="load">cray-hdf5-parallel/1.8.16</command>
	<command name="load">cray-parallel-netcdf/1.7.0</command>
      </modules>
      <modules>
        <command name="load">git/2.9.1</command>
	<command name="load">cmake/3.3.2</command>
	<command name="load">pmi/5.0.10-1.0000.11069.183.8.ari</command>
	<command name="load">zlib/1.2.8</command>
      </modules>
    </module_system>

    <environment_variables>
      <env name="MPICH_ENV_DISPLAY">1</env>
      <env name="MPICH_VERSION_DISPLAY">1</env>
      <!--env name="MPICH_CPUMASK_DISPLAY">1</env-->

      <env name="OMP_STACKSIZE">128M</env>
      <env name="OMP_PROC_BIND">spread</env>
      <env name="OMP_PLACES">threads</env>

      <env name="FORT_BUFFERED" compiler="intel">yes</env>
      </environment_variables>
</machine>


<machine MACH="mac">
    <DESC>Mac OS/X workstation or laptop</DESC>
    <NODENAME_REGEX></NODENAME_REGEX>
    <TESTS>acme_developer</TESTS>
    <OS>Darwin</OS>
    <COMPILERS>gnu</COMPILERS>
    <MPILIBS>openmpi,mpich,mpi-serial</MPILIBS>
    <RUNDIR>$ENV{HOME}/projects/acme/scratch/$CASE/run</RUNDIR>
    <EXEROOT>$ENV{HOME}/projects/acme/scratch/$CASE/bld</EXEROOT>
    <DIN_LOC_ROOT>$ENV{HOME}/projects/acme/cesm-inputdata</DIN_LOC_ROOT>    <DIN_LOC_ROOT_CLMFORC>$ENV{HOME}/projects/acme/ptclm-data</DIN_LOC_ROOT_CLMFORC>
    <DOUT_S_ROOT>$ENV{HOME}/projects/acme/scratch/archive/$CASE</DOUT_S_ROOT>
    <DOUT_L_MSROOT>csm/$CASE</DOUT_L_MSROOT>
    <CIME_OUTPUT_ROOT>$ENV{HOME}/projects/acme/scratch</CIME_OUTPUT_ROOT>
    <BASELINE_ROOT>$ENV{HOME}/projects/acme/baselines</BASELINE_ROOT>
    <!-- cmake -DCMAKE_Fortran_COMPILER=/opt/local/bin/mpif90-mpich-gcc48 -DHDF5_DIR=/opt/local -DNetcdf_INCLUDE_DIR=/opt/local/include .. -->
>
    <CCSM_CPRNC>$CCSMROOT/tools/cprnc/build/cprnc</CCSM_CPRNC>
    <SUPPORTED_BY>jnjohnson at lbl dot gov</SUPPORTED_BY>
<!--    <GMAKE>make</GMAKE> <- this doesn't actually work! -->
    <GMAKE_J>4</GMAKE_J>
    <MAX_TASKS_PER_NODE>4</MAX_TASKS_PER_NODE>
    <PES_PER_NODE>2</PES_PER_NODE>
</machine>

<machine MACH="linux-generic">
    <DESC>Linux workstation or laptop</DESC>
    <NODENAME_REGEX></NODENAME_REGEX>
    <OS>LINUX</OS>
    <TESTS>acme_developer</TESTS>
    <COMPILERS>gnu</COMPILERS>
    <MPILIBS>openmpi,mpich,mpi-serial</MPILIBS>
    <RUNDIR>$ENV{HOME}/projects/acme/scratch/$CASE/run</RUNDIR>
    <EXEROOT>$ENV{HOME}/projects/acme/scratch/$CASE/bld</EXEROOT>
    <DIN_LOC_ROOT>$ENV{HOME}/projects/acme/cesm-inputdata</DIN_LOC_ROOT>
    <DIN_LOC_ROOT_CLMFORC>$ENV{HOME}/projects/acme/ptclm-data</DIN_LOC_ROOT_CLMFORC>
    <DOUT_S_ROOT>$ENV{HOME}/projects/acme/scratch/archive/$CASE</DOUT_S_ROOT>
    <DOUT_L_MSROOT>csm/$CASE</DOUT_L_MSROOT>
    <CIME_OUTPUT_ROOT>$ENV{HOME}/projects/acme/scratch</CIME_OUTPUT_ROOT>
    <BASELINE_ROOT>$ENV{HOME}/projects/acme/baselines</BASELINE_ROOT>
    <!-- cmake -DCMAKE_Fortran_COMPILER=/opt/local/bin/mpif90-mpich-gcc48 -DHDF5_DIR=/opt/local -DNetcdf_INCLUDE_DIR=/opt/local/include .. -->>
    <CCSM_CPRNC>$CCSMROOT/tools/cprnc/build/cprnc</CCSM_CPRNC>
    <SUPPORTED_BY>jayesh at mcs dot anl dot gov</SUPPORTED_BY>
<!--    <GMAKE>make</GMAKE> <- this doesn't actually work! -->
    <GMAKE_J>4</GMAKE_J>
    <MAX_TASKS_PER_NODE>4</MAX_TASKS_PER_NODE>
    <PES_PER_NODE>2</PES_PER_NODE>
    <mpirun mpilib="default">
      <executable>mpirun</executable>
      <arguments>
        <arg name="num_tasks"> -np $TOTALPES</arg>
      </arguments>
    </mpirun>
</machine>

<machine MACH="melvin">
    <DESC>Linux workstation for Jenkins testing</DESC>
    <NODENAME_REGEX>(melvin|watson)</NODENAME_REGEX>
    <PROXY>sonproxy.sandia.gov:80</PROXY>
    <TESTS>acme_developer</TESTS>
    <OS>LINUX</OS>
    <COMPILERS>gnu,intel</COMPILERS>
    <MPILIBS>openmpi,mpi-serial</MPILIBS>
    <CIME_OUTPUT_ROOT>$ENV{HOME}/acme/scratch</CIME_OUTPUT_ROOT>
    <RUNDIR>$CIME_OUTPUT_ROOT/$CASE/run</RUNDIR>
    <EXEROOT>$CIME_OUTPUT_ROOT/$CASE/bld</EXEROOT>
    <DIN_LOC_ROOT>/sems-data-store/ACME/inputdata</DIN_LOC_ROOT>
    <DIN_LOC_ROOT_CLMFORC>/sems-data-store/ACME/inputdata/atm/datm7</DIN_LOC_ROOT_CLMFORC>
    <DOUT_S_ROOT>$CIME_OUTPUT_ROOT/archive/$CASE</DOUT_S_ROOT>
    <DOUT_L_MSROOT>csm/$CASE</DOUT_L_MSROOT>
    <BASELINE_ROOT>/sems-data-store/ACME/baselines</BASELINE_ROOT>
    <CCSM_CPRNC>/sems-data-store/ACME/cprnc/build.new/cprnc</CCSM_CPRNC>
    <SUPPORTED_BY>jgfouca at sandia dot gov</SUPPORTED_BY>
<!--    <GMAKE>make</GMAKE> <- this doesn't actually work! -->
    <GMAKE_J>32</GMAKE_J>
    <MAX_TASKS_PER_NODE>64</MAX_TASKS_PER_NODE>
    <PES_PER_NODE>64</PES_PER_NODE>
    <BATCH_SYSTEM>none</BATCH_SYSTEM>
    <mpirun mpilib="default">
      <executable>mpirun</executable>
      <arguments>
        <arg name="num_tasks"> -np $TOTALPES</arg>
      </arguments>
    </mpirun>
    <module_system type="module">
      <init_path lang="python">/usr/share/Modules/init/python.py</init_path>
      <init_path lang="perl">/usr/share/Modules/init/perl.pm</init_path>
      <init_path lang="sh">/usr/share/Modules/init/sh</init_path>
      <init_path lang="csh">/usr/share/Modules/init/csh</init_path>
      <cmd_path lang="python">/usr/bin/modulecmd python</cmd_path>
      <cmd_path lang="perl">/usr/bin/modulecmd perl</cmd_path>
      <cmd_path lang="csh">module</cmd_path>
      <cmd_path lang="sh">module</cmd_path>
      <modules>
        <command name="purge"/>
        <command name="load">sems-env</command>
        <command name="load">sems-git</command>
        <command name="load">sems-python/2.7.9</command>
        <command name="load" compiler="gnu">sems-gcc/5.3.0</command>
        <command name="load" compiler="intel">sems-intel/16.0.3</command>
        <command name="load">sems-openmpi/1.8.7</command>
        <command name="load">sems-cmake/2.8.12</command>
        <command name="load">sems-netcdf/4.4.1/exo_parallel</command>
      </modules>
    </module_system>
    <environment_variables>
      <env name="NETCDFROOT">$ENV{SEMS_NETCDF_ROOT}</env>
      <env name="PNETCDFROOT" mpilib="!mpi-serial">$ENV{SEMS_NETCDF_ROOT}</env>
    </environment_variables>
</machine>

<machine MACH="sandia-srn-sems">
    <DESC>Linux workstation at Sandia on SRN with SEMS TPL modules</DESC>
    <NODENAME_REGEX>(s999964|climate|penn)</NODENAME_REGEX>
    <PROXY>wwwproxy.sandia.gov:80</PROXY>
    <TESTS>acme_developer</TESTS>
    <OS>LINUX</OS>
    <COMPILERS>gnu,intel</COMPILERS>
    <MPILIBS>openmpi,mpi-serial</MPILIBS>
    <CIME_OUTPUT_ROOT>$ENV{HOME}/acme/scratch</CIME_OUTPUT_ROOT>
    <RUNDIR>$CIME_OUTPUT_ROOT/$CASE/run</RUNDIR>
    <EXEROOT>$CIME_OUTPUT_ROOT/$CASE/bld</EXEROOT>
    <DIN_LOC_ROOT>/sems-data-store/ACME/inputdata</DIN_LOC_ROOT>
    <DIN_LOC_ROOT_CLMFORC>/sems-data-store/ACME/inputdata/atm/datm7</DIN_LOC_ROOT_CLMFORC>
    <DOUT_S_ROOT>$CIME_OUTPUT_ROOT/archive/$CASE</DOUT_S_ROOT>
    <DOUT_L_MSROOT>csm/$CASE</DOUT_L_MSROOT>
    <BASELINE_ROOT>/sems-data-store/ACME/baselines</BASELINE_ROOT>
    <CCSM_CPRNC>/sems-data-store/ACME/cprnc/build/cprnc</CCSM_CPRNC>
    <SUPPORTED_BY>jgfouca at sandia dot gov</SUPPORTED_BY>
<!--    <GMAKE>make</GMAKE> <- this doesn't actually work! -->
    <GMAKE_J>32</GMAKE_J>
    <MAX_TASKS_PER_NODE>64</MAX_TASKS_PER_NODE>
    <PES_PER_NODE>64</PES_PER_NODE>
    <BATCH_SYSTEM>none</BATCH_SYSTEM>
    <mpirun mpilib="default">
      <executable>mpirun</executable>
      <arguments>
        <arg name="num_tasks"> -np $TOTALPES</arg>
      </arguments>
    </mpirun>
    <module_system type="module">
      <init_path lang="python">/usr/share/Modules/init/python.py</init_path>
      <init_path lang="perl">/usr/share/Modules/init/perl.pm</init_path>
      <init_path lang="sh">/usr/share/Modules/init/sh</init_path>
      <init_path lang="csh">/usr/share/Modules/init/csh</init_path>
      <cmd_path lang="python">/usr/bin/modulecmd python</cmd_path>
      <cmd_path lang="perl">/usr/bin/modulecmd perl</cmd_path>
      <cmd_path lang="csh">module</cmd_path>
      <cmd_path lang="sh">module</cmd_path>
      <modules>
        <command name="purge"/>
        <command name="load">sems-env</command>
        <command name="load">sems-git</command>
        <command name="load">sems-python/2.7.9</command>
      </modules>
      <modules compiler="gnu">
        <command name="load">sems-gcc/5.3.0</command>
      </modules>
      <modules compiler="intel">
        <command name="load">sems-intel/15.0.2</command>
      </modules>
      <modules>
        <command name="load">sems-openmpi/1.8.7</command>
        <command name="load">sems-cmake/2.8.12</command>
<<<<<<< HEAD
        <command name="load">sems-netcdf/4.4.1/exo_parallel</command>
=======
        <command name="load">sems-netcdf/4.3.2/parallel</command>
        <command name="load">sems-boost/1.58.0/base</command>
>>>>>>> 72645c38
      </modules>
    </module_system>
    <environment_variables>
      <env name="NETCDFROOT">$ENV{SEMS_NETCDF_ROOT}</env>
      <env name="PNETCDFROOT" mpilib="!mpi-serial">$ENV{SEMS_NETCDF_ROOT}</env>
    </environment_variables>
</machine>

<machine MACH="anlworkstation">
    <DESC>Linux workstation for ANL</DESC>
    <NODENAME_REGEX>compute.*mcs.anl.gov</NODENAME_REGEX>
    <PROXY></PROXY>
    <TESTS>acme_developer</TESTS>
    <OS>LINUX</OS>
    <COMPILERS>gnu</COMPILERS>
    <MPILIBS>mpich,mpi-serial</MPILIBS>
    <CIME_OUTPUT_ROOT>$ENV{HOME}/acme/scratch</CIME_OUTPUT_ROOT>
    <RUNDIR>$CIME_OUTPUT_ROOT/$CASE/run</RUNDIR>
    <EXEROOT>$CIME_OUTPUT_ROOT/$CASE/bld</EXEROOT>
    <DIN_LOC_ROOT>/home/climate1/acme/inputdata</DIN_LOC_ROOT>
    <DIN_LOC_ROOT_CLMFORC>/home/climate1/acme/inputdata/atm/datm7</DIN_LOC_ROOT_CLMFORC>
    <DOUT_S_ROOT>$CIME_OUTPUT_ROOT/archive/$CASE</DOUT_S_ROOT>
    <DOUT_L_MSROOT>csm/$CASE</DOUT_L_MSROOT>
    <BASELINE_ROOT>/home/climate1/acme/baselines</BASELINE_ROOT>
    <CCSM_CPRNC>/home/climate1/acme/cprnc/build/cprnc</CCSM_CPRNC>
    <BATCHQUERY></BATCHQUERY>
    <BATCHSUBMIT></BATCHSUBMIT>
    <SUPPORTED_BY>jgfouca at sandia dot gov</SUPPORTED_BY>
    <GMAKE>make</GMAKE>
    <GMAKE_J>32</GMAKE_J>
    <MAX_TASKS_PER_NODE>64</MAX_TASKS_PER_NODE>
    <PES_PER_NODE>64</PES_PER_NODE>
    <BATCH_SYSTEM>none</BATCH_SYSTEM>
    <mpirun mpilib="default">
      <executable>mpirun</executable>
      <arguments>
        <arg name="num_tasks"> -np $TOTALPES</arg>
      </arguments>
    </mpirun>
    <module_system type="soft">
      <init_path lang="csh">/software/common/adm/packages/softenv-1.6.2/etc/softenv-load.csh</init_path>
      <init_path lang="sh">/software/common/adm/packages/softenv-1.6.2/etc/softenv-load.sh</init_path>
      <cmd_path lang="csh">source /software/common/adm/packages/softenv-1.6.2/etc/softenv-aliases.csh ; soft</cmd_path>
      <cmd_path lang="sh">source /software/common/adm/packages/softenv-1.6.2/etc/softenv-aliases.sh ; soft</cmd_path>
      <modules compiler="gnu">
	<command name="add">+gcc-6.2.0</command>
	<command name="add">+szip-2.1-gcc-6.2.0</command>
	<command name="add">+cmake-2.8.12</command>
      </modules>
      <modules compiler="gnu" mpilib="mpi-serial">
        <command name="add">+netcdf-4.4.1c-4.2cxx-4.4.4f-serial-gcc6.2.0</command>
      </modules>
      <modules compiler="gnu" mpilib="!mpi-serial">
        <command name="add">+mpich-3.2-gcc-6.2.0</command>
        <command name="add">+hdf5-1.8.16-gcc-6.2.0-mpich-3.2-parallel</command>
        <command name="add">+netcdf-4.3.3.1c-4.2cxx-4.4.2f-parallel-gcc6.2.0-mpich3.2</command>
        <command name="add">+pnetcdf-1.6.1-gcc-6.2.0-mpich-3.2</command>
      </modules>
    </module_system>
    <environment_variables>
      <env name="NETCDF_PATH">$SHELL{dirname $(dirname $(which ncdump))}</env>
    </environment_variables>
    <environment_variables mpilib="mpi-serial">
      <!-- We currently don't have a soft env for serial hdf5 -->
      <env name="LD_LIBRARY_PATH">/soft/apps/packages/climate/hdf5/1.8.16-serial/gcc-6.2.0/lib:$ENV{LD_LIBRARY_PATH}</env>
    </environment_variables>
    <environment_variables mpilib="!mpi-serial">
      <env name="PNETCDF_PATH">$SHELL{dirname $(dirname $(which pnetcdf_version))}</env>
    </environment_variables>
</machine>

<machine MACH="skybridge">
  <DESC>SNL clust</DESC>
  <NODENAME_REGEX>skybridge-login</NODENAME_REGEX>
  <PROXY>wwwproxy.sandia.gov:80</PROXY>
  <TESTS>acme_integration</TESTS>
  <COMPILERS>intel</COMPILERS>
  <MPILIBS>openmpi,mpi-serial</MPILIBS>
  <OS>LINUX</OS>
  <CIME_OUTPUT_ROOT>/gscratch/$USER/acme_scratch/skybridge</CIME_OUTPUT_ROOT>
  <RUNDIR>$CIME_OUTPUT_ROOT/$CASE/run</RUNDIR>
  <EXEROOT>$CIME_OUTPUT_ROOT/$CASE/bld</EXEROOT>
  <DIN_LOC_ROOT>/projects/ccsm/inputdata</DIN_LOC_ROOT>
  <DIN_LOC_ROOT_CLMFORC>/projects/ccsm/inputdata/atm/datm7</DIN_LOC_ROOT_CLMFORC>
  <DOUT_S_ROOT>$CIME_OUTPUT_ROOT/archive/$CASE</DOUT_S_ROOT>               <!-- complete path to a short term archiving directory -->
  <DOUT_L_MSROOT>USERDEFINED_optional_run</DOUT_L_MSROOT>           <!-- complete path to a long term archiving directory -->
  <BASELINE_ROOT>/projects/ccsm/ccsm_baselines</BASELINE_ROOT>
  <CCSM_CPRNC>/projects/ccsm/cprnc/build.toss3/cprnc_wrap</CCSM_CPRNC>                <!-- path to the cprnc tool used to compare netcdf history files in testing -->
  <BATCH_SYSTEM>slurm</BATCH_SYSTEM>
  <SUPPORTED_BY>jgfouca at sandia dot gov</SUPPORTED_BY>
  <GMAKE_J>8</GMAKE_J>
  <MAX_TASKS_PER_NODE>16</MAX_TASKS_PER_NODE>
  <PES_PER_NODE>16</PES_PER_NODE>
  <PIO_BUFFER_SIZE_LIMIT>1</PIO_BUFFER_SIZE_LIMIT>
  <PROJECT_REQUIRED>TRUE</PROJECT_REQUIRED>
  <PROJECT>fy150001</PROJECT>

  <mpirun mpilib="default">
    <executable>mpiexec</executable>
    <arguments>
      <arg name="bind"> --bind-to-core</arg>
      <arg name="num_tasks"> --n $TOTALPES</arg>
      <arg name="tasks_per_node"> --npernode $PES_PER_NODE</arg>
    </arguments>
  </mpirun>
  <mpirun mpilib="mpi-serial">
    <executable></executable>
  </mpirun>
  <module_system type="module">
    <init_path lang="python">/usr/share/lmod/lmod/init/python.py</init_path>
    <init_path lang="perl">/usr/share/lmod/lmod/init/perl.pm</init_path>
    <init_path lang="sh">/usr/share/lmod/lmod/init/sh</init_path>
    <init_path lang="csh">/usr/share/lmod/lmod/init/csh</init_path>
    <cmd_path lang="python">/usr/share/lmod/lmod/libexec/lmod python</cmd_path>
    <cmd_path lang="perl">/usr/share/lmod/lmod/libexec/lmod perl</cmd_path>
    <cmd_path lang="csh">module</cmd_path>
    <cmd_path lang="sh">module</cmd_path>
    <modules>
      <command name="purge"/>
      <command name="load">sems-env</command>
      <command name="load">sems-git</command>
      <command name="load">sems-python/2.7.9</command>
      <command name="load">sems-cmake</command>
      <command name="load">gnu/4.9.2</command>
      <command name="load">sems-intel/16.0.2</command>
      <command name="load" mpilib="!mpi-serial">sems-openmpi/1.10.5</command>
      <command name="load">mkl/16.0</command>
      <command name="load">sems-netcdf/4.4.1/exo_parallel</command>
    </modules>
  </module_system>
  <environment_variables>
    <env name="NETCDFROOT">$ENV{SEMS_NETCDF_ROOT}</env>
    <env name="PNETCDFROOT" mpilib="!mpi-serial">$ENV{SEMS_NETCDF_ROOT}</env>
    <env name="NETCDF_INCLUDES">$ENV{SEMS_NETCDF_ROOT}/include</env>
    <env name="NETCDF_LIBS">$ENV{SEMS_NETCDF_ROOT}/lib</env>
    <env name="OMP_STACKSIZE">64M</env>
  </environment_variables>
</machine>

<machine MACH="chama">
  <DESC>SNL clust</DESC>
  <NODENAME_REGEX>chama-login</NODENAME_REGEX>
  <PROXY>wwwproxy.sandia.gov:80</PROXY>
  <TESTS>acme_integration</TESTS>
  <COMPILERS>intel</COMPILERS>
  <MPILIBS>openmpi,mpi-serial</MPILIBS>
  <OS>LINUX</OS>
  <CIME_OUTPUT_ROOT>/gscratch/$USER/acme_scratch/chama</CIME_OUTPUT_ROOT>
  <RUNDIR>$CIME_OUTPUT_ROOT/$CASE/run</RUNDIR>
  <EXEROOT>$CIME_OUTPUT_ROOT/$CASE/bld</EXEROOT>
  <DIN_LOC_ROOT>/projects/ccsm/inputdata</DIN_LOC_ROOT>
  <DIN_LOC_ROOT_CLMFORC>/projects/ccsm/inputdata/atm/datm7</DIN_LOC_ROOT_CLMFORC>
  <DOUT_S_ROOT>$CIME_OUTPUT_ROOT/archive/$CASE</DOUT_S_ROOT>               <!-- complete path to a short term archiving directory -->
  <DOUT_L_MSROOT>USERDEFINED_optional_run</DOUT_L_MSROOT>           <!-- complete path to a long term archiving directory -->
  <BASELINE_ROOT>/projects/ccsm/ccsm_baselines</BASELINE_ROOT>
  <CCSM_CPRNC>/projects/ccsm/cprnc/build.new/cprnc_wrap</CCSM_CPRNC>                <!-- path to the cprnc tool used to compare netcdf history files in testing -->
  <BATCH_SYSTEM>slurm</BATCH_SYSTEM>
  <SUPPORTED_BY>jgfouca at sandia dot gov</SUPPORTED_BY>
  <GMAKE_J>8</GMAKE_J>
  <MAX_TASKS_PER_NODE>16</MAX_TASKS_PER_NODE>
  <PES_PER_NODE>16</PES_PER_NODE>
  <PIO_BUFFER_SIZE_LIMIT>1</PIO_BUFFER_SIZE_LIMIT>
  <PROJECT_REQUIRED>TRUE</PROJECT_REQUIRED>
  <PROJECT>fy150001P</PROJECT>

  <mpirun mpilib="default">
    <executable>mpiexec</executable>
    <arguments>
      <arg name="bind"> --bind-to-core</arg>
      <arg name="num_tasks"> --n $TOTALPES</arg>
      <arg name="tasks_per_node"> --npernode $PES_PER_NODE</arg>
    </arguments>
  </mpirun>
  <mpirun mpilib="mpi-serial">
    <executable></executable>
  </mpirun>
  <module_system type="module">
    <init_path lang="python">/usr/share/Modules/init/python.py</init_path>
    <init_path lang="perl">/usr/share/Modules/init/perl.pm</init_path>
    <init_path lang="sh">/usr/share/Modules/init/sh</init_path>
    <init_path lang="csh">/usr/share/Modules/init/csh</init_path>
    <cmd_path lang="python">/usr/bin/modulecmd python</cmd_path>
    <cmd_path lang="perl">/usr/bin/modulecmd perl</cmd_path>
    <cmd_path lang="csh">module</cmd_path>
    <cmd_path lang="sh">module</cmd_path>
    <modules>
      <command name="purge"/>
      <command name="load">sems-env</command>
      <command name="load">sems-git</command>
      <command name="load">sems-python/2.7.9</command>
      <command name="load">sems-cmake</command>
      <command name="load">gnu/4.9.2</command>
      <command name="load">intel/intel-15.0.3.187</command>
      <command name="load" mpilib="!mpi-serial">openmpi-intel/1.6</command>
      <command name="load">libraries/intel-mkl-15.0.2.164</command>
      <command name="load">sems-netcdf/4.4.1/exo_parallel</command>
      <!-- We want to use these modules but the segfault comes back if we do, maybe wait for new PIO? -->
      <!-- <command name="load" mpilib="!mpi-serial">sems-hdf5/1.8.12/parallel</command> -->
      <!-- <command name="load" mpilib="!mpi-serial">sems-netcdf/4.3.2/parallel</command> -->
      <!-- <command name="load" mpilib="mpi-serial">sems-hdf5/1.8.11/base</command> -->
      <!-- <command name="load" mpilib="mpi-serial">sems-netcdf/4.3.2/base</command> -->
    </modules>
  </module_system>
  <environment_variables>
    <!-- <env name="PATH">/projects/ccsm/cmake-2.8.10.2-Linux-i386/bin:$PATH</env> -->
    <!-- <env name="PATH">/projects/ccsm/tpl/netcdf/4.3.2/intel/13.0.1/openmpi/1.6.5/bin:$ENV{PATH}</env> -->
    <!-- <env name="LD_LIBRARY_PATH">/projects/ccsm/tpl/netcdf/4.3.2/intel/13.0.1/openmpi/1.6.5/lib:$ENV{LD_LIBRARY_PATH}</env> -->
    <!-- <env name="NETCDF_INCLUDES">/projects/ccsm/tpl/netcdf/4.3.2/intel/13.0.1/openmpi/1.6.5/include</env> -->
    <!-- <env name="NETCDF_LIBS">/projects/ccsm/tpl/netcdf/4.3.2/intel/13.0.1/openmpi/1.6.5/lib</env> -->
    <!-- <env name="NETCDFROOT">/projects/ccsm/tpl/netcdf/4.3.2/intel/13.0.1/openmpi/1.6.5</env> -->
    <!-- <env name="PNETCDFROOT">/projects/ccsm/tpl/netcdf/4.3.2/intel/13.0.1/openmpi/1.6.5</env> -->
    <env name="NETCDFROOT">$ENV{SEMS_NETCDF_ROOT}</env>
    <env name="PNETCDFROOT" mpilib="!mpi-serial">$ENV{SEMS_NETCDF_ROOT}</env>
    <env name="NETCDF_INCLUDES">$ENV{SEMS_NETCDF_ROOT}/include</env>
    <env name="NETCDF_LIBS">$ENV{SEMS_NETCDF_ROOT}/lib</env>
    <env name="OMP_STACKSIZE">64M</env>
  </environment_variables>
</machine>

<machine MACH="blues">
         <DESC>ANL/LCRC Linux Cluster</DESC>
         <NODENAME_REGEX>blogin.*.lcrc.anl.gov</NODENAME_REGEX>
         <TESTS>acme_integration</TESTS>
         <COMPILERS>gnu,pgi,intel,nag</COMPILERS>
         <MPILIBS>mvapich,mpich,openmpi,mpi-serial</MPILIBS>
         <CIME_OUTPUT_ROOT>/lcrc/project/$PROJECT/$USER/acme_scratch</CIME_OUTPUT_ROOT>
	 <RUNDIR>$CIME_OUTPUT_ROOT/$CASE/run</RUNDIR>
	 <EXEROOT>$CIME_OUTPUT_ROOT/$CASE/bld</EXEROOT>
         <DIN_LOC_ROOT>/home/ccsm-data/inputdata</DIN_LOC_ROOT>
         <DIN_LOC_ROOT_CLMFORC>/home/ccsm-data/inputdata/atm/datm7</DIN_LOC_ROOT_CLMFORC>
         <DOUT_S_ROOT>/lcrc/project/ACME/$USER/archive/$CASE</DOUT_S_ROOT>
         <DOUT_L_MSROOT>/lcrc/project/ACME/$USER/archive/$CASE</DOUT_L_MSROOT>
         <BASELINE_ROOT>/lcrc/group/earthscience/acme_baselines</BASELINE_ROOT>
         <CCSM_CPRNC>/home/ccsm-data/tools/cprnc</CCSM_CPRNC>
         <OS>LINUX</OS>
	 <BATCH_SYSTEM>pbs</BATCH_SYSTEM>
         <SUPPORTED_BY>acme</SUPPORTED_BY>
         <GMAKE_J>4</GMAKE_J>
         <MAX_TASKS_PER_NODE>16</MAX_TASKS_PER_NODE>
	 <PES_PER_NODE>16</PES_PER_NODE>
         <PROJECT_REQUIRED>TRUE</PROJECT_REQUIRED>
	 <PROJECT>ACME</PROJECT>
         <mpirun mpilib="mvapich">
           <executable>mpiexec</executable>
           <arguments>
             <arg name="num_tasks"> -n $TOTALPES </arg>
           </arguments>
         </mpirun>
         <mpirun mpilib="mpich">
           <executable>mpiexec</executable>
           <arguments>
             <arg name="num_tasks"> -n $TOTALPES </arg>
           </arguments>
         </mpirun>
         <mpirun mpilib="mpi-serial">
             <executable></executable>
         </mpirun>
    <module_system type="soft">
      <init_path lang="csh">/etc/profile.d/a_softenv.csh</init_path>
      <init_path lang="sh">/etc/profile.d/a_softenv.sh</init_path>
      <cmd_path lang="csh">soft</cmd_path>
      <cmd_path lang="sh">soft</cmd_path>
      <modules>
        <command name="add">+cmake-2.8.12</command>
        <command name="add">+python-2.7</command>
      </modules>
      <modules compiler="gnu">
	<command name="add">+gcc-5.2</command>
	<command name="add">+netcdf-4.3.3.1-gnu5.2-serial</command>
	<command name="add">+mvapich2-2.2b-gcc-5.2</command>
      </modules>
      <modules compiler="intel">
	<command name="add">+intel-15.0</command>
	<command name="add">+pnetcdf-1.6.1-mvapich2-2.2a-intel-15.0</command>
	<command name="add">+mvapich2-2.2b-intel-15.0</command>
	<command name="add">+mkl-11.2.1</command>
      </modules>
      <modules compiler="pgi">
        <command name="add">+pgi-15.7</command>
        <command name="add">+binutils-2.27</command>
        <command name="add">+netcdf-c-4.4.1-f77-4.4.4-pgi-15.7-serial</command>
      </modules>
      <modules compiler="pgi" mpilib="!mpi-serial">
        <command name="add">+mvapich2-2.2-pgi-15.7</command>
        <command name="add">+pnetcdf-1.7.0-pgi-15.7-mvapich2-2.2</command>
      </modules>
      <modules compiler="nag">
        <command name="add">+nag-6.0</command>
        <command name="add">+hdf5-1.8.12-serial-nag</command>
        <command name="add">+netcdf-4.3.1-serial-nag</command>
      </modules>
      <modules compiler="nag" mpilib="!mpi-serial">
        <command name="add">+mpich3-3.1.4-nag-6.0</command>
        <command name="add">+pnetcdf-1.6.1-mpich-3.1.4-nag-6.0</command>
      </modules>
    </module_system>
    <environment_variables compiler="gnu">
      <env name="NETCDFROOT">/soft/netcdf_serial/4.3.3.1/gnu-5.2</env>
      <env name="LD_LIBRARY_PATH">/soft/mvapich2/2.2b_psm/gnu-5.2/lib:/soft/netcdf_serial/4.3.3.1/gnu-5.2/lib:/soft/gcc/5.2.0/lib64:/soft/gcc/5.2.0/lib/gcc/x86_64-redhat-linux/5.2.0:/soft/python/2.7.3/lib:/soft/gcc/4.4.2/lib64:/soft/gcc/4.4.2/lib:/soft/lcrc/lib:/usr/lib64:/usr/lib:/soft/mvapich2/1.4-gcc-4.4.2/lib:/soft/tau/2.20.2/tau_latest/x86_64/lib</env>
    </environment_variables>
    <environment_variables compiler="gnu" mpilib="mvapich">
      <env name="PNETCDFROOT">/soft/climate/pnetcdf/1.6.1/gcc-5.2/mvapich2-2.2b-gcc-5.2-psm</env>
    </environment_variables>
    <environment_variables compiler="intel">
      <env name="NETCDFROOT">/soft/climate/netcdf/4.3.3.1c-4.2cxx-4.4.2f-serial/intel-15.0.1</env>
      <env name="NETCDF_INCLUDES">/soft/climate/netcdf/4.3.3.1c-4.2cxx-4.4.2f-serial/intel-15.0.1/include</env>
      <env name="NETCDF_LIBS">/soft/climate/netcdf/4.3.3.1c-4.2cxx-4.4.2f-serial/intel-15.0.1/lib</env>
      <env name="PATH">/soft/climate/netcdf/4.3.3.1c-4.2cxx-4.4.2f-serial/intel-15.0.1/bin:$ENV{PATH}</env>
      <env name="LD_LIBRARY_PATH">/soft/climate/netcdf/4.3.3.1c-4.2cxx-4.4.2f-serial/intel-15.0.1/lib:/soft/intel/15.0.1/mkl/lib/intel64:$ENV{LD_LIBRARY_PATH}</env>
    </environment_variables>
    <environment_variables compiler="intel" mpilib="mvapich">
      <env name="PNETCDFROOT">/soft/climate/pnetcdf/1.6.1/intel-15.0.1/mvapich2-2.2a-intel-15.0</env>
    </environment_variables>
    <environment_variables compiler="pgi">
      <env name="NETCDFROOT">/soft/spack-0.10.0/opt/spack/linux-centos6-x86_64/pgi-15.7-0/netcdf-4.4.1-4el54ak5ic4ukbfxknv64ejvlum2kmy7</env>
    </environment_variables>
    <environment_variables compiler="pgi" mpilib="mvapich">
      <env name="PNETCDFROOT">/soft/spack-0.10.0/opt/spack/linux-centos6-x86_64/pgi-15.7-0/parallel-netcdf-1.7.0-htrulk5hgp3jjci2f72srr5ujkg6q4i6</env>
    </environment_variables>
    <environment_variables compiler="nag">
      <env name="NETCDFROOT">/soft/netcdf/4.3.1-serial/nag-6.0</env>
    </environment_variables>
    <environment_variables compiler="nag" mpilib="mpich">
      <env name="PNETCDFROOT">/home/robl/soft/pnetcf-trunk-mpich-3.1.4-nag-6.0</env>
    </environment_variables>
    <environment_variables>
      <env name="OMP_STACKSIZE">64M</env>
    </environment_variables>
</machine>

<machine MACH="anvil">
         <DESC>ANL/LCRC Linux Cluster</DESC>
         <NODENAME_REGEX>blogin.*.lcrc.anl.gov</NODENAME_REGEX>
         <TESTS>acme_integration</TESTS>
         <COMPILERS>intel,gnu,pgi</COMPILERS>
         <MPILIBS>mvapich,openmpi,mpi-serial</MPILIBS>
         <CIME_OUTPUT_ROOT>/lcrc/group/acme/$USER/acme_scratch</CIME_OUTPUT_ROOT>
	 <SAVE_TIMING_DIR>/lcrc/group/acme</SAVE_TIMING_DIR>
	 <RUNDIR>$CIME_OUTPUT_ROOT/$CASE/run</RUNDIR>
	 <EXEROOT>$CIME_OUTPUT_ROOT/$CASE/bld</EXEROOT>
         <DIN_LOC_ROOT>/home/ccsm-data/inputdata</DIN_LOC_ROOT>
         <DIN_LOC_ROOT_CLMFORC>/home/ccsm-data/inputdata/atm/datm7</DIN_LOC_ROOT_CLMFORC>
         <DOUT_S_ROOT>/lcrc/group/acme/$USER/archive/$CASE</DOUT_S_ROOT>
         <DOUT_L_MSROOT>/lcrc/project/ACME/$USER/archive/$CASE</DOUT_L_MSROOT>
         <BASELINE_ROOT>/lcrc/group/acme/acme_baselines</BASELINE_ROOT>
         <CCSM_CPRNC>/home/ccsm-data/tools/cprnc</CCSM_CPRNC>
         <OS>LINUX</OS>
	 <BATCH_SYSTEM>pbs</BATCH_SYSTEM>
         <SUPPORTED_BY>acme</SUPPORTED_BY>
         <GMAKE_J>8</GMAKE_J>
         <MAX_TASKS_PER_NODE>36</MAX_TASKS_PER_NODE>
	 <PES_PER_NODE>36</PES_PER_NODE>
         <PROJECT_REQUIRED>FALSE</PROJECT_REQUIRED>
	 <PROJECT>ACME</PROJECT>
         <mpirun mpilib="openmpi">
           <executable>mpiexec</executable>
           <arguments>
             <arg name="num_tasks"> -n $TOTALPES </arg>
             <arg name="tasks_per_node"> --map-by ppr:{{ tasks_per_numa }}:socket:PE=$ENV{OMP_NUM_THREADS} --bind-to core</arg>
           </arguments>
         </mpirun>
         <mpirun mpilib="mvapich">
           <executable>mpiexec</executable>
           <arguments>
             <arg name="num_tasks"> -n $TOTALPES </arg>
           </arguments>
         </mpirun>
         <mpirun mpilib="mpi-serial">
             <executable></executable>
         </mpirun>
    <module_system type="soft">
      <init_path lang="csh">/etc/profile.d/a_softenv.csh</init_path>
      <init_path lang="sh">/etc/profile.d/a_softenv.sh</init_path>
      <cmd_path lang="csh">soft</cmd_path>
      <cmd_path lang="sh">soft</cmd_path>
      <modules>
	<command name="add">+cmake-2.8.12</command>
	<command name="add">+python-2.7</command>
      </modules>
      <modules compiler="intel">
	<command name="add">+intel-17.0.0</command>
	<command name="add">+netcdf-c-4.4.1-f77-4.4.4-intel-17.0.0-serial</command>
      </modules>
      <modules compiler="intel" mpilib="mvapich">
	<command name="add">+mvapich2-2.2-intel-17.0.0-acme</command>
	<command name="add">+pnetcdf-1.7.0-intel-17.0.0-mvapich2-2.2-acme</command>
      </modules>
      <modules compiler="intel" mpilib="openmpi">
	<command name="add">+openmpi-2.0.1-intel-17.0.0-acme</command>
	<command name="add">+pnetcdf-1.7.0-intel-17.0.0-openmpi-2.0.1-acme</command>
      </modules>
      <modules compiler="gnu">
	<command name="add">+gcc-5.3.0</command>
	<command name="add">+netcdf-c-4.4.0-f77-4.4.3-gcc-5.3.0-serial</command>
      </modules>
      <modules compiler="gnu" mpilib="mvapich">
	<command name="add">+mvapich2-2.2b-gcc-5.3.0-acme</command>
	<command name="add">+pnetcdf-1.6.1-gcc-5.3.0-mvapich2-2.2b-acme</command>
      </modules>
      <modules compiler="gnu" mpilib="openmpi">
	<command name="add">+openmpi-1.10.2-gcc-5.3.0-acme</command>
	<command name="add">+pnetcdf-1.6.1-gcc-5.3.0-openmpi-1.10.2-acme</command>
      </modules>
      <modules compiler="pgi">
	<command name="add">+pgi-16.3</command>
	<command name="add">+netcdf-c-4.4.0-f77-4.4.3-pgi-16.3-serial</command>
      </modules>
      <modules compiler="pgi" mpilib="mvapich">
	<command name="add">+mvapich2-2.2b-pgi-16.3-acme</command>
	<command name="add">+pnetcdf-1.6.1-pgi-16.3-mvapich2-2.2b-acme</command>
      </modules>
      <modules compiler="pgi" mpilib="openmpi">
	<command name="add">+openmpi-1.10.2-pgi-16.3-acme</command>
	<command name="add">+pnetcdf-1.6.1-pgi-16.3-openmpi-1.10.2-acme</command>
      </modules>
    </module_system>
    <environment_variables>
      <env name="NETCDF_PATH">$SHELL{which nf-config | xargs dirname | xargs dirname}</env>
      <env name="PNETCDF_PATH" mpilib="!mpi-serial">$SHELL{which pnetcdf_version | xargs dirname | xargs dirname}</env>
    </environment_variables>
    <environment_variables SMP_PRESENT="TRUE">
      <env name="OMP_STACKSIZE">256M</env>
      <env name="OMP_PROC_BIND">spread</env>
      <env name="OMP_PLACES">threads</env>
      <env name="OMP_MAX_ACTIVE_LEVELS">1</env>
      <env name="KMP_HOT_TEAMS_MODE">1</env>
      <env name="KMP_HOT_TEAMS_MAX_LEVEL">1</env>
    </environment_variables>
    <environment_variables SMP_PRESENT="FALSE">
      <env mpilib="mvapich" name="MV2_ENABLE_AFFINITY">1</env>
      <env mpilib="mvapich" name="MV2_USE_SHARED_MEM">1</env>
      <env mpilib="mvapich" name="MV2_SMP_USE_CMA">1</env>
    </environment_variables>
</machine>

<machine MACH="bebop">
    <DESC>ANL/LCRC Cluster, Cray CS400, 352-nodes Xeon Phi 7230 KNLs 64C/1.3GHz + 672-nodes Xeon E5-2695v4 Broadwells 36C/2.10GHz, Intel Omni-Path network, SLURM batch system, Lmod module environment.</DESC>
    <NODENAME_REGEX>beboplogin.*</NODENAME_REGEX>
    <TESTS>acme_developer</TESTS>
    <COMPILERS>intel,gnu</COMPILERS>
    <MPILIBS>impi,mpich,mvapich,openmpi,mpi-serial</MPILIBS>
    <CIME_OUTPUT_ROOT>/lcrc/group/acme/$USER/acme_scratch/bebop</CIME_OUTPUT_ROOT>
    <RUNDIR>$CIME_OUTPUT_ROOT/$CASE/run</RUNDIR>
    <EXEROOT>$CIME_OUTPUT_ROOT/$CASE/bld</EXEROOT>
    <DIN_LOC_ROOT>/home/ccsm-data/inputdata</DIN_LOC_ROOT>
    <DIN_LOC_ROOT_CLMFORC>/home/ccsm-data/inputdata/atm/datm7</DIN_LOC_ROOT_CLMFORC>
    <DOUT_S_ROOT>$CIME_OUTPUT_ROOT/archive/$CASE</DOUT_S_ROOT>
    <DOUT_L_MSROOT>csm/$CASE</DOUT_L_MSROOT>
    <BASELINE_ROOT>/lcrc/group/acme/acme_baselines/bebop</BASELINE_ROOT>
    <CCSM_CPRNC>/lcrc/group/acme/tools/cprnc/cprnc</CCSM_CPRNC>
    <OS>LINUX</OS>
    <BATCH_SYSTEM>slurm</BATCH_SYSTEM>
    <SUPPORTED_BY>acme</SUPPORTED_BY>
    <GMAKE_J>8</GMAKE_J>
    <MAX_TASKS_PER_NODE>36</MAX_TASKS_PER_NODE>
    <PES_PER_NODE>36</PES_PER_NODE>
    <PROJECT>acme</PROJECT>
    <PROJECT_REQUIRED>TRUE</PROJECT_REQUIRED>
    <PIO_CONFIG_OPTS> -D PIO_BUILD_TIMING:BOOL=ON </PIO_CONFIG_OPTS>
    <mpirun mpilib="default"> 
      <executable>mpirun</executable>
      <arguments>
        <arg name="num_tasks" > -n $TOTALPES</arg>
      </arguments>
    </mpirun>
    <module_system type="module">
      <init_path lang="sh">/home/software/spack-0.10.1/opt/spack/linux-centos7-x86_64/gcc-4.8.5/lmod-7.4.9-ic63herzfgw5u3na5mdtvp3nwxy6oj2z/lmod/lmod/init/sh</init_path>
      <init_path lang="csh">/home/software/spack-0.10.1/opt/spack/linux-centos7-x86_64/gcc-4.8.5/lmod-7.4.9-ic63herzfgw5u3na5mdtvp3nwxy6oj2z/lmod/lmod/init/csh</init_path>
      <init_path lang="perl">/home/software/spack-0.10.1/opt/spack/linux-centos7-x86_64/gcc-4.8.5/lmod-7.4.9-ic63herzfgw5u3na5mdtvp3nwxy6oj2z/lmod/lmod/init/perl</init_path>
      <init_path lang="python">/home/software/spack-0.10.1/opt/spack/linux-centos7-x86_64/gcc-4.8.5/lmod-7.4.9-ic63herzfgw5u3na5mdtvp3nwxy6oj2z/lmod/lmod/init/env_modules_python.py</init_path>
      <cmd_path lang="perl">/home/software/spack-0.10.1/opt/spack/linux-centos7-x86_64/gcc-4.8.5/lmod-7.4.9-ic63herzfgw5u3na5mdtvp3nwxy6oj2z/lmod/lmod/libexec/lmod perl</cmd_path>
      <cmd_path lang="python">/home/software/spack-0.10.1/opt/spack/linux-centos7-x86_64/gcc-4.8.5/lmod-7.4.9-ic63herzfgw5u3na5mdtvp3nwxy6oj2z/lmod/lmod/libexec/lmod python</cmd_path>
      <cmd_path lang="sh">module</cmd_path>
      <cmd_path lang="csh">module</cmd_path>
      <modules>
        <command name="purge"></command>
      </modules>
      <modules compiler="intel">
        <command name="load">intel/17.0.4-74uvhji</command>
        <command name="load">intel-mkl/2017.3.196-jyjmyut</command>
      </modules>
      <modules compiler="gnu">
        <command name="load">gcc/7.1.0-4bgguyp</command>
      </modules>
      <modules mpilib="impi">
        <command name="load">intel-mpi/2017.3-dfphq6k</command>
      </modules>
      <modules>
        <command name="load">cmake</command>
	<command name="load">netcdf/4.4.1.1-prsuusl</command>
        <command name="load">netcdf-fortran/4.4.4-ojwazvy</command>
        <command name="load">parallel-netcdf/1.8.1</command>
      </modules>
    </module_system>
    <environment_variables>
      <env name="NETCDF_PATH">$SHELL{which nf-config | xargs dirname | xargs dirname}</env>
      <env name="PNETCDF_PATH" mpilib="!mpi-serial">$SHELL{which pnetcdf_version | xargs dirname | xargs dirname}</env>
      <env name="PATH">/lcrc/group/acme/soft/perl/5.26.0/bin:$ENV{PATH}</env>
    </environment_variables>
    <environment_variables SMP_PRESENT="TRUE">
      <env name="OMP_STACKSIZE">128M</env>
      <env name="OMP_PROC_BIND">spread</env>
      <env name="OMP_PLACES">threads</env>
    </environment_variables>
    <environment_variables>
      <env mpilib="impi" name="I_MPI_FABRICS">shm:tmi</env>
    </environment_variables>
</machine>

<machine MACH="cetus">
         <DESC>ANL IBM BG/Q, os is BGQ, 16 cores/node, batch system is cobalt</DESC>
         <NODENAME_REGEX>cetus</NODENAME_REGEX>
         <TESTS>acme_developer</TESTS>
         <COMPILERS>ibm</COMPILERS>
         <MPILIBS>ibm</MPILIBS>
         <CIME_OUTPUT_ROOT>/projects/$PROJECT/$USER</CIME_OUTPUT_ROOT>
         <RUNDIR>$CIME_OUTPUT_ROOT/$CASE/run</RUNDIR>
         <EXEROOT>$CIME_OUTPUT_ROOT/$CASE/bld</EXEROOT>
         <DIN_LOC_ROOT>/projects/ccsm/inputdata</DIN_LOC_ROOT>
         <DIN_LOC_ROOT_CLMFORC>/projects/ccsm/inputdata/atm/datm7</DIN_LOC_ROOT_CLMFORC>
         <DOUT_S_ROOT>/projects/$PROJECT/$USER/archive/$CASE</DOUT_S_ROOT>
         <DOUT_L_MSROOT>/home/$USER/csm/$CASE/</DOUT_L_MSROOT>
         <BASELINE_ROOT>/projects/ccsm/ccsm_baselines/</BASELINE_ROOT>
         <CCSM_CPRNC>/projects/ccsm/tools/cprnc/cprnc</CCSM_CPRNC>
         <OS>BGQ</OS>
         <BATCH_SYSTEM>cobalt</BATCH_SYSTEM>
         <SUPPORTED_BY>   jayesh -at- mcs.anl.gov</SUPPORTED_BY>
         <GMAKE_J>8</GMAKE_J>
         <PES_PER_NODE>4</PES_PER_NODE>
         <MAX_TASKS_PER_NODE>64</MAX_TASKS_PER_NODE>
         <PROJECT_REQUIRED>TRUE</PROJECT_REQUIRED>
         <PROJECT>ClimateEnergy_2</PROJECT>
         <PIO_CONFIG_OPTS> -D PIO_BUILD_TIMING:BOOL=ON </PIO_CONFIG_OPTS>
         <mpirun mpilib="default">
           <executable>/usr/bin/runjob</executable>
             <arguments>
               <arg name="label">--label short</arg>
               <arg name="tasks_per_node">--ranks-per-node $PES_PER_NODE</arg>
               <arg name="num_tasks">--np $TOTALPES</arg>
               <arg name="locargs">--block $COBALT_PARTNAME $LOCARGS</arg>
               <arg name="bgq_smp_vars">$ENV{BGQ_SMP_VARS}</arg>
             </arguments>
         </mpirun>
    <module_system type="soft">
      <init_path lang="csh">/etc/profile.d/00softenv.csh</init_path>
      <cmd_path lang="csh">soft</cmd_path>
      <init_path lang="sh">/etc/profile.d/00softenv.sh</init_path>
      <cmd_path lang="sh">soft</cmd_path>
      <modules>
        <command name="add">+mpiwrapper-xl</command>
        <command name="add">@ibm-compilers-2016-05</command>
        <command name="add">+cmake</command>
        <command name="add">+python</command>
      </modules>
    </module_system>
    <environment_variables>
      <env name="MPI_TYPE_MAX">10000</env>
      <env name="BGQ_SMP_VARS"></env>
    </environment_variables>
    <environment_variables SMP_PRESENT="TRUE">
      <env name="BGQ_SMP_VARS">--envs BG_THREADLAYOUT=1 XL_BG_SPREADLAYOUT=YES OMP_DYNAMIC=FALSE OMP_STACKSIZE=64M OMP_NUM_THREADS=$ENV{OMP_NUM_THREADS}</env>
    </environment_variables>
</machine>

<machine MACH="cab">
         <DESC>LLNL Linux Cluster, Linux (pgi), 16 pes/node, batch system is Slurm</DESC>
         <COMPILERS>intel, pgi</COMPILERS>
         <MPILIBS>mpich,mpi-serial</MPILIBS>
         <RUNDIR>/p/lscratche/$CCSMUSER/ACME/$CASE/run</RUNDIR>
         <EXEROOT>/p/lscratche/$CCSMUSER/$CASE/bld</EXEROOT>
         <CIME_OUTPUT_ROOT>/p/lscratche/$USER</CIME_OUTPUT_ROOT>
         <DIN_LOC_ROOT>/usr/gdata/climdat/ccsm3data/inputdata</DIN_LOC_ROOT>
         <DIN_LOC_ROOT_CLMFORC>/usr/gdata/climdat/ccsm3data/inputdata/atm/datm7</DIN_LOC_ROOT_CLMFORC>
         <DOUT_S_ROOT>/p/lscratche/$CCSMUSER/archive/$CASE</DOUT_S_ROOT>
         <DOUT_L_HTAR>FALSE</DOUT_L_HTAR>
         <DOUT_L_MSROOT>UNSET</DOUT_L_MSROOT>
         <BASELINE_ROOT>/p/lscratchd/$CCSMUSER/ccsm_baselines</BASELINE_ROOT>
         <CCSM_CPRNC>/p/lscratchd/ma21/ccsm3data/tools/cprnc/cprnc</CCSM_CPRNC>
         <OS>LINUX</OS>
         <SUPPORTED_BY>bogenschutz1 -at- llnl.gov</SUPPORTED_BY>
         <GMAKE_J>8</GMAKE_J>
         <MAX_TASKS_PER_NODE>16</MAX_TASKS_PER_NODE>
	 <PES_PER_NODE>16</PES_PER_NODE>
	 <BATCH_SYSTEM>lc_slurm</BATCH_SYSTEM>
	 <mpirun mpilib="mpi-serial">
	   <executable></executable>
	 </mpirun>
         <mpirun mpilib="default">
           <executable>srun</executable>
         </mpirun>
	 <module_system type="generic">
	   <cmd_path lang="sh">use</cmd_path>
	   <cmd_path lang="csh">use</cmd_path> 
           <init_path lang="csh">/usr/global/tools/dotkit/init.csh</init_path>
           <init_path lang="sh">/usr/global/tools/dotkit/init.sh</init_path>
	   <modules compiler="pgi">
	     <command name="-q">pgi-14.3</command>
	     <command name="-q">mvapich2-pgi-1.7</command>
	     <command name="-q">netcdf-pgi-4.1.3</command>
	   </modules> 
	   <modules compiler="intel">
	     <command name="-q">ic-14.0.211</command>
	     <command name="-q">mvapich2-intel-2.1</command>
	     <command name="-q">netcdf-intel-4.1.3</command>
	   </modules>
	 </module_system>
	 <environment_variables compiler="pgi">
	   <env name="NETCDF">/usr/local/tools/netcdf-pgi-4.1.3/</env>
	   <env name="PNETCDF_PATH" mpilib="!mpi-serial">/usr/local/tools/parallel-netcdf-pgi-1.6.1/</env>
	 </environment_variables>
	 <environment_variables compiler="intel">
	   <env name="NETCDF">/usr/local/tools/netcdf-intel-4.1.3/</env>
	   <env name="PNETCDF_PATH" mpilib="!mpi-serial">/usr/local/tools/parallel-netcdf-intel-1.6.1/</env>
	 </environment_variables>
</machine>

<machine MACH="syrah">
         <DESC>LLNL Linux Cluster, Linux (pgi), 16 pes/node, batch system is Slurm</DESC>
         <COMPILERS>intel, pgi</COMPILERS>
         <MPILIBS>mpich,mpi-serial</MPILIBS>
         <RUNDIR>/p/lscratche/$CCSMUSER/ACME/$CASE/run</RUNDIR>
         <EXEROOT>/p/lscratche/$CCSMUSER/$CASE/bld</EXEROOT>
         <CIME_OUTPUT_ROOT>/p/lscratche/$USER</CIME_OUTPUT_ROOT>
         <DIN_LOC_ROOT>/usr/gdata/climdat/ccsm3data/inputdata</DIN_LOC_ROOT>
         <DIN_LOC_ROOT_CLMFORC>/usr/gdata/climdat/ccsm3data/inputdata/atm/datm7</DIN_LOC_ROOT_CLMFORC>
         <DOUT_S_ROOT>/p/lscratche/$CCSMUSER/archive/$CASE</DOUT_S_ROOT>
         <DOUT_L_HTAR>FALSE</DOUT_L_HTAR>
         <DOUT_L_MSROOT>UNSET</DOUT_L_MSROOT>
         <BASELINE_ROOT>/p/lscratchd/$CCSMUSER/ccsm_baselines</BASELINE_ROOT>
         <CCSM_CPRNC>/p/lscratchd/ma21/ccsm3data/tools/cprnc/cprnc</CCSM_CPRNC>
         <OS>LINUX</OS>
         <SUPPORTED_BY>bogenschutz1 -at- llnl.gov</SUPPORTED_BY>
         <GMAKE_J>8</GMAKE_J>
         <MAX_TASKS_PER_NODE>16</MAX_TASKS_PER_NODE>
	 <PES_PER_NODE>16</PES_PER_NODE>
	 <BATCH_SYSTEM>lc_slurm</BATCH_SYSTEM>
	 <mpirun mpilib="mpi-serial">
	   <executable></executable>
	 </mpirun>
         <mpirun mpilib="default">
           <executable>srun</executable>
         </mpirun>
	 <module_system type="generic">
	   <cmd_path lang="sh">use</cmd_path>
	   <cmd_path lang="csh">use</cmd_path> 
           <init_path lang="csh">/usr/global/tools/dotkit/init.csh</init_path>
           <init_path lang="sh">/usr/global/tools/dotkit/init.sh</init_path>
	   <modules compiler="pgi">
	     <command name="-q">pgi-14.3</command>
	     <command name="-q">mvapich2-pgi-1.7</command>
	     <command name="-q">netcdf-pgi-4.1.3</command>
	   </modules> 
	   <modules compiler="intel">
	     <command name="-q">ic-14.0.211</command>
	     <command name="-q">mvapich2-intel-2.1</command>
	     <command name="-q">netcdf-intel-4.1.3</command>
	   </modules>
	 </module_system>
	 <environment_variables compiler="pgi">
	   <env name="NETCDF">/usr/local/tools/netcdf-pgi-4.1.3/</env>
	   <env name="PNETCDF_PATH" mpilib="!mpi-serial">/usr/local/tools/parallel-netcdf-pgi-1.6.1/</env>
	 </environment_variables>
	 <environment_variables compiler="intel">
	   <env name="NETCDF">/usr/local/tools/netcdf-intel-4.1.3/</env>
	   <env name="PNETCDF_PATH" mpilib="!mpi-serial">/usr/local/tools/parallel-netcdf-intel-1.6.1/</env>
	 </environment_variables>
</machine>

   <!-- All users must setup the appropriate environment on quartz before they can compile the code,
        Issue the following command:
            . /usr/workspace/wsa/climdat/spack/share/spack/setup-env.sh
        note there is 1-space between . and / in the beginning.  This should mount all the needed modules.
        In order to have access you must be a member of the 'climdat' group.  -->
<machine MACH="quartz">
         <DESC>LLNL Linux Cluster, Linux (pgi), 36 pes/node, batch system is Slurm</DESC>
         <COMPILERS>intel</COMPILERS>
         <MPILIBS>mpich,mpi-serial</MPILIBS>
         <RUNDIR>/p/lscratchh/$CCSMUSER/ACME/$CASE/run</RUNDIR>
         <EXEROOT>/p/lscratchh/$CCSMUSER/$CASE/bld</EXEROOT>
         <CIME_OUTPUT_ROOT>/p/lscratchh/$USER</CIME_OUTPUT_ROOT>
         <DIN_LOC_ROOT>/usr/gdata/climdat/ccsm3data/inputdata</DIN_LOC_ROOT>
         <DIN_LOC_ROOT_CLMFORC>/usr/gdata/climdat/ccsm3data/inputdata/atm/datm7</DIN_LOC_ROOT_CLMFORC>
         <DOUT_S_ROOT>/p/lscratchh/$CCSMUSER/archive/$CASE</DOUT_S_ROOT>
         <DOUT_L_HTAR>FALSE</DOUT_L_HTAR>
         <DOUT_L_MSROOT>UNSET</DOUT_L_MSROOT>
         <BASELINE_ROOT>/p/lscratchh/$CCSMUSER/ccsm_baselines</BASELINE_ROOT>
         <CCSM_CPRNC>/p/lscratchd/ma21/ccsm3data/tools/cprnc/cprnc</CCSM_CPRNC>
         <OS>LINUX</OS>
         <SUPPORTED_BY>donahue5 -at- llnl.gov</SUPPORTED_BY>
         <GMAKE_J>8</GMAKE_J>
         <MAX_TASKS_PER_NODE>36</MAX_TASKS_PER_NODE>
	 <PES_PER_NODE>36</PES_PER_NODE>
	 <BATCH_SYSTEM>lc_slurm</BATCH_SYSTEM>
	 <mpirun mpilib="mpi-serial">
	   <executable></executable>
	 </mpirun>
         <mpirun mpilib="default">
           <executable>srun</executable>
         </mpirun>
	 <module_system type="module_lmod">
	      <init_path lang="python">/usr/share/lmod/lmod/init/env_modules_python.py</init_path> 
 	      <init_path lang="perl">/usr/share/lmod/lmod/init/perl</init_path> 
	      <init_path lang="sh">/usr/share/lmod/lmod/init/sh</init_path>
	      <init_path lang="csh">/usr/share/lmod/lmod/init/csh</init_path>
	      <cmd_path lang="csh">module</cmd_path>
	      <cmd_path lang="sh">module</cmd_path>
	      <cmd_path lang="python">/usr/share/lmod/lmod/libexec/lmod python</cmd_path> 
 	      <cmd_path lang="perl">/usr/share/lmod/lmod/libexec/lmod perl</cmd_path> 
	   <modules compiler="intel">
             <command name="unload">mvapich2</command>
             <command name="unload">intel</command>
	     <command name="load">python/3.5.1</command>
	     <command name="load">git/2.8.3</command>
	     <command name="load">intel/17.0.0</command>
	     <command name="load">mvapich2/2.2</command>
	     <command name="load">netcdf-fortran-4.4.4-intel-17.0.0-4naprkr</command> 
	     <command name="load">parallel-netcdf-1.8.0-intel-17.0.0-gy2hic6</command>
	   </modules>
	 </module_system>
	 <environment_variables compiler="intel">
	   <env name="NETCDFROOT">/usr/workspace/wsa/climdat/spack/opt/spack/linux-rhel7-x86_64/intel-17.0.0/netcdf-fortran-4.4.4-4naprkre2m7kriadyxwboauil7nc3jtc/</env> 
           <env name="PNETCDFROOT" mpilib="!mpi-serial">/usr/workspace/wsa/climdat/spack/opt/spack/linux-rhel7-x86_64/intel-17.0.0/parallel-netcdf-1.8.0-gy2hic6n3hkygcczpumkcqmzw5sam7hn/</env>
	 </environment_variables> 
</machine>

<machine MACH="mira">
         <DESC>ANL IBM BG/Q, os is BGQ, 16 cores/node, batch system is cobalt</DESC>
	 <NODENAME_REGEX>mira.*</NODENAME_REGEX>
         <TESTS>acme_developer</TESTS>
         <COMPILERS>ibm</COMPILERS>
         <MPILIBS>ibm</MPILIBS>
         <CIME_OUTPUT_ROOT>/projects/$PROJECT/$USER</CIME_OUTPUT_ROOT>
         <RUNDIR>$CIME_OUTPUT_ROOT/$CASE/run</RUNDIR>
         <EXEROOT>$CIME_OUTPUT_ROOT/$CASE/bld</EXEROOT>
         <DIN_LOC_ROOT>/projects/ccsm/inputdata</DIN_LOC_ROOT>
         <DIN_LOC_ROOT_CLMFORC>/projects/ccsm/inputdata/atm/datm7</DIN_LOC_ROOT_CLMFORC>
         <DOUT_S_ROOT>/projects/$PROJECT/$USER/archive/$CASE</DOUT_S_ROOT>
         <DOUT_L_MSROOT>/home/$USER/csm/$CASE/</DOUT_L_MSROOT>
         <BASELINE_ROOT>/projects/ccsm/ccsm_baselines/</BASELINE_ROOT>
         <CCSM_CPRNC>/projects/ccsm/tools/cprnc/cprnc</CCSM_CPRNC>
         <SAVE_TIMING_DIR>/projects/$PROJECT</SAVE_TIMING_DIR>
         <OS>BGQ</OS>
	 <BATCH_SYSTEM>cobalt</BATCH_SYSTEM>
         <SUPPORTED_BY>   mickelso -at- mcs.anl.gov</SUPPORTED_BY>
         <GMAKE_J>8</GMAKE_J>
         <PES_PER_NODE>4</PES_PER_NODE>
         <MAX_TASKS_PER_NODE>64</MAX_TASKS_PER_NODE>
         <PROJECT_REQUIRED>TRUE</PROJECT_REQUIRED>
         <PROJECT>ClimateEnergy_2</PROJECT>
         <PIO_CONFIG_OPTS> -D PIO_BUILD_TIMING:BOOL=ON </PIO_CONFIG_OPTS>
         <mpirun mpilib="default">
           <executable>/usr/bin/runjob</executable>
             <arguments>
               <arg name="label">--label short</arg>
               <arg name="tasks_per_node">--ranks-per-node $PES_PER_NODE</arg>
               <arg name="num_tasks">--np $TOTALPES</arg>
               <arg name="locargs">--block $COBALT_PARTNAME $LOCARGS</arg>
               <arg name="bgq_smp_vars">$ENV{BGQ_SMP_VARS}</arg>
             </arguments>
         </mpirun>
    <module_system type="soft">
      <init_path lang="csh">/etc/profile.d/00softenv.csh</init_path>
      <cmd_path lang="csh">soft</cmd_path>
      <init_path lang="sh">/etc/profile.d/00softenv.sh</init_path>
      <cmd_path lang="sh">soft</cmd_path>
      <modules>
        <command name="add">+mpiwrapper-xl</command>
        <command name="add">@ibm-compilers-2016-05</command>
        <command name="add">+cmake</command>
        <command name="add">+python</command>
      </modules>
    </module_system>
    <environment_variables>
      <env name="MPI_TYPE_MAX">10000</env>
      <env name="BGQ_SMP_VARS"></env>
    </environment_variables>
    <environment_variables SMP_PRESENT="TRUE">
      <env name="BGQ_SMP_VARS">--envs BG_THREADLAYOUT=1 XL_BG_SPREADLAYOUT=YES OMP_DYNAMIC=FALSE OMP_STACKSIZE=64M OMP_NUM_THREADS=$ENV{OMP_NUM_THREADS}</env>
    </environment_variables>
</machine>

<machine MACH="theta">
    <DESC>ALCF Cray XC* KNL, os is CNL, 64 pes/node, batch system is cobalt</DESC>
    <NODENAME_REGEX>theta.*</NODENAME_REGEX>
    <TESTS>acme_developer</TESTS>
    <COMPILERS>intel,gnu,cray</COMPILERS>
    <MPILIBS>mpt</MPILIBS>
    <CIME_OUTPUT_ROOT>/projects/$PROJECT/$USER</CIME_OUTPUT_ROOT>
    <DIN_LOC_ROOT>/projects/$PROJECT/acme/inputdata</DIN_LOC_ROOT>
    <DIN_LOC_ROOT_CLMFORC>/projects/$PROJECT/acme/inputdata/atm/datm7</DIN_LOC_ROOT_CLMFORC>
    <DOUT_S_ROOT>$CIME_OUTPUT_ROOT/archive/$CASE</DOUT_S_ROOT>
    <DOUT_L_MSROOT>$CIME_OUTPUT_ROOT/csm/$CASE</DOUT_L_MSROOT>
    <CCSM_BASELINE>/projects/$PROJECT/acme/baselines</CCSM_BASELINE>
    <CCSM_CPRNC>/projects/$PROJECT/acme/tools/cprnc/cprnc</CCSM_CPRNC>
    <OS>CNL</OS>
    <BATCH_SYSTEM>cobalt_theta</BATCH_SYSTEM>
    <SUPPORTED_BY>acme</SUPPORTED_BY>
    <GMAKE_J>8</GMAKE_J>
    <MAX_TASKS_PER_NODE>64</MAX_TASKS_PER_NODE>
    <PES_PER_NODE>64</PES_PER_NODE>
    <PROJECT>OceanClimate</PROJECT>
    <PROJECT_REQUIRED>TRUE</PROJECT_REQUIRED>
    <PIO_CONFIG_OPTS> -D PIO_BUILD_TIMING:BOOL=ON </PIO_CONFIG_OPTS>
    <mpirun mpilib="default">
      <executable>aprun</executable>
      <arguments>
        <arg name="num_tasks" >-n $TOTALPES</arg>
        <arg name="tasks_per_node" >-N $PES_PER_NODE</arg>
        <arg name="thread_count">--cc depth -d $OMP_NUM_THREADS</arg>
        <arg name="env_omp_stacksize">-e OMP_STACKSIZE=128M</arg>
        <arg name="env_thread_count">-e OMP_NUM_THREADS=$OMP_NUM_THREADS</arg>
      </arguments>
    </mpirun>
    <module_system type="module">
      <init_path lang="perl">/opt/modules/default/init/perl.pm</init_path>
      <init_path lang="python">/opt/modules/default/init/python.py</init_path>
      <init_path lang="sh">/opt/modules/default/init/sh</init_path>
      <init_path lang="csh">/opt/modules/default/init/csh</init_path>
      <cmd_path lang="perl">/opt/modules/default/bin/modulecmd perl</cmd_path>
      <cmd_path lang="python">/opt/modules/default/bin/modulecmd python</cmd_path>
      <cmd_path lang="sh">module</cmd_path>
      <cmd_path lang="csh">module</cmd_path>
      <modules>
        <command name="rm">craype-mic-knl</command>
        <command name="rm">PrgEnv-intel</command>
        <command name="rm">PrgEnv-cray</command>
        <command name="rm">PrgEnv-gnu</command>
        <command name="rm">intel</command>
        <command name="rm">cce</command>
        <command name="rm">cray-mpich</command>
        <command name="rm">cray-parallel-netcdf</command>
        <command name="rm">cray-hdf5-parallel</command>
        <command name="rm">cray-hdf5</command>
        <command name="rm">cray-netcdf</command>
        <command name="rm">cray-netcdf-hdf5parallel</command>
        <command name="rm">cray-libsci</command>
        <command name="rm">craype</command>
      </modules>
      <modules>
        <command name="load">craype/2.5.11</command>
      </modules>
      <modules compiler="intel">
        <command name="load">PrgEnv-intel/6.0.4</command>
        <command name="load">intel/17.0.4.196</command>
      </modules>
      <modules compiler="cray">
        <command name="load">PrgEnv-cray/6.0.4</command>
        <command name="load">cce/8.6.0</command>
      </modules>
      <modules compiler="gnu">
        <command name="load">PrgEnv-gnu/6.0.4</command>
        <command name="load">gcc/6.3.0</command>
      </modules>
      <modules compiler="!intel">
        <command name="switch">cray-libsci/17.06.1</command>
      </modules>
      <modules>
        <command name="load">craype-mic-knl</command>
        <command name="load">cray-mpich/7.6.0</command>
      </modules>
      <modules mpilib="mpt">
        <command name="load">cray-netcdf-hdf5parallel/4.4.1.1.3</command>
        <command name="load">cray-hdf5-parallel/1.10.0.3</command>
        <command name="load">cray-parallel-netcdf/1.8.1.3</command>
      </modules>
    </module_system>
    <environment_variables>
      <env name="MPICH_ENV_DISPLAY">1</env>
      <env name="MPICH_VERSION_DISPLAY">1</env>
      <env name="OMP_STACKSIZE">128M</env>
      <env name="OMP_PROC_BIND">spread</env>
      <env name="OMP_PLACES">threads</env>
    </environment_variables>
</machine>

<machine MACH="sooty">
    <DESC>PNL cluster, OS is Linux, batch system is SLURM</DESC>
    <NODENAME_REGEX>sooty</NODENAME_REGEX>
    <RUNDIR>/lustre/$USER/csmruns/$CASE/run</RUNDIR>
    <EXEROOT>/lustre/$USER/csmruns/$CASE/bld</EXEROOT>
    <CESMSCRATCHROOT>/lustre/$USER/</CESMSCRATCHROOT>
    <OS>LINUX</OS>
    <COMPILERS>intel,pgi</COMPILERS>
    <MPILIBS>mvapich2</MPILIBS>
    <CIME_OUTPUT_ROOT>/lustre/$USER/cime_output_root</CIME_OUTPUT_ROOT>
    <DIN_LOC_ROOT>/lustre/climate/csmdata/</DIN_LOC_ROOT>
    <DIN_LOC_ROOT_CLMFORC>/lustre/climate/csmdata/atm/datm7</DIN_LOC_ROOT_CLMFORC>
    <DOUT_S_ROOT>/lustre/$USER/archive/$CASE</DOUT_S_ROOT>
    <DOUT_L_MSROOT>UNSET</DOUT_L_MSROOT>
    <BASELINE_ROOT>/lustre/climate/acme_baselines</BASELINE_ROOT>
    <CCSM_CPRNC>/lustre/climate/acme_baselines/cprnc/cprnc</CCSM_CPRNC>
    <GMAKE_J>8</GMAKE_J>
    <BATCH_SYSTEM>slurm</BATCH_SYSTEM>
    <SUPPORTED_BY>balwinder.singh -at- pnnl.gov</SUPPORTED_BY>
    <MAX_TASKS_PER_NODE>8</MAX_TASKS_PER_NODE>
    <PES_PER_NODE>8</PES_PER_NODE>
    <PROJECT_REQUIRED>FALSE</PROJECT_REQUIRED>
    <mpirun mpilib="mpi-serial">
      <executable/>
    </mpirun>
    <mpirun mpilib="mvapich2">
      <executable>srun</executable>
      <arguments>
        <arg name="mpi">--mpi=none</arg>
        <arg name="num_tasks">--ntasks=$TOTALPES</arg>
        <arg name="cpu_bind">--cpu_bind=sockets --cpu_bind=verbose</arg>
        <arg name="kill-on-bad-exit">--kill-on-bad-exit</arg>
      </arguments>
    </mpirun>
    <module_system type="module">
      <init_path lang="perl">/share/apps/modules/Modules/3.2.10/init/perl.pm</init_path>
      <init_path lang="python">/share/apps/modules/Modules/3.2.10/init/python.py</init_path>
      <init_path lang="csh">/etc/profile.d/modules.csh</init_path>
      <init_path lang="sh">/etc/profile.d/modules.sh</init_path>
      <cmd_path lang="perl">/share/apps/modules/Modules/3.2.10/bin/modulecmd perl </cmd_path>
      <cmd_path lang="python">/share/apps/modules/Modules/3.2.10/bin/modulecmd python</cmd_path>
      <cmd_path lang="sh">module</cmd_path>
      <cmd_path lang="csh">module</cmd_path>
      <modules>
        <command name="purge"/>
      </modules>
      <modules>
        <command name="load">perl/5.20.0</command>
        <command name="load">cmake/3.3.0</command>
        <command name="load">python/2.7.8</command>
	    <command name="load">svn/1.8.13</command>
      </modules>
      <modules compiler="intel">
        <command name="load">intel/15.0.1</command>
        <command name="load">mkl/15.0.1</command>
      </modules>
      <modules compiler="pgi">
        <command name="load">pgi/14.10</command>
      </modules>
      <modules mpilib="mvapich2">
        <command name="load">mvapich2/2.1</command>
      </modules>
      <modules>
        <command name="load">netcdf/4.3.2</command>
      </modules>
    </module_system>
    <environment_variables>
      <env name="MKLROOT">$ENV{MKLROOT} </env>
      <env name="NETCDF_PATH">$ENV{NETCDF_LIB}/../</env>
      <env name="OMP_STACKSIZE">64M</env>
    </environment_variables>
  </machine>

  <machine MACH="cascade">
    <DESC>PNL Intel KNC cluster, OS is Linux, batch system is SLURM</DESC>
    <OS>LINUX</OS>
    <COMPILERS>intel</COMPILERS>
    <MPILIBS>mvapich2</MPILIBS>
    <NODENAME_REGEX>glogin</NODENAME_REGEX>
    <CESMSCRATCHROOT>/dtemp/$USER</CESMSCRATCHROOT>
    <RUNDIR>/dtemp/$USER/csmruns/$CASE/run</RUNDIR>
    <EXEROOT>/dtemp/$USER/csmruns/$CASE/bld</EXEROOT>
    <CIME_OUTPUT_ROOT>/dtemp/$USER</CIME_OUTPUT_ROOT>
    <DIN_LOC_ROOT>/dtemp/sing201/acme/inputdata/</DIN_LOC_ROOT>
    <DIN_LOC_ROOT_CLMFORC>/dtemp/sing201/acme/inputdata/atm/datm7</DIN_LOC_ROOT_CLMFORC>
    <DOUT_S_ROOT>/dtemp/sing201/$USER/archive/$CASE</DOUT_S_ROOT>
    <DOUT_L_MSROOT>UNSET</DOUT_L_MSROOT>
    <CCSM_BASELINE>/dtemp/sing201/acme/acme_baselines</CCSM_BASELINE>
    <CCSM_CPRNC>/dtemp/sing201/acme/acme_baselines/cprnc/cprnc</CCSM_CPRNC>
    <BATCH_SYSTEM>slurm</BATCH_SYSTEM>
    <SUPPORTED_BY>balwinder.singh -at- pnnl.gov</SUPPORTED_BY>
    <GMAKE_J>8</GMAKE_J>
    <MAX_TASKS_PER_NODE>16</MAX_TASKS_PER_NODE>
    <PES_PER_NODE>16</PES_PER_NODE>
    <PROJECT_REQUIRED>TRUE</PROJECT_REQUIRED>
    <mpirun mpilib="mpi-serial">
      <executable></executable>
    </mpirun>
    <mpirun mpilib="mvapich2">
      <executable>srun</executable>
      <arguments>
	<arg name="mpi">--mpi=none</arg>
	<arg name="num_tasks">--ntasks=$TOTALPES</arg>
	<arg name="cpu_bind">--cpu_bind=sockets --cpu_bind=verbose</arg>
	<arg name="kill-on-bad-exit">--kill-on-bad-exit</arg>
      </arguments>
    </mpirun>
    <module_system type="module">
      <init_path lang="python">/opt/lmod/5.0.1/init/env_modules_python.py</init_path>
      <init_path lang="csh">/etc/profile.d/modules.csh</init_path>
      <init_path lang="sh">/etc/profile.d/modules.sh</init_path>
      <cmd_path lang="python">/opt/lmod/lmod/libexec/lmod python</cmd_path>
      <cmd_path lang="sh">module</cmd_path>
      <cmd_path lang="csh">module</cmd_path>
      <modules>
	<command name="purge"></command>
      </modules>
      <modules>
	<command name="load">python/2.7.9</command>
      </modules>
      <modules compiler="intel">
	<command name="load">intel/15.0.090</command>
	<command name="load">mkl/14.0</command>
      </modules>
      <modules mpilib="mvapich2">
	<command name="load">mvapich2/1.9</command>
      </modules>
      <modules>
	<command name="load">netcdf/4.3.0</command>
      </modules>
    </module_system>
    <environment_variables>
      <env name="OMP_STACKSIZE">64M</env>
      <env name="NETCDF_HOME">$ENV{NETCDF_ROOT}</env>
    </environment_variables>
    <environment_variables compiler="intel">
      <env name="MKL_PATH">$ENV{MLIBHOME}</env>
      <env name="COMPILER">intel</env>
    </environment_variables>
  </machine>
  
<machine MACH="constance">
         <DESC>PNL Haswell cluster, OS is Linux, batch system is SLURM</DESC>
         <OS>LINUX</OS>
         <COMPILERS>intel,pgi</COMPILERS>
         <MPILIBS>mvapich2,openmpi,intelmpi,mvapich</MPILIBS>
	 <NODENAME_REGEX>constance</NODENAME_REGEX>
         <RUNDIR>/pic/scratch/$USER/csmruns/$CASE/run</RUNDIR>
         <EXEROOT>/pic/scratch/$USER/csmruns/$CASE/bld</EXEROOT>
         <CIME_OUTPUT_ROOT>/pic/scratch/$USER</CIME_OUTPUT_ROOT>
         <DIN_LOC_ROOT>/pic/projects/climate/csmdata/</DIN_LOC_ROOT>
         <DIN_LOC_ROOT_CLMFORC>/pic/projects/climate/csmdata/atm/datm7</DIN_LOC_ROOT_CLMFORC>
         <DOUT_S_ROOT>/pic/scratch/$USER/archive/$CASE</DOUT_S_ROOT>
         <DOUT_L_MSROOT>UNSET</DOUT_L_MSROOT>
         <BASELINE_ROOT>/pic/projects/climate/acme_baselines</BASELINE_ROOT>
         <CCSM_CPRNC>/pic/projects/climate/acme_baselines/cprnc/cprnc</CCSM_CPRNC>
	 <BATCH_SYSTEM>slurm</BATCH_SYSTEM>
         <SUPPORTED_BY>balwinder.singh -at- pnnl.gov</SUPPORTED_BY>
         <GMAKE_J>8</GMAKE_J>
	 <MAX_TASKS_PER_NODE>24</MAX_TASKS_PER_NODE>
	 <PES_PER_NODE>24</PES_PER_NODE>
	 <PROJECT_REQUIRED>FALSE</PROJECT_REQUIRED>
	 <mpirun mpilib="mpi-serial">
	   <executable></executable>
	 </mpirun>
	 <mpirun mpilib="mvapich2">
	   <executable>srun</executable>
	   <arguments>
	     <arg name="mpi">--mpi=none</arg>
	     <arg name="num_tasks">--ntasks=$TOTALPES</arg>
	     <arg name="cpu_bind">--cpu_bind=sockets --cpu_bind=verbose</arg>
	     <arg name="kill-on-bad-exit">--kill-on-bad-exit</arg>
	   </arguments>
	 </mpirun>
	 <mpirun mpilib="mvapich">
	   <executable>srun</executable>
	   <arguments>
	     <arg name="num_tasks">--ntasks=$TOTALPES</arg>
	     <arg name="cpu_bind">--cpu_bind=sockets --cpu_bind=verbose</arg>
	     <arg name="kill-on-bad-exit">--kill-on-bad-exit</arg>
	   </arguments>
	 </mpirun>
	 <mpirun mpilib="intelmpi">
	   <executable>mpirun</executable>
	   <arguments>
	     <arg name="num_tasks">-n $TOTALPES</arg>
	   </arguments>
	 </mpirun>
	 <mpirun mpilib="openmpi">
	   <executable>mpirun</executable>
	   <arguments>
	     <arg name="num_tasks">-n $TOTALPES</arg>
	   </arguments>
	 </mpirun>
	 <module_system type="module">
	   <init_path lang="perl">/share/apps/modules/Modules/3.2.10/init/perl.pm</init_path>
	   <init_path lang="python">/share/apps/modules/Modules/3.2.10/init/python.py</init_path>
	   <init_path lang="csh">/etc/profile.d/modules.csh</init_path>
	   <init_path lang="sh">/etc/profile.d/modules.sh</init_path>
	   <cmd_path lang="perl">/share/apps/modules/Modules/3.2.10/bin/modulecmd perl </cmd_path>
	   <cmd_path lang="python">/share/apps/modules/Modules/3.2.10/bin/modulecmd python</cmd_path>
	   <cmd_path lang="sh">module</cmd_path>
	   <cmd_path lang="csh">module</cmd_path>
	   <modules>
	     <command name="purge"></command>
	   </modules>
	   <modules>
	     <command name="load">perl/5.20.0</command>
	     <command name="load">cmake/3.3.0</command>
	     <command name="load">python/2.7.8</command>
	   </modules>
	   <modules compiler="intel">
	     <command name="load">intel/15.0.1</command>
	     <command name="load">mkl/15.0.1</command>
	   </modules>
	   <modules compiler="pgi">
	     <command name="load">pgi/14.10</command>
	   </modules>
	   <modules mpilib="mvapich">
	     <command name="load">mvapich2/2.1</command>
	   </modules>
	   <modules mpilib="mvapich2">
	     <command name="load">mvapich2/2.1</command>
	   </modules>
	   <modules mpilib="intelmpi">
	     <command name="load">intelmpi/5.0.1.035</command>
	   </modules>
	   <modules mpilib="openmpi">
	     <command name="load">openmpi/1.8.3</command>
	   </modules>
	   <modules>
	     <command name="load">netcdf/4.3.2</command>
	   </modules>
	 </module_system>
	 <environment_variables>
	   <env name="OMP_STACKSIZE">64M</env>
	   <env name="NETCDF_HOME">$ENV{NETCDF_LIB}/../</env>
	 </environment_variables>
	 <environment_variables compiler="intel">
	   <env name="MKL_PATH">$ENV{MLIB_LIB}</env>
	 </environment_variables>
</machine>

<machine MACH="oic2">
         <DESC>ORNL XK6, os is Linux, 8 pes/node, batch system is PBS</DESC>
         <NODENAME_REGEX>oic2</NODENAME_REGEX>
         <TESTS>acme_developer</TESTS>
         <COMPILERS>gnu</COMPILERS>
         <MPILIBS>mpich,mpi-serial,openmpi</MPILIBS>
         <RUNDIR>/home/$USER/models/ACME/run/$CASE/run</RUNDIR>
         <EXEROOT>/home/$USER/models/ACME/run/$CASE/bld</EXEROOT>
         <CIME_OUTPUT_ROOT>/home/$USER/models/ACME</CIME_OUTPUT_ROOT>
         <DIN_LOC_ROOT>/home/zdr/models/ccsm_inputdata</DIN_LOC_ROOT>
         <DIN_LOC_ROOT_CLMFORC>/home/zdr/models/ccsm_inputdata/atm/datm7</DIN_LOC_ROOT_CLMFORC>
         <DOUT_S_ROOT>/home/$USER/models/ACME/run/archive/$CASE</DOUT_S_ROOT>
         <OS>LINUX</OS>
	 <BATCH_SYSTEM>pbs</BATCH_SYSTEM>
         <SUPPORTED_BY>dmricciuto</SUPPORTED_BY>
         <GMAKE_J>8</GMAKE_J>
	 <PES_PER_NODE>8</PES_PER_NODE>
         <MAX_TASKS_PER_NODE>8</MAX_TASKS_PER_NODE>
         <mpirun mpilib="mpich">
              <executable args="default">/projects/cesm/devtools/mpich-3.0.4-gcc4.8.1/bin/mpirun </executable>
	      <arguments>
			<arg name="num_tasks"> -np $TOTALPES</arg>
			<arg name="machine_file">--hostfile $ENV{PBS_NODEFILE}</arg>
	      </arguments>
         </mpirun>
         <mpirun mpilib = "mpi-serial">
              <executable> </executable>
         </mpirun>
	 <module_system type="module">
	   <init_path lang="sh">/usr/share/Modules/init/sh</init_path>
	   <init_path lang="csh">/usr/share/Modules/init/csh</init_path>
	   <init_path lang="perl">/usr/share/Modules/init/perl.pm</init_path>
	   <init_path lang="python">/usr/share/Modules/init/python.py</init_path>
	   <cmd_path lang="sh">module</cmd_path>
	   <cmd_path lang="csh">module</cmd_path>
	   <cmd_path lang="perl">/usr/bin/modulecmd perl</cmd_path>
	   <cmd_path lang="python">/usr/bin/modulecmd python</cmd_path>

	   <environment_variables>
	     <env name="MPICH_ENV_DISPLAY">1</env>
	     <env name="MPICH_VERSION_DISPLAY">1</env>
	     <!-- This increases the stack size, which is necessary
		  for CICE to run threaded on this machine -->
	     <env name="OMP_STACKSIZE">64M</env>
	   </environment_variables>
	 </module_system>
</machine>

<machine MACH="oic5">
         <DESC>ORNL XK6, os is Linux, 32 pes/node, batch system is PBS</DESC>
         <NODENAME_REGEX>oic5</NODENAME_REGEX>
         <TESTS>acme_developer</TESTS>
         <COMPILERS>gnu</COMPILERS>
         <MPILIBS>mpich,mpi-serial,openmpi</MPILIBS>
         <RUNDIR>/home/$USER/models/ACME/run/$CASE/run</RUNDIR>
         <EXEROOT>/home/$USER/models/ACME/run/$CASE/bld</EXEROOT>
         <CIME_OUTPUT_ROOT>/home/$USER/models/ACME</CIME_OUTPUT_ROOT>
         <DIN_LOC_ROOT>/home/zdr/models/ccsm_inputdata</DIN_LOC_ROOT>
         <DIN_LOC_ROOT_CLMFORC>/home/zdr/models/ccsm_inputdata/atm/datm7</DIN_LOC_ROOT_CLMFORC>
         <DOUT_S_ROOT>/home/$USER/models/ACME/run/archive/$CASE</DOUT_S_ROOT>
         <OS>LINUX</OS>
	 <BATCH_SYSTEM>pbs</BATCH_SYSTEM>
         <SUPPORTED_BY>dmricciuto</SUPPORTED_BY>
         <GMAKE_J>32</GMAKE_J>
	 <PES_PER_NODE>32</PES_PER_NODE>
         <MAX_TASKS_PER_NODE>32</MAX_TASKS_PER_NODE>
         <mpirun mpilib="mpich">
              <executable args="default">/projects/cesm/devtools/mpich-3.0.4-gcc4.8.1/bin/mpirun </executable>
	      <arguments>
			<arg name="num_tasks"> -np $TOTALPES</arg>
                        <arg name="machine_file">--hostfile $ENV{PBS_NODEFILE}</arg>
	      </arguments>
         </mpirun>
         <mpirun mpilib = "mpi-serial">
              <executable> </executable>
         </mpirun>
</machine>

<machine MACH="cades">
   <!-- customize these fields as appropriate for your system (max tasks) and
                              desired layout (change '${group}/${USER}' to your
        prefered location). -->
      <DESC> OR-CONDO, CADES-CCSI, os is Linux, 16 pes/nodes, batch system is PBS</DESC>
      <NODENAME_REGEX>or-condo-*.ornl.gov</NODENAME_REGEX>
      <TESTS>acme_developer</TESTS>
      <OS>LINUX</OS>
      <COMPILERS>gnu,intel</COMPILERS>
      <MPILIBS>openmpi,mpi-serial</MPILIBS>
      <RUNDIR>/lustre/or-hydra/cades-ccsi/scratch/$USER/$CASE/run</RUNDIR>
      <EXEROOT>/lustre/or-hydra/cades-ccsi/scratch/$USER/$CASE/bld</EXEROOT>
      <DIN_LOC_ROOT>/lustre/or-hydra/cades-ccsi/proj-shared/project_acme/ACME_inputdata</DIN_LOC_ROOT>
      <DIN_LOC_ROOT_CLMFORC>/lustre/or-hydra/cades-ccsi/proj-shared/project_acme/ACME_inputdata/atm/datm7</DIN_LOC_ROOT_CLMFORC>
      <DOUT_S_ROOT>/lustre/or-hydra/cades-ccsi/proj-shared/project_acme/archives/$CASE</DOUT_S_ROOT>
      <DOUT_L_MSROOT>csm/$CASE</DOUT_L_MSROOT>
      <CIME_OUTPUT_ROOT>/lustre/or-hydra/cades-ccsi/scratch</CIME_OUTPUT_ROOT>
      <BASELINE_ROOT>/lustre/or-hydra/cades-ccsi/proj-shared/project_acme/baselines</BASELINE_ROOT>
      <CCSM_CPRNC>/lustre/or-hydra/cades-ccsi/proj-shared/tools/cprnc.orcondo</CCSM_CPRNC>
      <SUPPORTED_BY>yinj -at- ornl.gov</SUPPORTED_BY>
      <GMAKE_J>4</GMAKE_J>
      <MAX_TASKS_PER_NODE>32</MAX_TASKS_PER_NODE>
      <PES_PER_NODE>16</PES_PER_NODE>
      <BATCH_SYSTEM>pbs</BATCH_SYSTEM>
      <PROJECT_REQUIRED>FALSE</PROJECT_REQUIRED>
      <mpirun mpilib="openmpi" compiler="gnu">
        <executable args="default">/software/dev_tools/swtree/cs400/xalt/0.7.5/centos7.3/bin/mpirun</executable>
        <arguments>
          <arg name="num_tasks"> -np $TOTALPES</arg>
          <arg name="machine_file">--hostfile $ENV{PBS_NODEFILE}</arg>
        </arguments>
      </mpirun>
        <mpirun mpilib = "mpi-serial">
        <executable> </executable>
      </mpirun>
      <module_system type="module">
        <init_path lang="sh">/usr/share/Modules/init/sh</init_path>
        <init_path lang="csh">/usr/share/Modules/init/csh</init_path>
        <init_path lang="perl">/usr/share/Modules/init/perl.pm</init_path>
        <init_path lang="python">/usr/share/Modules/init/python.py</init_path>
        <cmd_path lang="sh">module</cmd_path>
        <cmd_path lang="csh">module</cmd_path>
        <cmd_path lang="perl">/usr/bin/modulecmd perl</cmd_path>
        <cmd_path lang="python">/usr/bin/modulecmd python</cmd_path>
        <modules>
          <command name="purge"/>
        </modules>
        <modules compiler="gnu">
          <command name="load">PE-gnu</command>
        </modules>
        <modules>
          <command name="load">mkl/2017</command>
          <command name="load">cmake/3.6.1</command>
          <command name="load">python/2.7.12</command>
          <command name="load">nco/4.6.4</command>
          <command name="load">hdf5-parallel/1.8.17</command>
          <command name="load">netcdf-hdf5parallel/4.3.3.1</command>
        </modules>
      </module_system>
</machine>

<machine MACH="titan">
<DESC>ORNL XK6, os is CNL, 16 pes/node, batch system is PBS</DESC>
    <NODENAME_REGEX>titan</NODENAME_REGEX>
    <NODE_FAIL_REGEX>Received node event ec_node</NODE_FAIL_REGEX>
    <TESTS>acme_developer</TESTS>
    <COMPILERS>pgi,pgiacc,intel,cray</COMPILERS>
    <MPILIBS>mpich,mpi-serial</MPILIBS>
    <CIME_OUTPUT_ROOT>$ENV{HOME}/acme_scratch/$PROJECT</CIME_OUTPUT_ROOT>
    <RUNDIR>$ENV{MEMBERWORK}/$PROJECT/$CASE/run</RUNDIR>
    <EXEROOT>$CIME_OUTPUT_ROOT/$CASE/bld</EXEROOT>
    <DIN_LOC_ROOT>/lustre/atlas1/cli900/world-shared/cesm/inputdata</DIN_LOC_ROOT>
    <DIN_LOC_ROOT_CLMFORC>/lustre/atlas1/cli900/world-shared/cesm/inputdata/atm/datm7</DIN_LOC_ROOT_CLMFORC>
    <DOUT_S_ROOT>$ENV{MEMBERWORK}/$PROJECT/archive/$CASE</DOUT_S_ROOT>
    <DOUT_L_MSROOT>csm/$CASE</DOUT_L_MSROOT>
    <BASELINE_ROOT>/lustre/atlas1/cli900/world-shared/cesm/baselines</BASELINE_ROOT>
    <CCSM_CPRNC>/lustre/atlas1/cli900/world-shared/cesm/tools/cprnc/cprnc.titan</CCSM_CPRNC>
    <SAVE_TIMING_DIR>$ENV{PROJWORK}/$PROJECT</SAVE_TIMING_DIR>
    <OS>CNL</OS>
    <BATCH_SYSTEM>pbs</BATCH_SYSTEM>
    <PES_PER_NODE>16</PES_PER_NODE>
    <!-- difference to MAX_TASKS_PER_NODE-->
    <SUPPORTED_BY>acme</SUPPORTED_BY>
    <GMAKE_J>8</GMAKE_J>
    <MAX_TASKS_PER_NODE>16</MAX_TASKS_PER_NODE>
    <PCT_SPARE_NODES>10</PCT_SPARE_NODES>
    <PROJECT_REQUIRED>TRUE</PROJECT_REQUIRED>
    <PROJECT>cli115</PROJECT>
    <PIO_CONFIG_OPTS> -D PIO_BUILD_TIMING:BOOL=ON </PIO_CONFIG_OPTS>
    <mpirun mpilib="default">
      <executable args="default">aprun</executable>
      <arguments>
	<!-- <arg name="hyperthreading" default="2"> -j {{ hyperthreading }}</arg>
        <arg name="tasks_per_numa" > -S {{ tasks_per_numa }}</arg>
        <arg name="num_tasks" > -n $TOTALPES</arg>
        <arg name="tasks_per_node" > -N $PES_PER_NODE</arg>
        <arg name="thread_count" > -d $ENV{OMP_NUM_THREADS}</arg>
        <arg name="numa_node" > -cc numa_node </arg>
	-->
	<arg name="aprun"> {{ aprun }}</arg>
      </arguments>

    </mpirun>

    <module_system type="module">
      <!-- list of init_path elements, one per supported language e.g. sh, perl, python-->
      <init_path lang="sh">/opt/modules/default/init/sh</init_path>
      <init_path lang="csh">/opt/modules/default/init/csh</init_path>
      <init_path lang="python">/opt/modules/default/init/python.py</init_path>
      <init_path lang="perl">/opt/modules/default/init/perl.pm</init_path>
      <!-- list of cmd_path elements, one for every supported language, e.g. sh, perl, python -->
      <cmd_path lang="perl">/opt/modules/default/bin/modulecmd perl</cmd_path>
      <cmd_path lang="python">/opt/modules/default/bin/modulecmd python</cmd_path>
      <cmd_path lang="sh">module</cmd_path>
      <cmd_path lang="csh">module</cmd_path>
      <!-- List of modules elements, executing commands
                         if compiler and mpilib condition applies -->
      <!-- Always execute -->
      <modules>
        <command name="load">python/2.7.9</command>
        <command name="unload">subversion</command>
        <command name="load">subversion/1.8.3</command>
        <command name="unload">cmake</command>
        <command name="load">cmake3/3.6.0</command>
      </modules>

      <modules compiler="pgiacc"> <!-- changing pgi_acc to pgiacc -->
        <command name="use">/ccs/home/norton/.modules</command>
        <command name="rm">PrgEnv-cray</command>
        <command name="rm">PrgEnv-gnu</command>
        <command name="rm">PrgEnv-intel</command>
        <command name="rm">PrgEnv-pathscale</command>
        <command name="load">PrgEnv-pgi</command>
        <command name="switch">pgi 17.5.lustre</command>
        <command name="rm">cray-mpich</command>
        <command name="rm">cray-libsci</command>
        <command name="rm">atp</command>
        <command name="rm">esmf</command>
        <command name="rm">cudatoolkit</command>
        <command name="load">cray-mpich/7.4.0</command>
        <command name="load">cray-libsci/16.06.1</command>
        <command name="load">atp/2.0.2</command>
        <command name="load">esmf/5.2.0rp2</command>
        <command name="load">cudatoolkit</command>
      </modules>
      <modules compiler="pgi">
        <command name="use">/ccs/home/norton/.modules</command>
        <command name="rm">PrgEnv-cray</command>
        <command name="rm">PrgEnv-gnu</command>
        <command name="rm">PrgEnv-intel</command>
        <command name="rm">PrgEnv-pathscale</command>
        <command name="load">PrgEnv-pgi</command>
        <command name="switch">pgi pgi/17.5.lustre</command>
        <command name="rm">cray-mpich</command>
        <command name="rm">cray-libsci</command>
        <command name="rm">atp</command>
        <command name="rm">esmf</command>
        <command name="load">cray-mpich/7.4.0</command>
        <command name="load">cray-libsci/16.06.1</command>
        <command name="load">atp/2.0.2</command>
        <command name="load">esmf/5.2.0rp2</command>
      </modules>
      <modules compiler="intel">
        <command name="rm">PrgEnv-pgi</command>
        <command name="rm">PrgEnv-cray</command>
        <command name="rm">PrgEnv-gnu</command>
        <command name="rm">PrgEnv-pathscale</command>
        <command name="load">PrgEnv-intel</command>
        <command name="rm">intel</command>
        <command name="rm">cray-libsci</command>
        <command name="rm">cray-mpich</command>
        <command name="rm">atp</command>
        <command name="load">intel/15.0.2.164</command>
        <command name="load">cray-libsci/16.06.1</command>
        <command name="load">cray-mpich/7.4.0</command>
        <command name="load">atp/2.0.2</command>
      </modules>
      <modules compiler="cray">
        <command name="rm">PrgEnv-pgi</command>
        <command name="rm">PrgEnv-gnu</command>
        <command name="rm">PrgEnv-intel</command>
        <command name="rm">PrgEnv-pathscale</command>
        <command name="load">PrgEnv-cray</command>
        <command name="rm">cce</command>
        <command name="rm">cray-mpich</command>
        <command name="load">cce/8.5.0</command>
        <command name="load">cray-mpich/7.4.0</command>
      </modules>
      <!-- mpi lib settings -->
      <modules mpilib="mpi-serial">
        <command name="load">cray-netcdf/4.4.1.1</command>
      </modules>
      <modules mpilib="!mpi-serial">
        <command name="load">cray-netcdf-hdf5parallel/4.4.1.1</command>
        <command name="load">cray-parallel-netcdf/1.7.0</command>
      </modules>
      <!-- Default -->
      <environment_variables>
        <env name="COMPILER">$COMPILER</env>
        <env name="MPILIB">$MPILIB</env>
        <env name="MPICH_ENV_DISPLAY">1</env>
        <env name="MPICH_VERSION_DISPLAY">1</env>
        <env name="MPICH_CPUMASK_DISPLAY">1</env>
        <env name="MPSTKZ">128M</env>
	<env name="NETCDFROOT" compiler="pgi">/opt/cray/netcdf-hdf5parallel/4.4.1.1/PGI/15.3/</env>
	<env name="PNETCDFROOT" compiler="pgi" mpilib="!mpi-serial">/opt/cray/parallel-netcdf/1.7.0/PGI/15.3</env>
	<env name="NETCDFROOT" compiler="pgiacc">/opt/cray/netcdf-hdf5parallel/4.4.1.1/PGI/15.3/</env>
	<env name="PNETCDFROOT" compiler="pgiacc" mpilib="!mpi-serial">/opt/cray/parallel-netcdf/1.7.0/PGI/15.3</env>
	<env name="NETCDFROOT" compiler="intel">/opt/cray/netcdf-hdf5parallel/4.4.1.1/INTEL/15.0/</env>
	<env name="PNETCDFROOT" compiler="intel" mpilib="!mpi-serial">/opt/cray/parallel-netcdf/1.7.0/INTEL/15.0</env>
	<env name="NETCDFROOT" compiler="cray">/opt/cray/netcdf-hdf5parallel/4.4.1.1/CRAY/8.3/</env>
	<env name="PNETCDFROOT" compiler="cray" mpilib="!mpi-serial">/opt/cray/parallel-netcdf/1.7.0/CRAY/8.3</env>
        <env name="OMP_STACKSIZE">128M</env>
      </environment_variables>

      <!-- Set if compiler and mpilib  -->
      <environment_variables compiler="pgiacc">
        <!-- NOTE(wjs, 2015-03-12) The following line is needed for bit-for-bit reproducibility -->
        <env name="CRAY_CPU_TARGET">istanbul</env>
        <env name="CRAY_CUDA_MPS">1</env>
      </environment_variables>
      <environment_variables compiler="pgi">
        <!-- NOTE(wjs, 2015-03-12) The following line is needed for bit-for-bit reproducibility -->
        <env name="CRAY_CPU_TARGET">istanbul</env>
      </environment_variables>
      <environment_variables compiler="intel">
        <env name="CRAYPE_LINK_TYPE">dynamic</env>
      </environment_variables>
    </module_system>
</machine>

<machine MACH="eos">
         <DESC>ORNL XC30, os is CNL, 16 pes/node, batch system is PBS</DESC>
         <NODENAME_REGEX>eos</NODENAME_REGEX>
         <TESTS>acme_developer</TESTS>
         <COMPILERS>intel</COMPILERS>
         <MPILIBS>mpich,mpi-serial</MPILIBS>
         <CIME_OUTPUT_ROOT>$ENV{HOME}/acme_scratch/$PROJECT</CIME_OUTPUT_ROOT>
         <RUNDIR>$ENV{MEMBERWORK}/$PROJECT/$CASE/run</RUNDIR>
         <EXEROOT>$CIME_OUTPUT_ROOT/$CASE/bld</EXEROOT>
         <DIN_LOC_ROOT>/lustre/atlas1/cli900/world-shared/cesm/inputdata</DIN_LOC_ROOT>
         <DIN_LOC_ROOT_CLMFORC>/lustre/atlas1/cli900/world-shared/cesm/inputdata/atm/datm7</DIN_LOC_ROOT_CLMFORC>
         <DOUT_S_ROOT>$ENV{MEMBERWORK}/$PROJECT/archive/$CASE</DOUT_S_ROOT>
         <DOUT_L_MSROOT>csm/$CASE</DOUT_L_MSROOT>
         <BASELINE_ROOT>/lustre/atlas1/cli900/world-shared/cesm/baselines</BASELINE_ROOT>
         <CCSM_CPRNC>/lustre/atlas1/cli900/world-shared/cesm/tools/cprnc/cprnc.eos</CCSM_CPRNC>
         <SAVE_TIMING_DIR>$ENV{PROJWORK}/$PROJECT</SAVE_TIMING_DIR>
         <OS>CNL</OS>
         <BATCH_SYSTEM>pbs</BATCH_SYSTEM>
         <SUPPORTED_BY>acme</SUPPORTED_BY>
         <GMAKE_J>8</GMAKE_J>
         <PES_PER_NODE>16</PES_PER_NODE>
         <MAX_TASKS_PER_NODE>32</MAX_TASKS_PER_NODE>
         <PROJECT_REQUIRED>TRUE</PROJECT_REQUIRED>
         <PIO_CONFIG_OPTS> -D PIO_BUILD_TIMING:BOOL=ON </PIO_CONFIG_OPTS>
         <mpirun mpilib="mpich">
           <executable>aprun</executable>
           <arguments>
             <arg name="hyperthreading" default="2"> -j {{ hyperthreading }}</arg>
             <arg name="tasks_per_numa" > -S {{ tasks_per_numa }}</arg>
             <arg name="num_tasks" > -n $TOTALPES</arg>
             <arg name="tasks_per_node" > -N $PES_PER_NODE</arg>
             <arg name="thread_count" > -d $ENV{OMP_NUM_THREADS}</arg>
             <arg name="numa_node" > -cc numa_node</arg>
           </arguments>
         </mpirun>
         <mpirun mpilib="mpi-serial">
           <executable></executable>
         </mpirun>
	 <module_system type="module">
	   <init_path lang="sh">$MODULESHOME/init/sh</init_path>
	   <init_path lang="csh">$MODULESHOME/init/csh</init_path>
	   <init_path lang="perl">$MODULESHOME/init/perl.pm</init_path>
	   <init_path lang="python">$MODULESHOME/init/python.py</init_path>
	   <cmd_path lang="sh">module</cmd_path>
	   <cmd_path lang="csh">module</cmd_path>
	   <cmd_path lang="perl">$MODULESHOME/bin/modulecmd perl</cmd_path>
	   <cmd_path lang="python">$MODULESHOME/bin/modulecmd python</cmd_path>
	   <modules>
	     <command name="rm">intel</command>
	     <command name="rm">cray</command>
	     <command name="rm">cray-parallel-netcdf</command>
	     <command name="rm">cray-libsci</command>
	     <command name="rm">cray-netcdf</command>
	     <command name="rm">cray-netcdf-hdf5parallel</command>
	     <command name="rm">netcdf</command>
	   </modules>
	   <modules compiler="intel">
	     <command name="load">intel/16.0.1.150</command>
	     <command name="load">papi</command>
	   </modules>
	   <modules compiler="cray">
	     <command name="load">PrgEnv-cray</command>
	     <command name="switch">cce cce/8.1.9</command>
	     <command name="load">cray-libsci/12.1.00</command>
	   </modules>
	   <modules compiler="gnu">
	     <command name="load">PrgEnv-gnu</command>
	     <command name="switch">gcc gcc/4.8.0</command>
	     <command name="load">cray-libsci/12.1.00</command>
	   </modules>
	   <modules mpilib="mpi-serial">
	     <command name="load">cray-netcdf/4.3.2</command>
	   </modules>
	   <modules mpilib="!mpi-serial">
	     <command name="load">cray-netcdf-hdf5parallel/4.3.3.1</command>
	     <command name="load">cray-parallel-netcdf/1.6.1</command>
	   </modules>
	   <modules>
	     <command name="load">cmake3/3.2.3</command>
	     <command name="load">python/2.7.9</command>
	   </modules>
	   <environment_variables>
	     <env name="MPICH_ENV_DISPLAY">1</env>
	     <env name="MPICH_VERSION_DISPLAY">1</env>
	     <!-- This increases the stack size, which is necessary
		  for CICE to run threaded on this machine -->
	     <env name="OMP_STACKSIZE">64M</env>
	     
	   </environment_variables>
	 </module_system>
</machine>

<machine MACH="grizzly">
	<DESC>LANL Linux Cluster, 36 pes/node, batch system slurm</DESC>
        <NODENAME_REGEX>gr-fe.*.lanl.gov</NODENAME_REGEX>
        <TESTS>acme_developer</TESTS>
        <COMPILERS>gnu,intel</COMPILERS>
        <MPILIBS>mvapich,openmpi</MPILIBS>
	<OS>LINUX</OS>
	<RUNDIR>/lustre/scratch3/turquoise/$ENV{USER}/ACME/cases/$CASE/run</RUNDIR>
	<EXEROOT>/lustre/scratch3/turquoise/$ENV{USER}/ACME/cases/$CASE/bld</EXEROOT>
	<DIN_LOC_ROOT>/lustre/scratch3/turquoise/$ENV{USER}/ACME/input_data</DIN_LOC_ROOT>
	<DIN_LOC_ROOT_CLMFORC>/lustre/scratch3/turquoise/$ENV{USER}/ACME/input_data/atm/datm7</DIN_LOC_ROOT_CLMFORC>
	<DOUT_S_ROOT>/lustre/scratch3/turquoise/$ENV{USER}/ACME/archive/$CASE</DOUT_S_ROOT>
	<DOUT_L_MSROOT>UNSET</DOUT_L_MSROOT>
	<BASELINE_ROOT>/lustre/scratch3/turquoise/$ENV{USER}/ACME/input_data/ccsm_baselines</BASELINE_ROOT>
	<CIME_OUTPUT_ROOT>/lustre/scratch3/turquoise/$ENV{USER}/ACME/scratch</CIME_OUTPUT_ROOT>
	<CCSM_CPRNC>/turquoise/usr/projects/climate/SHARED_CLIMATE/software/wolf/cprnc/v0.40/cprnc</CCSM_CPRNC>
	<module_system type="module">
		<init_path lang="perl">/usr/share/Modules/init/perl.pm</init_path>
		<init_path lang="python">/usr/share/Modules/init/python.py</init_path>
		<init_path lang="csh">/etc/profile.d/z00_lmod.csh</init_path>
		<cmd_path lang="perl">/usr/share/lmod/lmod/libexec/lmod perl</cmd_path>
		<cmd_path lang="python">/usr/share/lmod/lmod/libexec/lmod python</cmd_path>
		<cmd_path lang="sh">module</cmd_path>
		<cmd_path lang="csh">module</cmd_path>
	
		<modules>
			<command name="purge"/>
			<command name="use">/usr/projects/climate/SHARED_CLIMATE/modulefiles/all</command>
			<command name="load">python/anaconda-2.7-climate</command>
		</modules>

		<modules compiler="gnu">
			<command name="load">gcc/5.3.0</command>
		</modules>
		<modules compiler="intel">
			<command name="load">intel/17.0.1</command>
		</modules>
		<modules mpilib="openmpi">
			<command name="load">openmpi/1.10.5</command>
		</modules>
		<modules mpilib="mvapich">
			<command name="load">mvapich2/2.2</command>
		</modules>
		<modules>
			<command name="load">netcdf/4.4.1</command>
		</modules>
		<modules>
			<command name="load">parallel-netcdf/1.5.0</command>
		</modules>
	</module_system>
	<environment_variables>
		<env name="PNETCDF_HINTS">romio_ds_write=disable;romio_ds_read=disable;romio_cb_write=enable;romio_cb_read=enable</env>
	</environment_variables>

	<BATCH_SYSTEM>slurm</BATCH_SYSTEM>
	<mpirun mpilib="default">
		<executable>mpirun</executable>
		<arguments>
			<arg name="num_tasks"> -n $TOTALPES</arg>
		</arguments>
	</mpirun>
	<mpirun mpilib="mvapich">
		<executable>srun</executable>
		<arguments>
			<arg name="num_tasks"> -n $TOTALPES</arg>
		</arguments>
	</mpirun>
	<mpirun mpilib="openmpi">
		<executable>mpirun</executable>
		<arguments>
			<arg name="num_tasks"> -n $TOTALPES</arg>
		</arguments>
	</mpirun>
	<mpirun mpilib="mpi-serial">
		<executable></executable>
	</mpirun>
	<GMAKE_J>4</GMAKE_J>
	<MAX_TASKS_PER_NODE>36</MAX_TASKS_PER_NODE>
	<PES_PER_NODE>32</PES_PER_NODE>
	<PROJECT>climateacme</PROJECT>
    	<PROJECT_REQUIRED>TRUE</PROJECT_REQUIRED>
    	<SUPPORTED_BY>luke.vanroekel @ gmail.com</SUPPORTED_BY>
</machine>

<machine MACH="wolf">
    <DESC>LANL Linux Cluster, 16 pes/node, batch system slurm</DESC>
    <NODENAME_REGEX>wf-fe.*.lanl.gov</NODENAME_REGEX>
    <TESTS>acme_developer</TESTS>
	<COMPILERS>intel,gnu</COMPILERS>
	<MPILIBS>openmpi,mvapich,mpi-serial</MPILIBS>
	<CIME_OUTPUT_ROOT>/lustre/scratch3/turquoise/$ENV{USER}/ACME/scratch</CIME_OUTPUT_ROOT>
	<RUNDIR>/lustre/scratch3/turquoise/$ENV{USER}/ACME/cases/$CASE/run</RUNDIR>
	<EXEROOT>/lustre/scratch3/turquoise/$ENV{USER}/ACME/cases/$CASE/bld</EXEROOT>
	<DOUT_S_ROOT>/lustre/scratch3/turquoise/$ENV{USER}/ACME/archive/$CASE</DOUT_S_ROOT>
	<DOUT_L_MSROOT>UNSET</DOUT_L_MSROOT>
	<OS>LINUX</OS>
	<BATCH_SYSTEM>slurm</BATCH_SYSTEM>
	<SUPPORTED_BY>jonbob -at- lanl.gov</SUPPORTED_BY>
	<GMAKE_J>4</GMAKE_J>
	<MAX_TASKS_PER_NODE>16</MAX_TASKS_PER_NODE>
	<PES_PER_NODE>16</PES_PER_NODE>
	<PROJECT>climateacme</PROJECT>
	<PROJECT_REQUIRED>TRUE</PROJECT_REQUIRED>
	<DIN_LOC_ROOT>/lustre/scratch3/turquoise/$ENV{USER}/ACME/input_data</DIN_LOC_ROOT>
	<DIN_LOC_ROOT_CLMFORC>/lustre/scratch3/turquoise/$ENV{USER}/ACME/input_data/atm/datm7</DIN_LOC_ROOT_CLMFORC>
	<BASELINE_ROOT>/lustre/scratch3/turquoise/$ENV{USER}/ACME/input_data/ccsm_baselines</BASELINE_ROOT>
	<CCSM_CPRNC>/turquoise/usr/projects/climate/SHARED_CLIMATE/software/wolf/cprnc/v0.40/cprnc</CCSM_CPRNC>
	<mpirun mpilib="default">
		<executable>mpirun</executable>
		<arguments>
			<arg name="num_tasks"> -n $TOTALPES</arg>
		</arguments>
	</mpirun>
	<mpirun mpilib="openmpi">
		<executable>mpirun</executable>
		<arguments>
			<arg name="num_tasks"> -n $TOTALPES</arg>
		</arguments>
	</mpirun>
	<mpirun mpilib="mvapich">
		<executable>srun</executable>
		<arguments>
			<arg name="num_tasks"> -n $TOTALPES</arg>
		</arguments>
	</mpirun>
	<mpirun mpilib="mpi-serial">
		<executable></executable>
	</mpirun>
	<module_system type="module">
		<init_path lang="perl">/usr/share/Modules/init/perl.pm</init_path>
		<init_path lang="python">/usr/share/Modules/init/python.py</init_path>
		<init_path lang="sh">/usr/share/Modules/init/sh</init_path>
		<init_path lang="csh">/usr/share/Modules/init/csh</init_path>
		<cmd_path lang="perl">/usr/bin/modulecmd perl</cmd_path>
		<cmd_path lang="python">/usr/bin/modulecmd python</cmd_path>
		<cmd_path lang="sh">module</cmd_path>
		<cmd_path lang="csh">module</cmd_path>
		<modules>
			<command name="purge"/>
			<command name="use">/usr/projects/climate/SHARED_CLIMATE/modulefiles/all</command>
			<command name="load">friendly-testing</command>
			<command name="load">python/anaconda-2.7-climate</command>
		</modules>
		<modules compiler="intel">
			<command name="load">intel/15.0.5</command>
			<command name="load">mkl/11.3.3</command>
		</modules>
		<modules compiler="gnu">
			<command name="load">gcc/4.8.2</command>
		</modules>
		<modules mpilib="openmpi">
			<command name="load">openmpi/1.6.5</command>
		</modules>
		<modules mpilib="mvapich">
			<command name="load">mvapich2/1.8</command>
		</modules>
		<modules>
			<command name="load">netcdf/4.4.0</command>
		</modules>
		<modules mpilib="!mpi-serial">
			<command name="load">parallel-netcdf/1.5.0</command>
		</modules>
	</module_system>
	<environment_variables>
		<env name="LD_LIBRARY_PATH">$ENV{LD_LIBRARY_PATH}:$ENV{NETCDF_ROOT}/lib</env>
	</environment_variables>
</machine>

<machine MACH="caldera">
  <DESC>NCAR IBM, os is Linux, 16 pes/node, intended for ncar testing of acme cime</DESC>
  <NODENAME_REGEX>.*yellowstone</NODENAME_REGEX>
  <OS>LINUX</OS>
  <COMPILERS>intel,pgi,gnu</COMPILERS>
  <MPILIBS>mpich2,pempi,mpi-serial</MPILIBS>
  <CIME_OUTPUT_ROOT>/glade/scratch/$USER</CIME_OUTPUT_ROOT>
  <RUNDIR>$CIME_OUTPUT_ROOT/$CASE/run</RUNDIR>
  <EXEROOT>$CIME_OUTPUT_ROOT/$CASE/bld</EXEROOT>
  <DIN_LOC_ROOT>$ENV{CESMDATAROOT}/inputdata</DIN_LOC_ROOT>
  <DIN_LOC_ROOT_CLMFORC>$ENV{CESMROOT}/lmwg</DIN_LOC_ROOT_CLMFORC>
  <DOUT_S_ROOT>$CIME_OUTPUT_ROOT/archive/$CASE</DOUT_S_ROOT>
  <DOUT_L_MSROOT>csm/$CASE</DOUT_L_MSROOT>
  <BASELINE_ROOT>$ENV{CESMDATAROOT}/ccsm_baselines</BASELINE_ROOT>
  <CCSM_CPRNC>$ENV{CESMDATAROOT}/tools/cime/tools/cprnc/cprnc</CCSM_CPRNC>
  <PERL5LIB>/glade/apps/opt/perlmods/lib64/perl5:/glade/apps/opt/perlmods/share/perl5</PERL5LIB>
  <BATCH_SYSTEM>none</BATCH_SYSTEM>
  <SUPPORTED_BY>jedwards@ucar.edu</SUPPORTED_BY>
  <GMAKE_J>8</GMAKE_J>
  <MAX_TASKS_PER_NODE>30</MAX_TASKS_PER_NODE>
  <PES_PER_NODE>15</PES_PER_NODE>
  <PROJECT_REQUIRED>TRUE</PROJECT_REQUIRED>
  <mpirun >
    <executable>mpirun.lsf</executable>
  </mpirun>
  <mpirun mpilib="mpi-serial">
    <executable></executable>
  </mpirun>
  <module_system type="module">
    <init_path lang="perl">/glade/apps/opt/lmod/lmod/init/perl</init_path>
    <init_path lang="csh">/glade/apps/opt/lmod/lmod/init/csh</init_path>
    <init_path lang="sh">/glade/apps/opt/lmod/lmod/init/sh</init_path>
    <init_path lang="python">/glade/apps/opt/lmod/lmod/init/env_modules_python.py</init_path>
    <cmd_path lang="perl">/glade/apps/opt/lmod/lmod/libexec/lmod perl</cmd_path>
    <cmd_path lang="sh">module</cmd_path>
    <cmd_path lang="csh">module</cmd_path>
    <cmd_path lang="python">/glade/apps/opt/lmod/lmod/libexec/lmod python</cmd_path>
    <modules>
      <command name="purge"/>
      <command name="load">ncarenv/1.0</command>
      <command name="load">ncarbinlibs/1.1</command>
      <command name="load">perlmods</command>
      <command name="load">gmake/4.1</command>
      <command name="load">python</command>
      <command name="load">all-python-libs</command>
    </modules>
    <modules compiler="intel">
      <command name="load">intel/15.0.3</command>
      <command name="load">mkl/11.1.2</command>
      <command name="load">trilinos/11.10.2</command>
      <command name="load">esmf</command>
    </modules>
    <modules compiler="intel" mpilib="!mpi-serial" debug="true">
      <command name="load">esmf-6.3.0rp1-defio-mpi-g</command>
    </modules>
    <modules compiler="intel" mpilib="!mpi-serial" debug="false">
      <command name="load">esmf-6.3.0rp1-defio-mpi-O</command>
    </modules>
    <modules compiler="intel" mpilib="mpi-serial" debug="true">
      <command name="load">esmf-6.3.0rp1-ncdfio-uni-g</command>
    </modules>
    <modules compiler="intel" mpilib="mpi-serial" debug="false">
      <command name="load"> esmf-6.3.0rp1-ncdfio-uni-O</command>
    </modules>
    <modules compiler="pgi">
      <command name="load">pgi/15.10</command>
    </modules>
    <modules compiler="gnu">
      <command name="load">gnu/5.2.0</command>
    </modules>
    <modules mpilib="mpi-serial">
      <command name="load">netcdf/4.3.3.1</command>
    </modules>
    <modules mpilib="!mpi-serial">
      <command name="load">netcdf-mpi/4.3.3.1</command>
      <command name="load">pnetcdf/1.6.1</command>
    </modules>
    <modules>
      <command name="load">ncarcompilers/1.0</command>
      <command name="load">cmake/3.0.2</command>
    </modules>
  </module_system>
  <environment_variables>
    <env name="OMP_STACKSIZE">256M</env>
    <env name="MP_LABELIO">yes</env>
    <env name="MP_INFOLEVEL">2</env>
    <env name="MP_SHARED_MEMORY">yes</env>
    <env name="MP_EUILIB">us</env>
    <env name="MP_MPILIB">$MPILIB</env>
    <env name="MP_STDOUTMODE">unordered</env>
    <env name="MP_RC_USE_LMC">yes</env>
  </environment_variables>
  <environment_variables debug="true">
    <env name="MP_EAGER_LIMIT">0</env>
  </environment_variables>
</machine>

<machine MACH="mesabi">
        <DESC>Mesabi batch queue</DESC>
        <OS>LINUX</OS>
        <COMPILERS>intel</COMPILERS>
        <MPILIBS>openmpi</MPILIBS>
        <RUNDIR>$CASEROOT/run</RUNDIR>
<!-- complete path to the run directory -->
        <EXEROOT>$CASEROOT/exedir</EXEROOT>
<!-- complete path to the build directory -->
        <DIN_LOC_ROOT>/home/reichpb/shared/cesm_inputdata</DIN_LOC_ROOT>
<!-- complete path to the inputdata directory -->

        <DIN_LOC_ROOT_CLMFORC>/home/reichpb/shared/cesm_inputdata/atm/datm7</DIN_LOC_ROOT_CLMFORC>
<!-- path to the optional forcing data for CLM (for CRUNCEP forcing) -->
        <DOUT_S>FALSE</DOUT_S>
<!-- logical for short term archiving -->
        <DOUT_S_ROOT>USERDEFINED_optional_run</DOUT_S_ROOT>
<!-- complete path to a short term archiving directory -->
        <DOUT_L_MSROOT>USERDEFINED_optional_run</DOUT_L_MSROOT>
<!-- complete path to a long term archiving directory -->
        <BASELINE_ROOT>USERDEFINED_optional_run</BASELINE_ROOT>
<!-- where the cesm testing scripts write and read baseline results -->
        <CCSM_CPRNC>USERDEFINED_optional_test</CCSM_CPRNC>
<!-- path to the cprnc tool used to compare netcdf history files in testing -->
         <BATCH_SYSTEM>pbs</BATCH_SYSTEM>
        <SUPPORTED_BY>chen1718 at umn dot edu</SUPPORTED_BY>
        <GMAKE_J>2</GMAKE_J>
        <MAX_TASKS_PER_NODE>24</MAX_TASKS_PER_NODE>
         <PROJECT_REQUIRED>TRUE</PROJECT_REQUIRED>
         <mpirun mpilib="default">
           <executable>aprun</executable>
             <arguments>
                <arg name="num_tasks"> -n $TOTALPES</arg>
                <arg name="tasks_per_numa"> -S {{ tasks_per_numa }}</arg>
                <arg name="tasks_per_node"> -N $PES_PER_NODE</arg>
                <arg name="thread_count"> -d $ENV{OMP_NUM_THREADS}</arg>
             </arguments>
         </mpirun>
</machine>

<machine MACH="itasca">
        <DESC>Itasca batch queue</DESC>
        <OS>LINUX</OS>
        <COMPILERS>intel</COMPILERS>
        <MPILIBS>openmpi</MPILIBS>
        <RUNDIR>$CASEROOT/run</RUNDIR>
<!-- complete path to the run directory -->
        <EXEROOT>$CASEROOT/exedir</EXEROOT>
<!-- complete path to the build directory -->
        <DIN_LOC_ROOT>/home/reichpb/shared/cesm_inputdata</DIN_LOC_ROOT>
<!-- complete path to the inputdata directory -->

        <DIN_LOC_ROOT_CLMFORC>/home/reichpb/shared/cesm_inputdata/atm/datm7</DIN_LOC_ROOT_CLMFORC>
<!-- path to the optional forcing data for CLM (for CRUNCEP forcing) -->
        <DOUT_S>FALSE</DOUT_S>
<!-- logical for short term archiving -->
        <DOUT_S_ROOT>USERDEFINED_optional_run</DOUT_S_ROOT>
<!-- complete path to a short term archiving directory -->
        <DOUT_L_MSROOT>USERDEFINED_optional_run</DOUT_L_MSROOT>
<!-- complete path to a long term archiving directory -->
        <BASELINE_ROOT>USERDEFINED_optional_run</BASELINE_ROOT>
<!-- where the cesm testing scripts write and read baseline results -->
        <CCSM_CPRNC>USERDEFINED_optional_test</CCSM_CPRNC>
<!-- path to the cprnc tool used to compare netcdf history files in testing -->
         <BATCH_SYSTEM>pbs</BATCH_SYSTEM>
        <SUPPORTED_BY>chen1718 at umn dot edu</SUPPORTED_BY>
        <GMAKE_J>2</GMAKE_J>
        <MAX_TASKS_PER_NODE>8</MAX_TASKS_PER_NODE>
         <mpirun mpilib="default">
           <executable>aprun</executable>
             <arguments>
                <arg name="num_tasks"> -n $TOTALPES</arg>
                <arg name="tasks_per_numa"> -S {{ tasks_per_numa }}</arg>
                <arg name="tasks_per_node"> -N $PES_PER_NODE</arg>
                <arg name="thread_count"> -d $ENV{OMP_NUM_THREADS}</arg>
             </arguments>
         </mpirun>
</machine>

<machine MACH="lawrencium-lr3">
  <DESC>Lawrencium LR3 cluster at LBL, OS is Linux (intel), batch system is SLURM</DESC>
  <OS>LINUX</OS>
  <NODENAME_REGEX>n000*</NODENAME_REGEX>
  <COMPILERS>intel</COMPILERS>
  <MPILIBS>openmpi,mpi-serial</MPILIBS>
  <CIME_OUTPUT_ROOT>/global/scratch/$ENV{USER}</CIME_OUTPUT_ROOT>
  <RUNDIR>$CIME_OUTPUT_ROOT/$CASE/run</RUNDIR>
  <EXEROOT>$CIME_OUTPUT_ROOT/$CASE/bld</EXEROOT>
  <DIN_LOC_ROOT>/global/scratch/$ENV{USER}/cesm_input_datasets/</DIN_LOC_ROOT>
  <DIN_LOC_ROOT_CLMFORC>/global/scratch/$ENV{USER}/cesm_input_datasets/atm/datm7</DIN_LOC_ROOT_CLMFORC>
  <DOUT_S_ROOT>$CIME_OUTPUT_ROOT/cesm_archive/$CASE</DOUT_S_ROOT>
  <DOUT_L_MSROOT>csm/$CASE</DOUT_L_MSROOT>
  <BASELINE_ROOT>$CIME_OUTPUT_ROOT/cesm_baselines</BASELINE_ROOT>
  <CCSM_CPRNC>/$CIME_OUTPUT_ROOT/cesm_tools/cprnc/cprnc</CCSM_CPRNC>
  <BATCH_SYSTEM>slurm</BATCH_SYSTEM>
  <SUPPORTED_BY>gbisht at lbl dot gov </SUPPORTED_BY>
  <GMAKE_J>4</GMAKE_J>
  <MAX_TASKS_PER_NODE>16</MAX_TASKS_PER_NODE>
  <PES_PER_NODE>16</PES_PER_NODE>
  <PROJECT_REQUIRED>TRUE</PROJECT_REQUIRED>
  <mpirun mpilib="mpi-serial">
    <executable>mpirun</executable>
    <arguments>
      <arg name="num_tasks">-np $TOTALPES</arg>
      <arg name="tasks_per_node"> -npernode $PES_PER_NODE</arg>
    </arguments>
  </mpirun>
  <mpirun mpilib="default">
    <executable>mpirun</executable>
    <arguments>
      <arg name="num_tasks">-np $TOTALPES</arg>
      <arg name="tasks_per_node"> -npernode $PES_PER_NODE</arg>
    </arguments>
  </mpirun>
  <module_system type="module">
    <init_path lang="sh">/etc/profile.d/modules.sh</init_path>
    <init_path lang="csh">/etc/profile.d/modules.csh</init_path>
    <init_path lang="perl">/usr/Modules/init/perl.pm</init_path>
    <init_path lang="python">/usr/Modules/python.py</init_path>
    <cmd_path lang="sh">module</cmd_path>
    <cmd_path lang="csh">module</cmd_path>
    <cmd_path lang="perl">/usr/Modules/bin/modulecmd perl</cmd_path>
    <cmd_path lang="python">/usr/Modules/bin/modulecmd python</cmd_path>
    <modules>
      <command name="purge"/>
      <command name="load">cmake</command>
      <command name="load">perl xml-libxml switch python/2.7.11</command>
    </modules>
    <modules compiler="intel">
      <command name="load">intel/2015.6.233</command>
      <command name="load">mkl</command>
    </modules>
    <modules compiler="intel" mpilib="mpi-serial">
      <command name="load">netcdf/4.4.0-intel-s</command>
    </modules>
    <modules compiler="intel" mpilib="!mpi-serial">
      <command name="load">openmpi</command>
      <command name="load">netcdf/4.4.0-intel-p</command>
    </modules>
     </module_system>
</machine>

<machine MACH="lawrencium-lr2">
  <DESC>Lawrencium LR2 cluster at LBL, OS is Linux (intel), batch system is SLURM</DESC>
  <OS>LINUX</OS>
  <NODENAME_REGEX>n000*</NODENAME_REGEX>
  <COMPILERS>intel</COMPILERS>
  <MPILIBS>openmpi,mpi-serial</MPILIBS>
  <CIME_OUTPUT_ROOT>/global/scratch/$ENV{USER}</CIME_OUTPUT_ROOT>
  <RUNDIR>$CIME_OUTPUT_ROOT/$CASE/run</RUNDIR>
  <EXEROOT>$CIME_OUTPUT_ROOT/$CASE/bld</EXEROOT>
  <DIN_LOC_ROOT>/global/scratch/$ENV{USER}/cesm_input_datasets/</DIN_LOC_ROOT>
  <DIN_LOC_ROOT_CLMFORC>/global/scratch/$ENV{USER}/cesm_input_datasets/atm/datm7</DIN_LOC_ROOT_CLMFORC>
  <DOUT_S_ROOT>$CIME_OUTPUT_ROOT/cesm_archive/$CASE</DOUT_S_ROOT>
  <DOUT_L_MSROOT>csm/$CASE</DOUT_L_MSROOT>
  <BASELINE_ROOT>$CIME_OUTPUT_ROOT/cesm_baselines</BASELINE_ROOT>
  <CCSM_CPRNC>/$CIME_OUTPUT_ROOT/cesm_tools/cprnc/cprnc</CCSM_CPRNC>
  <BATCH_SYSTEM>slurm</BATCH_SYSTEM>
  <SUPPORTED_BY>gbisht at lbl dot gov</SUPPORTED_BY>
  <GMAKE_J>4</GMAKE_J>
  <MAX_TASKS_PER_NODE>12</MAX_TASKS_PER_NODE>
  <PES_PER_NODE>12</PES_PER_NODE>
  <PROJECT_REQUIRED>TRUE</PROJECT_REQUIRED>
  <mpirun mpilib="mpi-serial">
    <executable>mpirun</executable>
    <arguments>
      <arg name="num_tasks">-np $TOTALPES</arg>
      <arg name="tasks_per_node"> -npernode $PES_PER_NODE</arg>
    </arguments>
  </mpirun>
  <mpirun mpilib="default">
    <executable>mpirun</executable>
    <arguments>
      <arg name="num_tasks">-np $TOTALPES</arg>
      <arg name="tasks_per_node"> -npernode $PES_PER_NODE</arg>
    </arguments>
  </mpirun>
  <module_system type="module">
    <init_path lang="sh">/etc/profile.d/modules.sh</init_path>
    <init_path lang="csh">/etc/profile.d/modules.csh</init_path>
    <init_path lang="perl">/usr/Modules/init/perl.pm</init_path>
    <init_path lang="python">/usr/Modules/python.py</init_path>
    <cmd_path lang="sh">module</cmd_path>
    <cmd_path lang="csh">module</cmd_path>
    <cmd_path lang="perl">/usr/Modules/bin/modulecmd perl</cmd_path>
    <cmd_path lang="python">/usr/Modules/bin/modulecmd python</cmd_path>
    <modules>
      <command name="purge"/>
      <command name="load">cmake</command>
      <command name="load">perl xml-libxml switch python/2.7.11</command>
    </modules>
    <modules compiler="intel">
      <command name="load">intel/2015.6.233</command>
      <command name="load">mkl</command>
    </modules>
    <modules compiler="intel" mpilib="mpi-serial">
      <command name="load">netcdf/4.4.0-intel-s</command>
    </modules>
    <modules compiler="intel" mpilib="!mpi-serial">
      <command name="load">openmpi</command>
      <command name="load">netcdf/4.4.0-intel-p</command>
    </modules>
     </module_system>
</machine>

<machine MACH="eddi">
  <DESC>small developer workhorse at lbl climate sciences</DESC>
  <OS>LINUX</OS>
  <COMPILERS>gnu</COMPILERS>
  <MPILIBS>openmpi,mpi-serial</MPILIBS>
  <PROJECT>ngeet</PROJECT>
  <CIME_OUTPUT_ROOT>/home/lbleco/acme/</CIME_OUTPUT_ROOT>
  <DIN_LOC_ROOT>/home/lbleco/cesm/cesm_input_datasets/</DIN_LOC_ROOT>
  <DIN_LOC_ROOT_CLMFORC>/home/lbleco/cesm/cesm_input_datasets/atm/datm7/</DIN_LOC_ROOT_CLMFORC>
  <DOUT_S_ROOT>/home/lbleco/acme/cesm_archive/$CASE</DOUT_S_ROOT>
  <DOUT_L_MSROOT>csm/$CASE</DOUT_L_MSROOT>
  <BASELINE_ROOT>/home/lbleco/acme/cesm_baselines</BASELINE_ROOT>
  <CCSM_CPRNC>/home/lbleco/cesm/cesm_tools/cprnc/cprnc</CCSM_CPRNC>
  <GMAKE_J>1</GMAKE_J>
  <BATCH_SYSTEM>none</BATCH_SYSTEM>
  <SUPPORTED_BY>rgknox at lbl gov</SUPPORTED_BY>
  <MAX_TASKS_PER_NODE>4</MAX_TASKS_PER_NODE>
  <PES_PER_NODE>4</PES_PER_NODE>
  <PROJECT_REQUIRED>FALSE</PROJECT_REQUIRED>
  <mpirun mpilib="mpi-serial">
    <executable></executable>
  </mpirun>
  <mpirun mpilib="default">
    <executable>mpirun</executable>
    <arguments>
      <arg name="num_tasks">-np $TOTALPES</arg>
      <arg name="tasks_per_node"> -npernode $PES_PER_NODE</arg>
    </arguments>
  </mpirun>
  <module_system type="none"/>
</machine>

<machine MACH="summitdev">
	 <DESC>ORNL pre-Summit testbed. Node: 2x POWER8 + 4x Tesla P100, 20 cores/node, 8 HW threads/core.</DESC>
	 <NODENAME_REGEX>summitdev-*</NODENAME_REGEX>
	 <NODE_FAIL_REGEX>Received node event ec_node</NODE_FAIL_REGEX>
	 <TESTS>acme_developer</TESTS>
	 <COMPILERS>ibm,pgi</COMPILERS>
	 <MPILIBS>openmpi,mpi_serial</MPILIBS>
	 <CIME_OUTPUT_ROOT>$ENV{HOME}/acme_scratch/$PROJECT</CIME_OUTPUT_ROOT>
	 <RUNDIR>/lustre/atlas/scratch/$ENV{USER}/$PROJECT/$CASE/run</RUNDIR>
	 <EXEROOT>$CIME_OUTPUT_ROOT/$CASE/bld</EXEROOT>
	 <DIN_LOC_ROOT>/lustre/atlas1/cli900/world-shared/cesm/inputdata</DIN_LOC_ROOT>
	 <DIN_LOC_ROOT_CLMFORC>/lustre/atlas1/cli900/world-shared/cesm/inputdata/atm/datm7</DIN_LOC_ROOT_CLMFORC>
	 <DOUT_S_ROOT>/lustre/atlas/scratch/$ENV{USER}/$PROJECT/archive/$CASE</DOUT_S_ROOT>
	 <DOUT_L_MSROOT>csm/$CASE</DOUT_L_MSROOT>
	 <BASELINE_ROOT>/lustre/atlas1/cli900/world-shared/cesm/baselines</BASELINE_ROOT>
	 <CCSM_CPRNC>/lustre/atlas1/cli900/world-shared/cesm/tools/cprnc/cprnc</CCSM_CPRNC>
	 <SAVE_TIMING_DIR>/lustre/atlas/proj-shared/$PROJECT</SAVE_TIMING_DIR>
	 <OS>LINUX</OS>
	 <BATCH_SYSTEM>lsf</BATCH_SYSTEM>
	 <SUPPORTED_BY>acme</SUPPORTED_BY>
	 <GMAKE_J>32</GMAKE_J>
	 <PES_PER_NODE>20</PES_PER_NODE>
	 <MAX_TASKS_PER_NODE>160</MAX_TASKS_PER_NODE>
	 <PROJECT_REQUIRED>TRUE</PROJECT_REQUIRED>
	 <PROJECT>csc249</PROJECT>
	 <PIO_CONFIG_OPTS> -D PIO_BUILD_TIMING:BOOL=ON </PIO_CONFIG_OPTS>

	 <mpirun mpilib="openmpi">
	 <executable args="default">mpirun</executable>
	 <arguments>
		 <arg name="num_tasks" > -np $TOTALPES</arg>
		 <arg name="binding_core"> --map-by core:PE=$ENV{OMP_NUM_THREADS} --bind-to core </arg>
		 <arg name="thread_count"> -x OMP_NUM_THREADS=$ENV{OMP_NUM_THREADS}</arg>
		 <arg name="show-binding"> --report-bindings </arg>
		 <arg name="show-processmap"> --display-map </arg>
		 <!--
		 <arg name="tasks_per_node"> map-by ppr:$PES_PER_NODE:node</arg>
		 -->
	 </arguments>  
	 </mpirun>

    <module_system type="module_lmod">
      <!-- list of init_path elements, one per supported language e.g. sh, perl, python-->
      <init_path lang="sh">/sw/summitdev/lmod/7.4.0/rhel7.2_gnu4.8.5/lmod/7.4/init/sh</init_path>
      <init_path lang="csh">/sw/summitdev/lmod/7.4.0/rhel7.2_gnu4.8.5/lmod/7.4/init/csh</init_path>
      <init_path lang="python">/sw/summitdev/lmod/7.4.0/rhel7.2_gnu4.8.5/lmod/7.4/init/env_modules_python.py</init_path>
      <init_path lang="perl">/sw/summitdev/lmod/7.4.0/rhel7.2_gnu4.8.5/lmod/7.4/init/perl</init_path>
      <!-- list of cmd_path elements, one for every supported language, e.g. sh, perl, python -->
      <cmd_path lang="perl">module</cmd_path>
      <cmd_path lang="python">module</cmd_path>
      <cmd_path lang="sh">module</cmd_path>
      <cmd_path lang="csh">module</cmd_path>
 
      <!-- Always execute -->
      <modules>
		<command name="ls"/>
		<command name="purge"/>
		<command name="ls"/>
		<command name="load">DefApps</command>
		<command name="load">python/3.5.2</command>
		<command name="load">subversion/1.9.3</command>
		<command name="load">git/2.13.0</command>
		<command name="load">cmake/3.6.1</command>
		<command name="load">essl/5.5.0-20161110</command>
		<command name="load">netlib-lapack/3.6.1</command>
      </modules>
      <!-- List of modules elements, executing commands if compiler and mpilib condition applies -->
      <modules compiler="pgi">
        <command name="rm">xl</command>
        <command name="load">pgi/17.4</command>
        <command name="ls"/>
      </modules>
      <modules compiler="ibm">
        <command name="rm">pgi</command>
        <command name="load">xl/20161123</command>
        <command name="ls"/>
      </modules>

      <!-- mpi lib settings -->
      <modules mpilib="mpi-serial">
        <command name="load">netcdf/4.4.1</command>
        <command name="load">netcdf-fortran/4.4.4</command>
      </modules>
      <modules mpilib="!mpi-serial">
        <command name="load">spectrum_mpi/10.1.0.2-20161221</command>
        <command name="load">netcdf/4.4.1</command>
        <command name="load">netcdf-fortran/4.4.4</command>
        <command name="load">parallel-netcdf/1.7.0</command>
        <command name="load">hdf5/1.10.0-patch1-parallel</command>
      </modules>
      <!-- Default -->
      <environment_variables>
		  <env name="COMPILER">$COMPILER</env>
		  <env name="MPILIB">$MPILIB</env>
		  <env name="OMP_STACKSIZE">128M</env>
		  <env name="NETCDF_C_PATH">$ENV{OLCF_NETCDF_ROOT}</env>
		  <env name="NETCDF_FORTRAN_PATH">$ENV{OLCF_NETCDF_FORTRAN_ROOT}</env>
		  <env name="PNETCDF_PATH" mpilib="!mpi-serial">$ENV{OLCF_PARALLEL_NETCDF_ROOT}</env>
		  <env name="HDF5_PATH">$ENV{OLCF_HDF5_ROOT}</env>
		  <env name="ESSL_PATH">$ENV{OLCF_ESSL_ROOT}</env>
      </environment_variables>
    </module_system>
</machine>

<default_run_suffix>
  <default_run_exe>${EXEROOT}/acme.exe </default_run_exe>
  <default_run_misc_suffix> >> acme.log.$LID 2>&amp;1 </default_run_misc_suffix>
</default_run_suffix>

</config_machines><|MERGE_RESOLUTION|>--- conflicted
+++ resolved
@@ -606,12 +606,8 @@
       <modules>
         <command name="load">sems-openmpi/1.8.7</command>
         <command name="load">sems-cmake/2.8.12</command>
-<<<<<<< HEAD
         <command name="load">sems-netcdf/4.4.1/exo_parallel</command>
-=======
-        <command name="load">sems-netcdf/4.3.2/parallel</command>
         <command name="load">sems-boost/1.58.0/base</command>
->>>>>>> 72645c38
       </modules>
     </module_system>
     <environment_variables>
