--- conflicted
+++ resolved
@@ -2135,54 +2135,6 @@
     <!-- mapping is turned off in the system.)                    -->
     <!-- ======================================================== -->
 
-<<<<<<< HEAD
-=======
-    <gridmap ocn_grid="gx1v6" glc_grid="gland4" >
-      <GLC2OCN_LIQ_RMAPNAME>cpl/gridmaps/gland4km/map_gland4km_to_gx1v6_nnsm_e1000r300_150512.nc</GLC2OCN_LIQ_RMAPNAME>
-      <GLC2OCN_ICE_RMAPNAME>cpl/gridmaps/gland4km/map_gland4km_to_gx1v6_nnsm_e1000r300_150512.nc</GLC2OCN_ICE_RMAPNAME>
-    </gridmap>
-    <gridmap ocn_grid="gx3v7" glc_grid="gland4" >
-      <GLC2OCN_LIQ_RMAPNAME>cpl/gridmaps/gland4km/map_gland4km_to_gx3v7_nnsm_e1000r300_150514.nc</GLC2OCN_LIQ_RMAPNAME>
-      <GLC2OCN_ICE_RMAPNAME>cpl/gridmaps/gland4km/map_gland4km_to_gx3v7_nnsm_e1000r300_150514.nc</GLC2OCN_ICE_RMAPNAME>
-    </gridmap>
-
-    <gridmap ocn_grid="gx1v6" glc_grid="gland5" >
-      <GLC2OCN_LIQ_RMAPNAME>cpl/gridmaps/gland5km/map_gland5km_to_gx1v6_nnsm_e1000r300_150512.nc</GLC2OCN_LIQ_RMAPNAME>
-      <GLC2OCN_ICE_RMAPNAME>cpl/gridmaps/gland5km/map_gland5km_to_gx1v6_nnsm_e1000r300_150512.nc</GLC2OCN_ICE_RMAPNAME>
-    </gridmap>
-    <gridmap ocn_grid="gx3v7" glc_grid="gland5" >
-      <GLC2OCN_LIQ_RMAPNAME>cpl/gridmaps/gland5km/map_gland5km_to_gx3v7_nnsm_e1000r300_150514.nc</GLC2OCN_LIQ_RMAPNAME>
-      <GLC2OCN_ICE_RMAPNAME>cpl/gridmaps/gland5km/map_gland5km_to_gx3v7_nnsm_e1000r300_150514.nc</GLC2OCN_ICE_RMAPNAME>
-    </gridmap>
-
-    <gridmap ocn_grid="gx1v6" glc_grid="gland5UM" >
-      <GLC2OCN_LIQ_RMAPNAME>cpl/gridmaps/gland5km/map_gland5km_to_gx1v6_nnsm_e1000r300_150512.nc</GLC2OCN_LIQ_RMAPNAME>
-      <GLC2OCN_ICE_RMAPNAME>cpl/gridmaps/gland5km/map_gland5km_to_gx1v6_nnsm_e1000r300_150512.nc</GLC2OCN_ICE_RMAPNAME>
-    </gridmap>
-    <gridmap ocn_grid="gx3v7" glc_grid="gland5UM" >
-      <GLC2OCN_LIQ_RMAPNAME>cpl/gridmaps/gland5km/map_gland5km_to_gx3v7_nnsm_e1000r300_150514.nc</GLC2OCN_LIQ_RMAPNAME>
-      <GLC2OCN_ICE_RMAPNAME>cpl/gridmaps/gland5km/map_gland5km_to_gx3v7_nnsm_e1000r300_150514.nc</GLC2OCN_ICE_RMAPNAME>
-    </gridmap>
-
-    <gridmap ocn_grid="gx1v6" glc_grid="gland10" >
-      <GLC2OCN_LIQ_RMAPNAME>cpl/gridmaps/gland10km/map_gland10km_to_gx1v6_nnsm_e1000r300_150512.nc</GLC2OCN_LIQ_RMAPNAME>
-      <GLC2OCN_ICE_RMAPNAME>cpl/gridmaps/gland10km/map_gland10km_to_gx1v6_nnsm_e1000r300_150512.nc</GLC2OCN_ICE_RMAPNAME>
-    </gridmap>
-    <gridmap ocn_grid="gx3v7" glc_grid="gland10" >
-      <GLC2OCN_LIQ_RMAPNAME>cpl/gridmaps/gland10km/map_gland10km_to_gx3v7_nnsm_e1000r300_150514.nc</GLC2OCN_LIQ_RMAPNAME>
-      <GLC2OCN_ICE_RMAPNAME>cpl/gridmaps/gland10km/map_gland10km_to_gx3v7_nnsm_e1000r300_150514.nc</GLC2OCN_ICE_RMAPNAME>
-    </gridmap>
-
-    <gridmap ocn_grid="gx1v6" glc_grid="gland20" >
-      <GLC2OCN_LIQ_RMAPNAME>cpl/gridmaps/gland20km/map_gland20km_to_gx1v6_nnsm_e1000r300_150512.nc</GLC2OCN_LIQ_RMAPNAME>
-      <GLC2OCN_ICE_RMAPNAME>cpl/gridmaps/gland20km/map_gland20km_to_gx1v6_nnsm_e1000r300_150512.nc</GLC2OCN_ICE_RMAPNAME>
-    </gridmap>
-    <gridmap ocn_grid="gx3v7" glc_grid="gland20" >
-      <GLC2OCN_LIQ_RMAPNAME>cpl/gridmaps/gland20km/map_gland20km_to_gx3v7_nnsm_e1000r300_150514.nc</GLC2OCN_LIQ_RMAPNAME>
-      <GLC2OCN_ICE_RMAPNAME>cpl/gridmaps/gland20km/map_gland20km_to_gx3v7_nnsm_e1000r300_150514.nc</GLC2OCN_ICE_RMAPNAME>
-    </gridmap>
-
->>>>>>> 530c3376
     <!-- MPASO / MPASLI -->
 
     <gridmap glc_grid="mpas.gis20km" ocn_grid="mpas120">
