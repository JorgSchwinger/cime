#!/bin/bash
{{ batchdirectives }}

<<<<<<< HEAD
# Query run directory

=======
# Query run directory 
>>>>>>> c4c42209
rundir=`./xmlquery --value RUNDIR`
echo "run dir is $rundir"
cd $rundir

# Query build directory
blddir="$rundir/../bld"

# Set environment variables
export LD_LIBRARY_PATH=$NCEP_LIBS/lib:$NCEP_LIBS/lib64:$LD_LIBRARY_PATH

# Copy executable to build directory
cp $NCEP_LIBS/bin/ncep_post $blddir/.

<<<<<<< HEAD
# Query mpirun command

=======
# Query mpirun command 
>>>>>>> c4c42209
runcmd='{{ mpirun }}'
mpirun=`echo $runcmd | awk '{print $1}'`

# Query file prefixes
dyn_prefix=`cat model_configure | grep filename_base | awk -F: '{print $2}' | awk '{print $1}'`
phy_prefix=`cat model_configure | grep filename_base | awk -F: '{print $2}' | awk '{print $2}'`
<<<<<<< HEAD

# Query output format
file_ext=`cat model_configure | grep output_file | awk -F: '{print $2}' | tr -d " "`
if [ "$file_ext" == 'netcdf' ];then
   file_ext="nc"
fi
if [ "$file_ext" == 'netcdf_esmf' ];then
   file_ext="nc"
fi

=======

# Query output format
file_ext=`cat model_configure | grep output_file | awk -F: '{print $2}' | tr -d " "`
if [ "$file_ext" == 'netcdf' ];then
   file_ext="nc"
fi
if [ "$file_ext" == 'netcdf_esmf' ];then
   file_ext="nc"
fi

>>>>>>> c4c42209
# Run ncep_post
for f in 012 024 036
do
  export T1=$SECONDS
  cp ${dyn_prefix}f${f}.${file_ext} nemsfile
  echo "cp ${dyn_prefix}f${f}.${file_ext} nemsfile"
  cp ${phy_prefix}f${f}.${file_ext} flxfile
  echo "cp ${phy_prefix}f${f}.${file_ext} flxfile"
  cp itaga.$f itag
  eval "time $mpirun $blddir/ncep_post >oi.$f 2>ei.$f"
  export T2=$SECONDS
  let dff=$T2'-'$T1
  echo ran $DECOMP on `date` in $dff seconds >>TIMES
  echo done >>DONEOUT
done<|MERGE_RESOLUTION|>--- conflicted
+++ resolved
@@ -1,12 +1,7 @@
 #!/bin/bash
 {{ batchdirectives }}
 
-<<<<<<< HEAD
 # Query run directory
-
-=======
-# Query run directory 
->>>>>>> c4c42209
 rundir=`./xmlquery --value RUNDIR`
 echo "run dir is $rundir"
 cd $rundir
@@ -20,19 +15,14 @@
 # Copy executable to build directory
 cp $NCEP_LIBS/bin/ncep_post $blddir/.
 
-<<<<<<< HEAD
 # Query mpirun command
 
-=======
-# Query mpirun command 
->>>>>>> c4c42209
 runcmd='{{ mpirun }}'
 mpirun=`echo $runcmd | awk '{print $1}'`
 
 # Query file prefixes
 dyn_prefix=`cat model_configure | grep filename_base | awk -F: '{print $2}' | awk '{print $1}'`
 phy_prefix=`cat model_configure | grep filename_base | awk -F: '{print $2}' | awk '{print $2}'`
-<<<<<<< HEAD
 
 # Query output format
 file_ext=`cat model_configure | grep output_file | awk -F: '{print $2}' | tr -d " "`
@@ -43,18 +33,6 @@
    file_ext="nc"
 fi
 
-=======
-
-# Query output format
-file_ext=`cat model_configure | grep output_file | awk -F: '{print $2}' | tr -d " "`
-if [ "$file_ext" == 'netcdf' ];then
-   file_ext="nc"
-fi
-if [ "$file_ext" == 'netcdf_esmf' ];then
-   file_ext="nc"
-fi
-
->>>>>>> c4c42209
 # Run ncep_post
 for f in 012 024 036
 do
