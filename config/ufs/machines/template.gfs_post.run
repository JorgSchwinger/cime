#!/bin/bash
{{ batchdirectives }}

<<<<<<< HEAD
# Query run directory
=======
# Query run directory 
>>>>>>> bcec9229
rundir=`./xmlquery --value RUNDIR`
echo "run dir is $rundir"
cd $rundir

# Query build directory
blddir="$rundir/../bld"

# Set environment variables
export LD_LIBRARY_PATH=$NCEP_LIBS/lib:$NCEP_LIBS/lib64:$LD_LIBRARY_PATH

# Copy executable to build directory
cp $NCEP_LIBS/bin/ncep_post $blddir/.

<<<<<<< HEAD
# Query mpirun command
=======
# Query mpirun command 
>>>>>>> bcec9229
runcmd='{{ mpirun }}'
mpirun=`echo $runcmd | awk '{print $1}'`

# Query file prefixes
dyn_prefix=`cat model_configure | grep filename_base | awk -F: '{print $2}' | awk '{print $1}'`
phy_prefix=`cat model_configure | grep filename_base | awk -F: '{print $2}' | awk '{print $2}'`

# Query output format
file_ext=`cat model_configure | grep output_file | awk -F: '{print $2}' | tr -d " "`
if [ "$file_ext" == 'netcdf' ];then
   file_ext="nc"
fi
if [ "$file_ext" == 'netcdf_esmf' ];then
   file_ext="nc"
fi

# Run ncep_post
for f in 012 024 036
do
  export T1=$SECONDS
  cp ${dyn_prefix}f${f}.${file_ext} nemsfile
  echo "cp ${dyn_prefix}f${f}.${file_ext} nemsfile"
  cp ${phy_prefix}f${f}.${file_ext} flxfile
  echo "cp ${phy_prefix}f${f}.${file_ext} flxfile"
  cp itaga.$f itag
  eval "time $mpirun $blddir/ncep_post >oi.$f 2>ei.$f"
  export T2=$SECONDS
  let dff=$T2'-'$T1
  echo ran $DECOMP on `date` in $dff seconds >>TIMES
  echo done >>DONEOUT
done<|MERGE_RESOLUTION|>--- conflicted
+++ resolved
@@ -1,11 +1,8 @@
 #!/bin/bash
 {{ batchdirectives }}
 
-<<<<<<< HEAD
 # Query run directory
-=======
-# Query run directory 
->>>>>>> bcec9229
+
 rundir=`./xmlquery --value RUNDIR`
 echo "run dir is $rundir"
 cd $rundir
@@ -19,11 +16,8 @@
 # Copy executable to build directory
 cp $NCEP_LIBS/bin/ncep_post $blddir/.
 
-<<<<<<< HEAD
 # Query mpirun command
-=======
-# Query mpirun command 
->>>>>>> bcec9229
+
 runcmd='{{ mpirun }}'
 mpirun=`echo $runcmd | awk '{print $1}'`
 
