<?xml version="1.0"?>

<grid_data version="2.1" xmlns:xi="http://www.w3.org/2001/XInclude">

  <help>
    =========================================
    GRID naming convention
    =========================================
    The notation for the grid longname is
        a%name_l%name_oi%name_r%name_m%mask_g%name_w%name
    where
        a% => atm, l% => lnd, oi% => ocn/ice, r% => river, m% => mask, g% => glc, w% => wav

    Supported out of the box grid configurations are given via alias specification in
    the file "config_grids.xml". Each grid alias can also be associated  with the
    following optional attributes

    compset       (Regular expression for compset matches that are required for this grid)
    not_compset   (Regular expression for compset matches that are not permitted this grid)

    Using the alias and the optional "compset" and "not_compset" attributes a grid longname is created
    Note that the mask is for information only - and is not an attribute of the grid
    By default, if the mask is not specified below, it will be set to the ocnice grid
    And if there is no ocnice grid (such as for single column, the mask is null since it does not mean anything)
  </help>

  <grids>
    <model_grid_defaults>
      <grid name="atm"       compset="SATM"        >null</grid>
      <grid name="lnd"       compset="SLND"        >null</grid>
      <grid name="ocnice"    compset="SOCN"        >null</grid>
      <grid name="rof"       compset="SROF"        >null</grid>
      <grid name="rof"       compset="DWAV"        >rx1</grid>
      <grid name="rof"       compset="RTM"         >r05</grid>
      <grid name="rof"       compset="MOSART"      >r05</grid>
      <grid name="rof"       compset="MIZUROUTE"   >HDMA</grid>
      <grid name="rof"       compset="DROF"        >rx1</grid>
      <grid name="rof"       compset="DROF%CPLHIST">r05</grid>
      <grid name="rof"       compset="XROF"        >r05</grid>
<<<<<<< HEAD
      <grid name="glc"       compset="SGLC"        >null</grid>
      <grid name="glc"       compset="CISM1"       >gland5UM</grid>
      <grid name="glc"       compset="CISM2"       >gland4</grid>
=======
      <grid name="glc"	     compset="SGLC"        >null</grid>
      <grid name="glc"	     compset="CISM2"       >gland4</grid>
>>>>>>> 33f236c4
      <grid name="glc"       compset="XGLC"        >gland4</grid>
      <grid name="wav"       compset="SWAV"        >null</grid>
      <grid name="wav"       compset="DWAV"        >ww3a</grid>
      <grid name="wav"       compset="WW3"         >ww3a</grid>
      <grid name="wav"       compset="XWAV"        >ww3a</grid>
      <grid name="iac"       compset="SIAC"        >null</grid>
    </model_grid_defaults>

    <model_grid alias="g16_g16" compset="DATM.+DROF">
      <grid name="atm">gx1v6</grid>
      <grid name="lnd">gx1v6</grid>
      <grid name="ocnice">gx1v6</grid>
      <support>Non-standard grid for testing of the interpolation in DATM rather than coupler</support>
    </model_grid>

    <model_grid alias="g17_g17" compset="DATM.+DROF">
      <grid name="atm">gx1v7</grid>
      <grid name="lnd">gx1v7</grid>
      <grid name="ocnice">gx1v7</grid>
      <support>Non-standard grid for testing of the interpolation in DATM rather than coupler</support>
    </model_grid>

    <model_grid alias="1D_1D" compset="DATM.+DROF|DATM.+SROF">
      <grid name="atm">01col</grid>
      <grid name="lnd">01col</grid>
      <support>Non-standard grid for running POP in true 1D mode</support>
    </model_grid>

    <model_grid alias="CLM_USRDAT" compset="DATM.+CLM|DATM.+SLND">
      <grid name="atm">CLM_USRDAT</grid>
      <grid name="lnd">CLM_USRDAT</grid>
      <grid name="rof">null</grid>
    </model_grid>

    <model_grid alias="1x1_numaIA" compset="DATM.+CLM|DATM.+SLND">
      <grid name="atm">1x1_numaIA</grid>
      <grid name="lnd">1x1_numaIA</grid>
      <grid name="rof">null</grid>
    </model_grid>

    <model_grid alias="1x1_brazil" compset="DATM.+CLM|DATM.+SLND">
      <grid name="atm">1x1_brazil</grid>
      <grid name="lnd">1x1_brazil</grid>
      <grid name="rof">null</grid>
    </model_grid>

    <model_grid alias="1x1_smallvilleIA" compset="DATM.+CLM|DATM.+SLND">
      <grid name="atm">1x1_smallvilleIA</grid>
      <grid name="lnd">1x1_smallvilleIA</grid>
      <grid name="rof">null</grid>
    </model_grid>

    <model_grid alias="1x1_camdenNJ" compset="DATM.+CLM|DATM.+SLND">
      <grid name="atm">1x1_camdenNJ</grid>
      <grid name="lnd">1x1_camdenNJ</grid>
      <grid name="rof">null</grid>
    </model_grid>

    <model_grid alias="1x1_mexicocityMEX" compset="DATM.+CLM|DATM.+SLND">
      <grid name="atm">1x1_mexicocityMEX</grid>
      <grid name="lnd">1x1_mexicocityMEX</grid>
      <grid name="rof">null</grid>
    </model_grid>

    <model_grid alias="1x1_vancouverCAN" compset="DATM.+CLM|DATM.+SLND">
      <grid name="atm">1x1_vancouverCAN</grid>
      <grid name="lnd">1x1_vancouverCAN</grid>
      <grid name="rof">null</grid>
    </model_grid>

    <model_grid alias="1x1_urbanc_alpha" compset="DATM.+CLM|DATM.+SLND">
      <grid name="atm">1x1_urbanc_alpha</grid>
      <grid name="lnd">1x1_urbanc_alpha</grid>
      <grid name="rof">null</grid>
    </model_grid>

    <model_grid alias="5x5_amazon" compset="DATM.+CLM|DATM.+SLND">
      <grid name="atm">5x5_amazon</grid>
      <grid name="lnd">5x5_amazon</grid>
      <grid name="rof">null</grid>
      <mask>5x5_amazon</mask>
    </model_grid>

    <model_grid alias="5x5_amazon_r05" compset="DATM.+CLM.+MIZUROUTE">
      <grid name="atm">5x5_amazon</grid>
      <grid name="lnd">5x5_amazon</grid>
      <grid name="rof">r05_amazon</grid>
      <mask>5x5_amazon</mask>
    </model_grid>

    <!-- Regional NLDAS-2 grid over the U.S. (0.125 degree resolution;
         25-53N, 235-293E), with mask from NLDAS-2 atmospheric drivers -->
    <model_grid alias="nldas2_rnldas2_mnldas2" compset="DATM.+CLM">
      <grid name="atm">0.125nldas2</grid>
      <grid name="lnd">0.125nldas2</grid>
      <grid name="ocnice">0.125nldas2</grid>
      <grid name="rof">0.125nldas2</grid>
      <mask>0.125nldas2</mask>
    </model_grid>

    <model_grid alias="hcru_hcru" compset="DATM.+CLM">
      <grid name="atm">360x720cru</grid>
      <grid name="lnd">360x720cru</grid>
    </model_grid>

    <!-- eulerian grids -->

    <model_grid alias="T31_g37">
      <grid name="atm">T31</grid>
      <grid name="lnd">T31</grid>
      <grid name="ocnice">gx3v7</grid>
      <mask>gx3v7</mask>
    </model_grid>

    <model_grid alias="T31_g37_gl4" compset="_CISM">
      <grid name="atm">T31</grid>
      <grid name="lnd">T31</grid>
      <grid name="ocnice">gx3v7</grid>
      <grid name="glc">gland4</grid>
      <mask>gx3v7</mask>
    </model_grid>

    <model_grid alias="T31_g37_gl20" compset="_CISM">
      <grid name="atm">T31</grid>
      <grid name="lnd">T31</grid>
      <grid name="ocnice">gx3v7</grid>
      <grid name="glc">gland20</grid>
      <mask>gx3v7</mask>
    </model_grid>

    <model_grid alias="T42_T42" not_compset="_POP">
      <grid name="atm">T42</grid>
      <grid name="lnd">T42</grid>
      <grid name="ocnice">T42</grid>
      <mask>gx1v7</mask>
    </model_grid>

    <model_grid alias="T42_T42_mg16" not_compset="_POP">
      <grid name="atm">T42</grid>
      <grid name="lnd">T42</grid>
      <grid name="ocnice">T42</grid>
      <mask>gx1v6</mask>
    </model_grid>

    <model_grid alias="T42_T42_mg17" not_compset="_POP">
      <grid name="atm">T42</grid>
      <grid name="lnd">T42</grid>
      <grid name="ocnice">T42</grid>
      <mask>gx1v7</mask>
    </model_grid>

    <model_grid alias="T5_T5_mg37" not_compset="_POP">
      <grid name="atm">T5</grid>
      <grid name="lnd">T5</grid>
      <grid name="ocnice">T5</grid>
      <mask>gx3v7</mask>
    </model_grid>

    <model_grid alias="T85_T85_mg16" not_compset="_POP">
      <grid name="atm">T85</grid>
      <grid name="lnd">T85</grid>
      <grid name="ocnice">T85</grid>
      <mask>gx1v6</mask>
    </model_grid>

    <model_grid alias="T85_T85_mg17" not_compset="_POP">
      <grid name="atm">T85</grid>
      <grid name="lnd">T85</grid>
      <grid name="ocnice">T85</grid>
      <mask>gx1v7</mask>
    </model_grid>

    <model_grid alias="T85_f09_t12">
      <grid name="atm">T85</grid>
      <grid name="lnd">0.9x1.25</grid>
      <grid name="ocnice">tx0.1v2</grid>
      <mask>tx0.1v2</mask>
    </model_grid>

    <model_grid alias="T341_f02_t12">
      <grid name="atm">T341</grid>
      <grid name="lnd">0.23x0.31</grid>
      <grid name="ocnice">tx0.1v2</grid>
      <mask>tx0.1v2</mask>
    </model_grid>

    <model_grid alias="T62_g37" not_compset="_CAM">
      <grid name="atm">T62</grid>
      <grid name="lnd">T62</grid>
      <grid name="ocnice">gx3v7</grid>
      <mask>gx3v7</mask>
    </model_grid>

    <model_grid alias="T62_s11" not_compset="_CAM">
      <grid name="atm">T62</grid>
      <grid name="lnd">T62</grid>
      <grid name="ocnice">tx1v1</grid>
      <mask>tx1v1</mask>
    </model_grid>

    <model_grid alias="T62_n13" not_compset="_CAM">
      <grid name="atm">T62</grid>
      <grid name="lnd">T62</grid>
      <grid name="ocnice">tn1v3</grid>
      <mask>tn1v3</mask>
    </model_grid>

    <model_grid alias="T62_n0253" not_compset="_CAM">
      <grid name="atm">T62</grid>
      <grid name="lnd">T62</grid>
      <grid name="ocnice">tn0.25v3</grid>
      <mask>tn0.25v3</mask>
    </model_grid>

    <model_grid alias="T62_t12" not_compset="_CAM">
      <grid name="atm">T62</grid>
      <grid name="lnd">T62</grid>
      <grid name="ocnice">tx0.1v2</grid>
      <mask>tx0.1v2</mask>
    </model_grid>

    <model_grid alias="T62_t13" not_compset="_CAM">
      <grid name="atm">T62</grid>
      <grid name="lnd">T62</grid>
      <grid name="ocnice">tx0.1v3</grid>
      <mask>tx0.1v3</mask>
    </model_grid>

    <model_grid alias="TL319_g17" compset="DROF%JRA-1p4">
      <grid name="atm">TL319</grid>
      <grid name="lnd">TL319</grid>
      <grid name="ocnice">gx1v7</grid>
      <grid name="rof">JRA025v2</grid>
      <mask>gx1v7</mask>
    </model_grid>

    <model_grid alias="TL319_g17" not_compset="_CAM">
      <grid name="atm">TL319</grid>
      <grid name="lnd">TL319</grid>
      <grid name="ocnice">gx1v7</grid>
      <grid name="rof">JRA025</grid>
      <mask>gx1v7</mask>
    </model_grid>

    <model_grid alias="TL319_t061" not_compset="_CAM">
      <grid name="atm">TL319</grid>
      <grid name="lnd">TL319</grid>
      <grid name="ocnice">tx0.66v1</grid>
      <grid name="rof">JRA025</grid>
    </model_grid>

    <model_grid alias="TL319_t12" not_compset="_CAM">
      <grid name="atm">TL319</grid>
      <grid name="lnd">TL319</grid>
      <grid name="ocnice">tx0.1v2</grid>
      <grid name="rof">JRA025</grid>
    </model_grid>

    <model_grid alias="TL319_t13" compset="DROF%JRA-1p4">
      <grid name="atm">TL319</grid>
      <grid name="lnd">TL319</grid>
      <grid name="ocnice">tx0.1v3</grid>
      <grid name="rof">JRA025v2</grid>
    </model_grid>

    <model_grid alias="TL319_t13" not_compset="_CAM">
      <grid name="atm">TL319</grid>
      <grid name="lnd">TL319</grid>
      <grid name="ocnice">tx0.1v3</grid>
      <grid name="rof">JRA025</grid>
    </model_grid>

    <model_grid alias="TL639_g17" not_compset="_CAM">
      <grid name="atm">TL639</grid>
      <grid name="lnd">TL639</grid>
      <grid name="ocnice">gx1v7</grid>
      <!--<grid name="rof">JRA025</grid>-->
      <mask>gx1v7</mask>
    </model_grid>

    <model_grid alias="TL639_t061" not_compset="_CAM">
      <grid name="atm">TL639</grid>
      <grid name="lnd">TL639</grid>
      <grid name="ocnice">tx0.66v1</grid>
      <!--<grid name="rof">JRA025</grid>-->
    </model_grid>

    <model_grid alias="T62_t061" not_compset="_CAM">
      <grid name="atm">T62</grid>
      <grid name="lnd">T62</grid>
      <grid name="ocnice">tx0.66v1</grid>
    </model_grid>

    <model_grid alias="T62_t025" not_compset="_CAM">
      <grid name="atm">T62</grid>
      <grid name="lnd">T62</grid>
      <grid name="ocnice">tx0.25v1</grid>
    </model_grid>
    <model_grid alias="f09_t061">
      <grid name="atm">0.9x1.25</grid>
      <grid name="lnd">0.9x1.25</grid>
      <grid name="ocnice">tx0.66v1</grid>
    </model_grid>

    <model_grid alias="T62_g16" not_compset="_CAM">
      <grid name="atm">T62</grid>
      <grid name="lnd">T62</grid>
      <grid name="ocnice">gx1v6</grid>
      <mask>gx1v6</mask>
    </model_grid>

    <model_grid alias="T62_g17" not_compset="_CAM">
      <grid name="atm">T62</grid>
      <grid name="lnd">T62</grid>
      <grid name="ocnice">gx1v7</grid>
      <mask>gx1v7</mask>
    </model_grid>

    <model_grid alias="T62_oQU120" not_compset="_CAM">
      <grid name="atm">T62</grid>
      <grid name="lnd">T62</grid>
      <grid name="ocnice">oQU120</grid>
      <mask>oQU120</mask>
    </model_grid>

    <!-- finite volume grids -->

    <model_grid alias="f02_g16">
      <grid name="atm">0.23x0.31</grid>
      <grid name="lnd">0.23x0.31</grid>
      <grid name="ocnice">gx1v6</grid>
      <mask>gx1v6</mask>
    </model_grid>

    <model_grid alias="f02_g17">
      <grid name="atm">0.23x0.31</grid>
      <grid name="lnd">0.23x0.31</grid>
      <grid name="ocnice">gx1v7</grid>
      <mask>gx1v7</mask>
    </model_grid>

    <model_grid alias="f02_n13">
      <grid name="atm">0.23x0.31</grid>
      <grid name="lnd">0.23x0.31</grid>
      <grid name="ocnice">tn1v3</grid>
      <mask>tn1v3</mask>
    </model_grid>

    <model_grid alias="f02_n0253">
      <grid name="atm">0.23x0.31</grid>
      <grid name="lnd">0.23x0.31</grid>
      <grid name="ocnice">tn0.25v3</grid>
      <mask>tn0.25v3</mask>
    </model_grid>

    <model_grid alias="f02_t12">
      <grid name="atm">0.23x0.31</grid>
      <grid name="lnd">0.23x0.31</grid>
      <grid name="ocnice">tx0.1v2</grid>
      <mask>tx0.1v2</mask>
    </model_grid>

    <model_grid alias="f05_g16">
      <grid name="atm">0.47x0.63</grid>
      <grid name="lnd">0.47x0.63</grid>
      <grid name="ocnice">gx1v6</grid>
      <mask>gx1v6</mask>
    </model_grid>

    <model_grid alias="f05_g17">
      <grid name="atm">0.47x0.63</grid>
      <grid name="lnd">0.47x0.63</grid>
      <grid name="ocnice">gx1v7</grid>
      <mask>gx1v7</mask>
    </model_grid>

    <model_grid alias="f05_t12">
      <grid name="atm">0.47x0.63</grid>
      <grid name="lnd">0.47x0.63</grid>
      <grid name="ocnice">tx0.1v2</grid>
      <mask>tx0.1v2</mask>
    </model_grid>

    <model_grid alias="f09_g16">
      <grid name="atm">0.9x1.25</grid>
      <grid name="lnd">0.9x1.25</grid>
      <grid name="ocnice">gx1v6</grid>
      <mask>gx1v6</mask>
    </model_grid>

    <model_grid alias="f09_g17">
      <grid name="atm">0.9x1.25</grid>
      <grid name="lnd">0.9x1.25</grid>
      <grid name="ocnice">gx1v7</grid>
      <mask>gx1v7</mask>
    </model_grid>

    <model_grid alias="f09_n13">
      <grid name="atm">0.9x1.25</grid>
      <grid name="lnd">0.9x1.25</grid>
      <grid name="ocnice">tn1v3</grid>
      <mask>tn1v3</mask>
    </model_grid>

    <model_grid alias="f09_n0253">
      <grid name="atm">0.9x1.25</grid>
      <grid name="lnd">0.9x1.25</grid>
      <grid name="ocnice">tn0.25v3</grid>
      <mask>tn0.25v3</mask>
    </model_grid>

    <model_grid alias="f09_g16_gl4" compset="_CISM">
      <grid name="atm">0.9x1.25</grid>
      <grid name="lnd">0.9x1.25</grid>
      <grid name="ocnice">gx1v6</grid>
      <grid name="glc">gland4</grid>
      <mask>gx1v6</mask>
    </model_grid>

    <model_grid alias="f09_g17_gl4" compset="_CISM">
      <grid name="atm">0.9x1.25</grid>
      <grid name="lnd">0.9x1.25</grid>
      <grid name="ocnice">gx1v7</grid>
      <grid name="glc">gland4</grid>
      <mask>gx1v7</mask>
    </model_grid>

    <model_grid alias="f09_g16_gl20" compset="_CISM">
      <grid name="atm">0.9x1.25</grid>
      <grid name="lnd">0.9x1.25</grid>
      <grid name="ocnice">gx1v6</grid>
      <grid name="glc">gland20</grid>
      <mask>gx1v6</mask>
    </model_grid>

    <model_grid alias="f09_g17_gl20" compset="_CISM">
      <grid name="atm">0.9x1.25</grid>
      <grid name="lnd">0.9x1.25</grid>
      <grid name="ocnice">gx1v7</grid>
      <grid name="glc">gland20</grid>
      <mask>gx1v7</mask>
    </model_grid>

    <model_grid alias="f09_f09_mnull" compset="_DOCN%SAQUAP|DOCN%DAQUAP" >
      <grid name="atm">0.9x1.25</grid>
      <grid name="lnd">0.9x1.25</grid>
      <grid name="ocnice">0.9x1.25</grid>
      <mask>null</mask>
    </model_grid>

    <model_grid alias="f09_f09_mg16" not_compset="_POP" >
      <grid name="atm">0.9x1.25</grid>
      <grid name="lnd">0.9x1.25</grid>
      <grid name="ocnice">0.9x1.25</grid>
      <mask>gx1v6</mask>
    </model_grid>

    <model_grid alias="f09_f09_mg17" not_compset="_POP" >
      <grid name="atm">0.9x1.25</grid>
      <grid name="lnd">0.9x1.25</grid>
      <grid name="ocnice">0.9x1.25</grid>
      <mask>gx1v7</mask>
    </model_grid>

    <model_grid alias="f05_f05_mg17" not_compset="_POP" >
      <grid name="atm">0.47x0.63</grid>
      <grid name="lnd">0.47x0.63</grid>
      <grid name="ocnice">0.47x0.63</grid>
      <mask>gx1v7</mask>
    </model_grid>

    <model_grid alias="f19_g16">
      <grid name="atm">1.9x2.5</grid>
      <grid name="lnd">1.9x2.5</grid>
      <grid name="ocnice">gx1v6</grid>
      <mask>gx1v6</mask>
    </model_grid>

    <model_grid alias="f19_g17">
      <grid name="atm">1.9x2.5</grid>
      <grid name="lnd">1.9x2.5</grid>
      <grid name="ocnice">gx1v7</grid>
      <mask>gx1v7</mask>
    </model_grid>

    <model_grid alias="f19_g16_r01">
      <grid name="atm">1.9x2.5</grid>
      <grid name="lnd">1.9x2.5</grid>
      <grid name="ocnice">gx1v6</grid>
      <grid name="rof">r01</grid>
      <mask>gx1v6</mask>
    </model_grid>

    <model_grid alias="f19_g17_r01">
      <grid name="atm">1.9x2.5</grid>
      <grid name="lnd">1.9x2.5</grid>
      <grid name="ocnice">gx1v7</grid>
      <grid name="rof">r01</grid>
      <mask>gx1v7</mask>
    </model_grid>

    <model_grid alias="f19_g17_r05">
      <grid name="atm">1.9x2.5</grid>
      <grid name="lnd">1.9x2.5</grid>
      <grid name="ocnice">gx1v7</grid>
      <grid name="rof">r05</grid>
      <mask>gx1v7</mask>
    </model_grid>

    <model_grid alias="f19_g16_gl4" compset="_CISM">
      <grid name="atm">1.9x2.5</grid>
      <grid name="lnd">1.9x2.5</grid>
      <grid name="ocnice">gx1v6</grid>
      <grid name="glc">gland4</grid>
      <mask>gx1v6</mask>
    </model_grid>

    <model_grid alias="f19_g17_gl4" compset="_CISM">
      <grid name="atm">1.9x2.5</grid>
      <grid name="lnd">1.9x2.5</grid>
      <grid name="ocnice">gx1v7</grid>
      <grid name="glc">gland4</grid>
      <mask>gx1v7</mask>
    </model_grid>

    <model_grid alias="f19_f19_mg16" not_compset="_POP">
      <grid name="atm">1.9x2.5</grid>
      <grid name="lnd">1.9x2.5</grid>
      <grid name="ocnice">1.9x2.5</grid>
      <mask>gx1v6</mask>
    </model_grid>

    <model_grid alias="f19_f19" not_compset="_POP">
      <grid name="atm">1.9x2.5</grid>
      <grid name="lnd">1.9x2.5</grid>
      <grid name="ocnice">1.9x2.5</grid>
      <mask>gx1v6</mask>
    </model_grid>

    <model_grid alias="f19_f19_mnull" compset="_DOCN%SAQUAP|DOCN%DAQUAP" >
      <grid name="atm">1.9x2.5</grid>
      <grid name="lnd">1.9x2.5</grid>
      <grid name="ocnice">1.9x2.5</grid>
      <mask>null</mask>
    </model_grid>

    <model_grid alias="f19_f19_mg17" not_compset="_POP">
      <grid name="atm">1.9x2.5</grid>
      <grid name="lnd">1.9x2.5</grid>
      <grid name="ocnice">1.9x2.5</grid>
      <mask>gx1v7</mask>
    </model_grid>

    <model_grid alias="f45_g37">
      <grid name="atm">4x5</grid>
      <grid name="lnd">4x5</grid>
      <grid name="ocnice">gx3v7</grid>
      <mask>gx3v7</mask>
    </model_grid>

    <model_grid alias="f02_f02_mg16" not_compset="_POP">
      <grid name="atm">0.23x0.31</grid>
      <grid name="lnd">0.23x0.31</grid>
      <grid name="ocnice">0.23x0.31</grid>
      <mask>gx1v6</mask>
    </model_grid>

    <model_grid alias="f02_f02_mg17" not_compset="_POP">
      <grid name="atm">0.23x0.31</grid>
      <grid name="lnd">0.23x0.31</grid>
      <grid name="ocnice">0.23x0.31</grid>
      <mask>gx1v7</mask>
    </model_grid>

    <model_grid alias="f25_f25_mg16" not_compset="_POP">
      <grid name="atm">2.5x3.33</grid>
      <grid name="lnd">2.5x3.33</grid>
      <grid name="ocnice">2.5x3.33</grid>
      <mask>gx1v6</mask>
    </model_grid>

    <model_grid alias="f25_f25_mg17" not_compset="_POP">
      <grid name="atm">2.5x3.33</grid>
      <grid name="lnd">2.5x3.33</grid>
      <grid name="ocnice">2.5x3.33</grid>
      <mask>gx1v7</mask>
    </model_grid>

    <model_grid alias="f45_f45_mg37" not_compset="_POP">
      <grid name="atm">4x5</grid>
      <grid name="lnd">4x5</grid>
      <grid name="ocnice">4x5</grid>
      <mask>gx3v7</mask>
    </model_grid>

    <model_grid alias="f10_f10_mg37" not_compset="_POP">
      <grid name="atm">10x15</grid>
      <grid name="lnd">10x15</grid>
      <grid name="ocnice">10x15</grid>
      <mask>gx3v7</mask>
    </model_grid>

    <model_grid alias="f10_f10_musgs" not_compset="_POP">
      <grid name="atm">10x15</grid>
      <grid name="lnd">10x15</grid>
      <grid name="ocnice">10x15</grid>
      <mask>usgs</mask>
    </model_grid>

    <model_grid alias="f10_g37">
      <grid name="atm">10x15</grid>
      <grid name="lnd">10x15</grid>
      <grid name="ocnice">gx3v7</grid>
      <mask>gx3v7</mask>
    </model_grid>

    <!--  spectral element grids -->

    <model_grid alias="ne5_ne5_mg37" not_compset="_POP">
      <grid name="atm">ne5np4</grid>
      <grid name="lnd">ne5np4</grid>
      <grid name="ocnice">ne5np4</grid>
      <mask>gx3v7</mask>
    </model_grid>

    <model_grid alias="ne16_g17">
      <grid name="atm">ne16np4</grid>
      <grid name="lnd">ne16np4</grid>
      <grid name="ocnice">gx1v7</grid>
      <mask>gx1v7</mask>
    </model_grid>

    <model_grid alias="ne16_ne16_mg17" not_compset="_POP">
      <grid name="atm">ne16np4</grid>
      <grid name="lnd">ne16np4</grid>
      <grid name="ocnice">ne16np4</grid>
      <mask>gx1v7</mask>
    </model_grid>

    <model_grid alias="ne30_g16">
      <grid name="atm">ne30np4</grid>
      <grid name="lnd">ne30np4</grid>
      <grid name="ocnice">gx1v6</grid>
      <mask>gx1v6</mask>
    </model_grid>

    <model_grid alias="ne30_g17">
      <grid name="atm">ne30np4</grid>
      <grid name="lnd">ne30np4</grid>
      <grid name="ocnice">gx1v7</grid>
      <mask>gx1v7</mask>
    </model_grid>

    <model_grid alias="ne30pg3_g17">
      <grid name="atm">ne30np4.pg3</grid>
      <grid name="lnd">ne30np4.pg3</grid>
      <grid name="ocnice">gx1v7</grid>
      <mask>gx1v7</mask>
    </model_grid>

    <model_grid alias="ne30_f19_g16">
      <grid name="atm">ne30np4</grid>
      <grid name="lnd">1.9x2.5</grid>
      <grid name="ocnice">gx1v6</grid>
      <support>For testing tri-grid</support>
      <mask>gx1v6</mask>
    </model_grid>

    <model_grid alias="ne30_f19_g17">
      <grid name="atm">ne30np4</grid>
      <grid name="lnd">1.9x2.5</grid>
      <grid name="ocnice">gx1v7</grid>
      <support>For testing tri-grid</support>
      <mask>gx1v7</mask>
    </model_grid>

    <model_grid alias="ne30_f09_g16">
      <grid name="atm">ne30np4</grid>
      <grid name="lnd">0.9x1.25</grid>
      <grid name="ocnice">gx1v6</grid>
      <support>For testing tri-grid</support>
      <mask>gx1v6</mask>
    </model_grid>

    <model_grid alias="ne30_f09_g17">
      <grid name="atm">ne30np4</grid>
      <grid name="lnd">0.9x1.25</grid>
      <grid name="ocnice">gx1v7</grid>
      <support>For testing tri-grid</support>
      <mask>gx1v7</mask>
    </model_grid>

    <model_grid alias="ne30_ne30_mg16" not_compset="_POP">
      <grid name="atm">ne30np4</grid>
      <grid name="lnd">ne30np4</grid>
      <grid name="ocnice">ne30np4</grid>
      <mask>gx1v6</mask>
    </model_grid>

    <model_grid alias="ne30_ne30_mg17" not_compset="_POP">
      <grid name="atm">ne30np4</grid>
      <grid name="lnd">ne30np4</grid>
      <grid name="ocnice">ne30np4</grid>
      <mask>gx1v7</mask>
    </model_grid>

    <model_grid alias="ne60_g16">
      <grid name="atm">ne60np4</grid>
      <grid name="lnd">ne60np4</grid>
      <grid name="ocnice">gx1v6</grid>
      <mask>gx1v6</mask>
    </model_grid>

    <model_grid alias="ne60_g17">
      <grid name="atm">ne60np4</grid>
      <grid name="lnd">ne60np4</grid>
      <grid name="ocnice">gx1v7</grid>
      <mask>gx1v7</mask>
    </model_grid>

    <model_grid alias="ne60_ne60_mg16" not_compset="_POP">
      <grid name="atm">ne60np4</grid>
      <grid name="lnd">ne60np4</grid>
      <grid name="ocnice">ne60np4</grid>
      <mask>gx1v6</mask>
    </model_grid>

    <model_grid alias="ne120_g16">
      <grid name="atm">ne120np4</grid>
      <grid name="lnd">ne120np4</grid>
      <grid name="ocnice">gx1v6</grid>
      <mask>gx1v6</mask>
    </model_grid>

    <model_grid alias="ne120_g17">
      <grid name="atm">ne120np4</grid>
      <grid name="lnd">ne120np4</grid>
      <grid name="ocnice">gx1v7</grid>
      <mask>gx1v7</mask>
    </model_grid>

    <model_grid alias="ne120_t12">
      <grid name="atm">ne120np4</grid>
      <grid name="lnd">ne120np4</grid>
      <grid name="ocnice">tx0.1v2</grid>
      <mask>tx0.1v2</mask>
    </model_grid>

    <model_grid alias="ne120_ne120_mg16" not_compset="_POP">
      <grid name="atm">ne120np4</grid>
      <grid name="lnd">ne120np4</grid>
      <grid name="ocnice">ne120np4</grid>
      <mask>gx1v6</mask>
    </model_grid>

    <model_grid alias="ne120_ne120_mg17" not_compset="_POP">
      <grid name="atm">ne120np4</grid>
      <grid name="lnd">ne120np4</grid>
      <grid name="ocnice">ne120np4</grid>
      <mask>gx1v7</mask>
    </model_grid>

    <model_grid alias="ne240_f02_g16">
      <grid name="atm">ne240np4</grid>
      <grid name="lnd">0.23x0.31</grid>
      <grid name="ocnice">gx1v6</grid>
      <support>For testing high resolution tri-grid</support>
      <mask>gx1v6</mask>
    </model_grid>

    <model_grid alias="ne240_f02_g17">
      <grid name="atm">ne240np4</grid>
      <grid name="lnd">0.23x0.31</grid>
      <grid name="ocnice">gx1v7</grid>
      <support>For testing high resolution tri-grid</support>
      <mask>gx1v7</mask>
    </model_grid>

    <model_grid alias="ne240_t12">
      <grid name="atm">ne240np4</grid>
      <grid name="lnd">ne240np4</grid>
      <grid name="ocnice">tx0.1v2</grid>
      <mask>tx0.1v2</mask>
    </model_grid>

    <model_grid alias="ne240_ne240_mg16" not_compset="_POP">
      <grid name="atm">ne240np4</grid>
      <grid name="lnd">ne240np4</grid>
      <grid name="ocnice">ne240np4</grid>
      <mask>gx1v6</mask>
    </model_grid>

    <model_grid alias="ne240_ne240_mg17" not_compset="_POP">
      <grid name="atm">ne240np4</grid>
      <grid name="lnd">ne240np4</grid>
      <grid name="ocnice">ne240np4</grid>
      <mask>gx1v7</mask>
    </model_grid>

    <!--  spectral element grids with 2x2 FVM physics grid -->

    <model_grid alias="ne5pg2_ne5pg2_mg37" not_compset="_POP">
      <grid name="atm">ne5np4.pg2</grid>
      <grid name="lnd">ne5np4.pg2</grid>
      <grid name="ocnice">ne5np4.pg2</grid>
      <mask>gx3v7</mask>
    </model_grid>

    <model_grid alias="ne30pg2_ne30pg2_mg17">
      <grid name="atm">ne30np4.pg2</grid>
      <grid name="lnd">ne30np4.pg2</grid>
      <grid name="ocnice">ne30np4.pg2</grid>
      <mask>gx1v7</mask>
    </model_grid>

    <model_grid alias="ne60pg2_ne60pg2_mg17" not_compset="_POP|_CLM">
      <grid name="atm">ne60np4.pg2</grid>
      <grid name="lnd">ne60np4.pg2</grid>
      <grid name="ocnice">ne60np4.pg2</grid>
      <mask>gx1v7</mask>
    </model_grid>

    <model_grid alias="ne120pg2_ne120pg2_mg17" not_compset="_POP">
      <grid name="atm">ne120np4.pg2</grid>
      <grid name="lnd">ne120np4.pg2</grid>
      <grid name="ocnice">ne120np4.pg2</grid>
      <mask>gx1v7</mask>
    </model_grid>

    <model_grid alias="ne120pg2_ne120pg2_mt12">
      <grid name="atm">ne120np4.pg2</grid>
      <grid name="lnd">ne120np4.pg2</grid>
      <grid name="ocnice">ne120np4.pg2</grid>
      <mask>tx0.1v2</mask>
    </model_grid>

    <model_grid alias="ne240pg2_ne240pg2_mg17" not_compset="_POP|_CLM">
      <grid name="atm">ne240np4.pg2</grid>
      <grid name="lnd">ne240np4.pg2</grid>
      <grid name="ocnice">ne240np4.pg2</grid>
      <mask>gx1v7</mask>
    </model_grid>

    <!--  spectral element grids with 3x3 FVM physics grid -->

    <model_grid alias="ne5pg3_ne5pg3_mg37" not_compset="_POP">
      <grid name="atm">ne5np4.pg3</grid>
      <grid name="lnd">ne5np4.pg3</grid>
      <grid name="ocnice">ne5np4.pg3</grid>
      <mask>gx3v7</mask>
    </model_grid>

    <model_grid alias="ne16pg3_ne16pg3_mg17" not_compset="_POP|_CLM">
      <grid name="atm">ne16np4.pg3</grid>
      <grid name="lnd">ne16np4.pg3</grid>
      <grid name="ocnice">ne16np4.pg3</grid>
      <mask>gx1v7</mask>
    </model_grid>

    <model_grid alias="ne30pg3_ne30pg3_mg17" not_compset="_POP">
      <grid name="atm">ne30np4.pg3</grid>
      <grid name="lnd">ne30np4.pg3</grid>
      <grid name="ocnice">ne30np4.pg3</grid>
      <mask>gx1v7</mask>
    </model_grid>

    <model_grid alias="ne60pg3_ne60pg3_mg17" not_compset="_POP|_CLM">
      <grid name="atm">ne60np4.pg3</grid>
      <grid name="lnd">ne60np4.pg3</grid>
      <grid name="ocnice">ne60np4.pg3</grid>
      <mask>gx1v7</mask>
    </model_grid>

    <model_grid alias="ne120pg3_ne120pg3_mg17" not_compset="_POP">
      <grid name="atm">ne120np4.pg3</grid>
      <grid name="lnd">ne120np4.pg3</grid>
      <grid name="ocnice">ne120np4.pg3</grid>
      <mask>gx1v7</mask>
    </model_grid>

    <model_grid alias="ne120pg3_ne120pg3_mt13" not_compset="_POP">
      <grid name="atm">ne120np4.pg3</grid>
      <grid name="lnd">ne120np4.pg3</grid>
      <grid name="ocnice">ne120np4.pg3</grid>
      <mask>tx0.1v3</mask>
    </model_grid>

    <model_grid alias="ne240pg3_ne240pg3_mg17" not_compset="_POP|_CLM">
      <grid name="atm">ne240np4.pg3</grid>
      <grid name="lnd">ne240np4.pg3</grid>
      <grid name="ocnice">ne240np4.pg3</grid>
      <mask>gx1v7</mask>
    </model_grid>

    <model_grid alias="ne120pg3_g17">
      <grid name="atm">ne120np4.pg3</grid>
      <grid name="lnd">ne120np4.pg3</grid>
      <grid name="ocnice">gx1v7</grid>
      <mask>gx1v7</mask>
    </model_grid>

    <model_grid alias="ne120pg3_t13">
      <grid name="atm">ne120np4.pg3</grid>
      <grid name="lnd">ne120np4.pg3</grid>
      <grid name="ocnice">gx1v7</grid>
      <mask>tx0.1v3</mask>
    </model_grid>

    <!--  spectral element grids with 4x4 FVM physics grid -->

    <model_grid alias="ne5pg4_ne5pg4_mg37" not_compset="_POP|_CLM">
      <grid name="atm">ne5np4.pg4</grid>
      <grid name="lnd">ne5np4.pg4</grid>
      <grid name="ocnice">ne5np4.pg4</grid>
      <mask>gx3v7</mask>
    </model_grid>

    <model_grid alias="ne30pg4_ne30pg4_mg17" not_compset="_POP|_CLM">
      <grid name="atm">ne30np4.pg4</grid>
      <grid name="lnd">ne30np4.pg4</grid>
      <grid name="ocnice">ne30np4.pg4</grid>
      <mask>gx1v7</mask>
    </model_grid>

    <model_grid alias="ne60pg4_ne60pg4_mg17" not_compset="_POP|_CLM">
      <grid name="atm">ne60np4.pg4</grid>
      <grid name="lnd">ne60np4.pg4</grid>
      <grid name="ocnice">ne60np4.pg4</grid>
      <mask>gx1v7</mask>
    </model_grid>

    <model_grid alias="ne120pg4_ne120pg4_mg17" not_compset="_POP|_CLM">
      <grid name="atm">ne120np4.pg4</grid>
      <grid name="lnd">ne120np4.pg4</grid>
      <grid name="ocnice">ne120np4.pg4</grid>
      <mask>gx1v7</mask>
    </model_grid>

   <!-- VR-CESM grids with CAM-SE -->

    <model_grid alias="ne0CONUSne30x8_g17">
      <grid name="atm">ne0np4CONUS.ne30x8</grid>
      <grid name="lnd">ne0np4CONUS.ne30x8</grid>
      <grid name="ocnice">gx1v7</grid>
      <mask>gx1v7</mask>
    </model_grid>

    <model_grid alias="ne0CONUSne30x8_ne0CONUSne30x8_mg17" not_compset="_POP">
      <grid name="atm">ne0np4CONUS.ne30x8</grid>
      <grid name="lnd">ne0np4CONUS.ne30x8</grid>
      <grid name="ocnice">ne0np4CONUS.ne30x8</grid>
      <mask>gx1v7</mask>
    </model_grid>

    <model_grid alias="ne0TESTONLYne5x4_ne0TESTONLYne5x4_mg37" not_compset="_POP">
      <grid name="atm">ne0np4TESTONLY.ne5x4</grid>
      <grid name="lnd">ne0np4TESTONLY.ne5x4</grid>
      <grid name="ocnice">ne0np4TESTONLY.ne5x4</grid>
      <mask>gx3v7</mask>
    </model_grid>

    <model_grid alias="ne0CONUSne30x8_ne0CONUSne30x8_mt12" not_compset="_POP">
      <grid name="atm">ne0np4CONUS.ne30x8</grid>
      <grid name="lnd">ne0np4CONUS.ne30x8</grid>
      <grid name="ocnice">ne0np4CONUS.ne30x8</grid>
      <mask>tx0.1v2</mask>
    </model_grid>

    <model_grid alias="ne0ARCTICne30x4_ne0ARCTICne30x4_mt12" not_compset="_POP">
      <grid name="atm">ne0np4.ARCTIC.ne30x4</grid>
      <grid name="lnd">ne0np4.ARCTIC.ne30x4</grid>
      <grid name="ocnice">ne0np4.ARCTIC.ne30x4</grid>
      <mask>tx0.1v2</mask>
    </model_grid>

    <model_grid alias="ne0ARCTICGRISne30x8_ne0ARCTICGRISne30x8_mt12" not_compset="_POP">
      <grid name="atm">ne0np4.ARCTICGRIS.ne30x8</grid>
      <grid name="lnd">ne0np4.ARCTICGRIS.ne30x8</grid>
      <grid name="ocnice">ne0np4.ARCTICGRIS.ne30x8</grid>
      <mask>tx0.1v2</mask>
    </model_grid>

    <!-- MPAS-A grids -->

    <model_grid alias="mpasa480_mpasa480" not_compset="_POP">
      <grid name="atm">mpasa480</grid>
      <grid name="lnd">mpasa480</grid>
      <grid name="ocnice">mpasa480</grid>
      <mask>gx1v7</mask>
    </model_grid>

    <model_grid alias="mpasa120_mpasa120" not_compset="_POP">
      <grid name="atm">mpasa120</grid>
      <grid name="lnd">mpasa120</grid>
      <grid name="ocnice">mpasa120</grid>
      <mask>gx1v7</mask>
    </model_grid>

    <model_grid alias="mpasa60_mpasa60" not_compset="_POP">
      <grid name="atm">mpasa60</grid>
      <grid name="lnd">mpasa60</grid>
      <grid name="ocnice">mpasa60</grid>
      <mask>gx1v7</mask>
    </model_grid>

    <model_grid alias="mpasa30_mpasa30" not_compset="_POP">
      <grid name="atm">mpasa30</grid>
      <grid name="lnd">mpasa30</grid>
      <grid name="ocnice">mpasa30</grid>
      <mask>gx1v7</mask>
    </model_grid>

    <model_grid alias="mpasa15_mpasa15" not_compset="_POP">
      <grid name="atm">mpasa15</grid>
      <grid name="lnd">mpasa15</grid>
      <grid name="ocnice">mpasa15</grid>
      <mask>gx1v7</mask>
    </model_grid>

    <model_grid alias="mpasa12_mpasa12" not_compset="_POP">
      <grid name="atm">mpasa12</grid>
      <grid name="lnd">mpasa12</grid>
      <grid name="ocnice">mpasa12</grid>
      <mask>gx1v7</mask>
    </model_grid>

    <model_grid alias="mpasa15-3_mpasa15-3" not_compset="_POP">
      <grid name="atm">mpasa15-3</grid>
      <grid name="lnd">mpasa15-3</grid>
      <grid name="ocnice">mpasa15-3</grid>
      <mask>gx1v7</mask>
    </model_grid>

    <!-- new runoff grids for data runoff model DROF -->

    <model_grid alias="T31_g37_rx1" compset="_DROF">
      <grid name="atm">T31</grid>
      <grid name="lnd">T31</grid>
      <grid name="ocnice">gx3v7</grid>
      <mask>gx3v7</mask>
    </model_grid>

    <model_grid alias="f45_g37_rx1" compset="_DROF">
      <grid name="atm">4x5</grid>
      <grid name="lnd">4x5</grid>
      <grid name="ocnice">gx3v7</grid>
      <mask>gx3v7</mask>
    </model_grid>

    <model_grid alias="f19_g16_rx1" compset="_DROF">
      <grid name="atm">1.9x2.5</grid>
      <grid name="lnd">1.9x2.5</grid>
      <grid name="ocnice">gx1v6</grid>
      <mask>gx1v6</mask>
    </model_grid>

    <model_grid alias="f19_g17_rx1" compset="_DROF">
      <grid name="atm">1.9x2.5</grid>
      <grid name="lnd">1.9x2.5</grid>
      <grid name="ocnice">gx1v7</grid>
      <mask>gx1v7</mask>
    </model_grid>

    <model_grid alias="ne30_g16_rx1" compset="_DROF">
      <grid name="atm">ne30np4</grid>
      <grid name="lnd">ne30np4</grid>
      <grid name="ocnice">gx1v6</grid>
      <mask>gx1v6</mask>
    </model_grid>

    <model_grid alias="ne30_g17_rx1" compset="_DROF">
      <grid name="atm">ne30np4</grid>
      <grid name="lnd">ne30np4</grid>
      <grid name="ocnice">gx1v7</grid>
      <mask>gx1v7</mask>
    </model_grid>

    <model_grid alias="C24_C24_mg17" >
      <grid name="atm">C24</grid>
      <grid name="lnd">C24</grid>
      <grid name="ocnice">C24</grid>
      <mask>gx1v7</mask>
    </model_grid>

    <model_grid alias="C48_C48_mg17" >
      <grid name="atm">C48</grid>
      <grid name="lnd">C48</grid>
      <grid name="ocnice">C48</grid>
      <mask>gx1v7</mask>
    </model_grid>

    <model_grid alias="C96_C96_mg17" >
      <grid name="atm">C96</grid>
      <grid name="lnd">C96</grid>
      <grid name="ocnice">C96</grid>
      <grid name="glc">gland4</grid>
      <mask>gx1v7</mask>
    </model_grid>

    <model_grid alias="C96_C96_mt061" not_compset="_POP" >
      <grid name="atm">C96</grid>
      <grid name="lnd">C96</grid>
      <grid name="ocnice">C96</grid>
      <mask>tx0.66v1</mask>
    </model_grid>

    <model_grid alias="C96_t061" not_compset="_POP" >
      <grid name="atm">C96</grid>
      <grid name="lnd">C96</grid>
      <grid name="ocnice">tx0.66v1</grid>
      <mask>tx0.66v1</mask>
    </model_grid>

    <model_grid alias="C96_t025" not_compset="_POP" >
      <grid name="atm">C96</grid>
      <grid name="lnd">C96</grid>
      <grid name="ocnice">tx0.25v1</grid>
      <mask>tx0.25v1</mask>
    </model_grid>

    <model_grid alias="C192_C192_mg17" >
      <grid name="atm">C192</grid>
      <grid name="lnd">C192</grid>
      <grid name="ocnice">C192</grid>
      <mask>gx1v7</mask>
    </model_grid>


    <model_grid alias="C384_C384_mg17" >
      <grid name="atm">C384</grid>
      <grid name="lnd">C384</grid>
      <grid name="ocnice">C384</grid>
      <mask>gx1v7</mask>
    </model_grid>

    <model_grid alias="C384_t025" not_compset="_POP" >
      <grid name="atm">C384</grid>
      <grid name="lnd">C384</grid>
      <grid name="ocnice">tx0.25v1</grid>
      <mask>tx0.25v1</mask>
    </model_grid>

    <!-- The following grid is only used for ADWAV testing -->
    <model_grid alias="ww3a" compset="_WW3|DWAV">
      <grid name="wav">ww3a</grid>
    </model_grid>

  </grids>

  <!-- ======================================================== -->
  <!-- Component grid domain specifications -->
  <!-- ======================================================== -->

  <domains>

    <domain name="null">
      <!-- null grid -->
      <nx>0</nx> <ny>0</ny>
      <file>unset</file>
      <desc>null is no grid: </desc>
    </domain>


    <!-- ======================================================== -->
    <!-- ATM/LND meshes regional and global -->
    <!-- ======================================================== -->

    <!-- TODO: can this be deleted? -->
    <domain name="360x720cru">
      <nx>720</nx> <ny>360</ny>
      <file grid="atm|lnd">$DIN_LOC_ROOT/share/domains/domain.clm/domain.lnd.360x720_cruncep.100429.nc</file>
      <desc>Exact half-degree CRUNCEP datm forcing grid with CRUNCEP land-mask -- only valid for DATM/CLM compset</desc>
    </domain>

    <domain name="5x5_amazon">
      <nx>5</nx> <ny>5</ny>
      <file grid="atm|lnd">$DIN_LOC_ROOT/share/domains/domain.clm/domain.lnd.5x5pt-amazon_navy.090715.nc</file>
      <mesh driver="nuopc">$DIN_LOC_ROOT/share/meshes/5x5pt-amazon_navy_ESMFmesh_cd5_c20210107.nc</mesh>
      <desc>5x5 Amazon regional case -- only valid for DATM/CLM compset</desc>
    </domain>

    <domain name="0.125nldas2">
      <nx>464</nx> <ny>224</ny>
      <!-- This grid is also used by ROF -->
      <file grid="atm|lnd" mask="0.125nldas2">$DIN_LOC_ROOT/share/domains/domain.clm/domain.lnd.0.125nldas2_0.125nldas2.190410.nc</file>
      <file grid="ocnice"  mask="0.125nldas2">$DIN_LOC_ROOT/share/domains/domain.clm/domain.ocn.0.125nldas2.190410.nc</file>
      <mesh driver="nuopc">$DIN_LOC_ROOT/share/meshes/0.125nldas2_ESMFmesh_cd5_241220.nc</mesh>
      <desc>Regional NLDAS-2 grid over the U.S. (0.125 degree resolution; 25-53N, 235-293E)</desc>
    </domain>

    <domain name="0.23x0.31">
      <nx>1152</nx> <ny>768</ny>
      <file grid="atm|lnd" mask="gx1v6">domain.lnd.fv0.23x0.31_gx1v6.100517.nc</file>
      <file grid="ocnice"  mask="gx1v6">domain.ocn.0.23x0.31_gx1v6_101108.nc</file>
      <file grid="atm|lnd" mask="tn1v3">domain.lnd.fv0.23x0.31_tn1v3.160414.nc</file>
      <file grid="ocnice"  mask="tn1v3">domain.ocn.fv0.23x0.31_tn1v3.160414.nc</file>
      <file grid="atm|lnd" mask="tn0.25v3">domain.lnd.fv0.23x0.31_tn0.25v3.160721.nc</file>
      <file grid="ocnice"  mask="tn0.25v3">domain.ocn.fv0.23x0.31_tn0.25v3.160721.nc</file>
      <desc>0.23x0.31 is FV 1/4-deg grid:</desc>
    </domain>

    <domain name="0.47x0.63">
      <nx>576</nx>  <ny>384</ny>
      <file grid="atm|lnd" mask="gx1v6">domain.lnd.fv0.47x0.63_gx1v6.090407.nc</file>
      <file grid="ocnice"  mask="gx1v6">domain.ocn.0.47x0.63_gx1v6_090408.nc</file>
      <file grid="atm|lnd" mask="gx1v7">domain.lnd.fv0.47x0.63_gx1v7.180521.nc</file>
      <file grid="ocnice"  mask="gx1v7">domain.ocn.fv0.47x0.63_gx1v7.180521.nc</file>
      <mesh driver="nuopc">$DIN_LOC_ROOT/share/meshes/fv0.47x0.63_141008_ESMFmesh.nc</mesh>
      <desc>0.47x0.63 is FV 1/2-deg grid:</desc>
    </domain>

    <domain name="0.9x1.25">
      <nx>288</nx>  <ny>192</ny>
      <file grid="atm|lnd" mask="gx1v6">domain.lnd.fv0.9x1.25_gx1v6.090309.nc</file>
      <file grid="ocnice"  mask="gx1v6">domain.ocn.0.9x1.25_gx1v6_090403.nc</file>
      <file grid="atm|lnd" mask="gx1v7">domain.lnd.fv0.9x1.25_gx1v7.151020.nc</file>
      <file grid="ocnice"  mask="gx1v7">domain.ocn.fv0.9x1.25_gx1v7.151020.nc</file>
      <file grid="atm|lnd" mask="tx0.66v1">domain.lnd.fv0.9x1.25_tx0.66v1.190314.nc</file>
      <file grid="ocnice"  mask="tx0.66v1">domain.ocn.fv0.9x1.25_tx0.66v1.190314.nc</file>
      <file grid="atm|lnd" mask="tn1v3">domain.lnd.fv0.9x1.25_tn1v3.160414.nc</file>
      <file grid="ocnice"  mask="tn1v3">domain.ocn.fv0.9x1.25_tn1v3.160414.nc</file>
      <file grid="atm|lnd" mask="tn0.25v3">domain.lnd.fv0.9x1.25_tn0.25v3.160721.nc</file>
      <file grid="ocnice"  mask="tn0.25v3">domain.ocn.fv0.9x1.25_tn0.25v3.160721.nc</file>
      <file grid="atm|lnd" mask="null">/glade/u/home/benedict/ys/datain/domain.aqua.fv0.9x1.25.nc</file>
      <file grid="ocnice"  mask="null">/glade/u/home/benedict/ys/datain/domain.aqua.fv0.9x1.25.nc</file>
      <mesh driver="nuopc">$DIN_LOC_ROOT/share/meshes/fv0.9x1.25_141008_polemod_ESMFmesh.nc</mesh>
      <desc>0.9x1.25 is FV 1-deg grid:</desc>
    </domain>

    <!-- TODO: the lats for the gx1v7 and gx1v6 mask are different at
         the poles- the 141008 should be used for both but would change answers -->
    <domain name="1.9x2.5">
      <nx>144</nx>  <ny>96</ny>
      <file grid="atm|lnd" mask="gx1v6">domain.lnd.fv1.9x2.5_gx1v6.090206.nc</file>
      <file grid="ocnice"  mask="gx1v6">domain.ocn.1.9x2.5_gx1v6_090403.nc</file>
      <file grid="atm|lnd" mask="gx1v7">domain.lnd.fv1.9x2.5_gx1v7.181205.nc</file>
      <file grid="ocnice"  mask="gx1v7">domain.ocn.fv1.9x2.5_gx1v7.181205.nc</file>
      <file grid="ocnice"  mask="null">domain.aqua.fv1.9x2.5.nc</file>
      <mesh driver="nuopc">$DIN_LOC_ROOT/share/meshes/fv1.9x2.5_141008_ESMFmesh.nc</mesh>
      <desc>1.9x2.5 is FV 2-deg grid:</desc>
    </domain>

    <domain name="4x5">
      <nx>72</nx> <ny>46</ny>
      <file grid="atm|lnd" mask="gx3v7">domain.lnd.fv4x5_gx3v7.091218.nc</file>
      <file grid="ocnice">domain.ocn.4x5_gx3v7_100120.nc</file>
      <mesh driver="nuopc">$DIN_LOC_ROOT/share/meshes/fv4x5_050615_polemod_ESMFmesh.nc</mesh>
      <desc>4x5 is FV 4-deg grid:</desc>
    </domain>

    <domain name="2.5x3.33">
      <nx>108</nx>  <ny>72</ny>
      <file grid="atm|lnd">domain.lnd.fv2.5x3.33_gx3v7.110223.nc</file>
      <file grid="ocnice">domain.ocn.fv2.5x3.33_gx3v7_110223.nc</file>
      <desc>2.5x3.33 is FV 3-deg grid:</desc>
    </domain>

    <domain name="10x15">
      <nx>24</nx>   <ny>19</ny>
      <file grid="atm|lnd" mask="usgs">$DIN_LOC_ROOT/share/domains/domain.clm/domain.lnd.fv10x15_USGS.110713.nc</file>
      <file grid="ocnice"  mask="usgs">$DIN_LOC_ROOT/share/domains/domain.clm/domain.ocn.fv10x15_USGS_070807.nc</file>
      <file grid="atm|lnd" mask="gx3v7">$DIN_LOC_ROOT/share/domains/domain.lnd.fv10x15_gx3v7.180321.nc</file>
      <file grid="ocnice"  mask="gx3v7">$DIN_LOC_ROOT/share/domains/domain.ocn.fv10x15_gx3v7.180321.nc</file>
      <mesh driver="nuopc">$DIN_LOC_ROOT/share/meshes/10x15_nomask_c110308_ESMFmesh.nc</mesh>
      <desc>10x15 is FV 10-deg grid:</desc>
      <support>For low resolution testing</support>
    </domain>

    <domain name="T341">
      <nx>1024</nx> <ny>512</ny>
      <!-- global spectral (eulerian dycore) grids-->
      <!--- mask for atm is irrelevant -->
      <file grid="atm|lnd" mask="gx1v6">domain.lnd.T341_gx1v6.111226.nc</file>
      <desc>T341 is Gaussian grid:</desc>
      <support>Backward compatible for very high resolution Spectral-dycore experiments</support>
    </domain>

    <domain name="T5">
      <nx>16</nx> <ny>8</ny>
      <file grid="atm|lnd" mask="gx3v7">$DIN_LOC_ROOT/share/domains/domain.lnd.T5_gx3v7.181009.nc</file>
      <file grid="ocnice"  mask="gx3v7">$DIN_LOC_ROOT/share/domains/domain.ocn.T5_gx3v7.181009.nc</file>
      <desc>T5 is Gaussian grid:</desc>
    </domain>

    <domain name="T85">
      <!-- global spectral (eulerian dycore) grids-->
      <nx>256</nx>  <ny>128</ny>
      <file grid="atm|lnd">domain.lnd.T85_gx1v4.060403.nc</file>
      <file grid="ocnice">domain.lnd.T85_gx1v4.060403.nc</file>
      <desc>T85 is Gaussian grid:</desc>
      <support>Backward compatible for high resolution Spectral-dycore experiments</support>
    </domain>

    <domain name="T62">
      <nx>192</nx>  <ny>94</ny>
      <file grid="atm|lnd" mask="gx1v7"   >$DIN_LOC_ROOT/share/domains/domain.lnd.T62_gx1v7.151008.nc</file>
      <file grid="atm|lnd" mask="gx1v6"   >$DIN_LOC_ROOT/share/domains/domain.lnd.T62_gx1v6.090320.nc</file>
      <file grid="atm|lnd" mask="gx3v7"   >$DIN_LOC_ROOT/share/domains/domain.lnd.T62_gx3v7.090911.nc</file>
      <file grid="atm|lnd" mask="tx0.66v1">$DIN_LOC_ROOT/share/domains/domain.lnd.T62_tx0.66v1.190425.nc</file>
      <file grid="atm|lnd" mask="tx1v1"   >$DIN_LOC_ROOT/share/domains/domain.lnd.T62_tx1v1.090122.nc</file>
      <file grid="atm|lnd" mask="tx0.1v2" >$DIN_LOC_ROOT/share/domains/domain.lnd.T62_tx0.1v2_090623.nc</file>
      <file grid="atm|lnd" mask="tx0.1v3" >$DIN_LOC_ROOT/share/domains/domain.lnd.T62_tx0.1v3.170929.nc</file>
      <file grid="atm|lnd" mask="oQU120"  >$DIN_LOC_ROOT/share/domains/domain.lnd.T62_oQU120.160325.nc</file>
      <file grid="ocnice"  mask="gx1v6"   >$DIN_LOC_ROOT/share/domains/domain.ocn.T62_gx1v6.130409.nc</file>
      <file grid="ocnice"  mask="gx1v7"   >$DIN_LOC_ROOT/share/domains/domain.ocn.T62_gx1v7.151008.nc</file>
      <file grid="ocnice"  mask="gx3v7"   >$DIN_LOC_ROOT/share/domains/domain.ocn.T62_gx3v7.130409.nc</file>
      <file grid="ocnice"  mask="tx0.66v1">$DIN_LOC_ROOT/share/domains/domain.ocn.T62_tx0.66v1.190425.nc</file>
      <file grid="atm|lnd" mask="tn1v3">$DIN_LOC_ROOT/share/domains/domain.lnd.T62_tn1v3.160414.nc</file>
      <file grid="atm|lnd" mask="tn0.25v3">$DIN_LOC_ROOT/share/domains/domain.lnd.T62_tn0.25v3.160721.nc</file>
      <mesh driver="nuopc">$DIN_LOC_ROOT/share/meshes/T62_040121_ESMFmesh.nc</mesh>
      <desc>T62 is Gaussian grid:</desc>
    </domain>

    <domain name="T31">
      <nx>96</nx> <ny>48</ny>
      <file grid="atm|lnd" mask="gx3v7">$DIN_LOC_ROOT/share/domains/domain.lnd.T31_gx3v7.130409.nc</file>
      <file grid="ocnice"  mask="gx3v7">$DIN_LOC_ROOT/share/domains/domain.ocn.T31_gx3v7.130409.nc</file>
      <mesh driver="nuopc">$DIN_LOC_ROOT/share/meshes/T31_040122_ESMFmesh.nc</mesh>
      <desc>T31 is Gaussian grid:</desc>
    </domain>

    <domain name="T42">
      <nx>128</nx> <ny>64</ny>
      <file grid="atm|lnd" mask="gx1v7">$DIN_LOC_ROOT/share/domains/domain.lnd.T42_gx1v7.180727.nc</file>
      <file grid="ocnice"  mask="gx1v7">$DIN_LOC_ROOT/share/domains/domain.ocn.T42_gx1v7.180727.nc</file>
      <mesh driver="nuopc" mask="gx1v7">$DIN_LOC_ROOT/share/meshes/T42_ESMFmesh_c20200629.nc</mesh>
      <desc>T42 is Gaussian grid:</desc>
    </domain>

    <domain name="ne5np4">
      <nx>1352</nx> <ny>1</ny>
      <file grid="atm|lnd" mask="gx3v7">$DIN_LOC_ROOT/share/domains/domain.lnd.ne5np4_gx3v7.140810.nc</file>
      <file grid="ocnice"  mask="gx3v7">$DIN_LOC_ROOT/share/domains/domain.ocn.ne5np4_gx3v7.140810.nc</file>
      <desc>ne5np4 is Spectral Elem 6-deg grid:</desc>
      <support>For ultra-low resolution spectral element grid testing</support>
    </domain>

    <domain name="ne5np4.pg2">
      <nx>1350</nx> <ny>1</ny>
      <file grid="atm|lnd" mask="gx3v7">$DIN_LOC_ROOT/share/domains/domain.lnd.ne5np4.pg2_gx3v7.200311.nc</file>
      <file grid="ocnice"  mask="gx3v7">$DIN_LOC_ROOT/share/domains/domain.ocn.ne5np4.pg2_gx3v7.200311.nc</file>
      <desc>ne5np4 is Spectral Elem 6-deg grid with a 2x2 FVM physics grid:</desc>
      <support>EXPERIMENTAL FVM physics grid</support>
    </domain>

    <domain name="ne5np4.pg3">
      <nx>1350</nx> <ny>1</ny>
      <file grid="atm|lnd" mask="gx3v7">$DIN_LOC_ROOT/share/domains/domain.lnd.ne5np4.pg3_gx3v7.170605.nc</file>
      <file grid="ocnice"  mask="gx3v7">$DIN_LOC_ROOT/share/domains/domain.ocn.ne5np4.pg3_gx3v7.170605.nc</file>
      <desc>ne5np4 is Spectral Elem 6-deg grid with a 3x3 FVM physics grid:</desc>
      <support>EXPERIMENTAL FVM physics grid</support>
    </domain>

    <domain name="ne5np4.pg4">
      <nx>1350</nx> <ny>1</ny>
      <file grid="atm|lnd" mask="gx3v7">$DIN_LOC_ROOT/share/domains/domain.lnd.ne5np4.pg4_gx3v7.200319.nc</file>
      <file grid="ocnice"  mask="gx3v7">$DIN_LOC_ROOT/share/domains/domain.ocn.ne5np4.pg4_gx3v7.200319.nc</file>
      <desc>ne5np4 is Spectral Elem 6-deg grid with a 4x4 FVM physics grid:</desc>
      <support>EXPERIMENTAL FVM physics grid</support>
    </domain>

    <domain name="ne16np4">
      <nx>13826</nx> <ny>1</ny>
      <file grid="atm|lnd" mask="gx1v7">$DIN_LOC_ROOT/share/domains/domain.lnd.ne16np4_gx1v7.171018.nc</file>
      <file grid="ocnice"  mask="gx1v7">$DIN_LOC_ROOT/share/domains/domain.ocn.ne16np4_gx1v7.171018.nc</file>
      <mesh driver="nuopc">$DIN_LOC_ROOT/share/meshes/ne16np4_scrip_171002_ESMFmesh.nc</mesh>
      <desc>ne16np4 is Spectral Elem 2-deg grid:</desc>
      <support>For low resolution spectral element grid testing</support>
    </domain>

    <domain name="ne16np4.pg3">
      <nx>13824</nx> <ny>1</ny>
      <file grid="atm|lnd" mask="gx1v7">$DIN_LOC_ROOT/share/domains/domain.lnd.ne16pg3_gx1v7.171003.nc</file>
      <file grid="ocnice"  mask="gx1v7">$DIN_LOC_ROOT/share/domains/domain.ocn.ne16pg3_gx1v7.171003.nc</file>
      <mesh driver="nuopc">$DIN_LOC_ROOT/share/meshes/ne16pg3_ESMFmesh_cdf5_c20211018.nc</mesh>
      <desc>ne16np4.pg3 is a Spectral Elem 2-deg grid with a 3x3 FVM physics grid:</desc>
      <support>EXPERIMENTAL FVM physics grid</support>
    </domain>

    <domain name="ne30np4">
      <nx>48602</nx> <ny>1</ny>
      <file grid="atm|lnd" mask="gx1v6">$DIN_LOC_ROOT/share/domains/domain.lnd.ne30np4_gx1v6.110905.nc</file>
      <file grid="ocnice"  mask="gx1v6">$DIN_LOC_ROOT/share/domains/domain.ocn.ne30np4_gx1v6_110217.nc</file>
      <file grid="atm|lnd" mask="gx1v7">$DIN_LOC_ROOT/share/domains/domain.lnd.ne30_gx1v7.171003.nc</file>
      <file grid="ocnice"  mask="gx1v7">$DIN_LOC_ROOT/share/domains/domain.ocn.ne30_gx1v7.171003.nc</file>
      <mesh driver="nuopc">$DIN_LOC_ROOT/share/meshes/ne30np4_ESMFmesh_cdf5_c20211018.nc</mesh>
      <desc>ne30np4 is Spectral Elem 1-deg grid:</desc>
    </domain>

    <domain name="ne30np4.pg2">
      <nx>21600</nx> <ny>1</ny>
      <file grid="atm|lnd" mask="gx1v7">$DIN_LOC_ROOT/share/domains/domain.lnd.ne30np4.pg2_gx1v7.200626.nc</file>
      <file grid="ocnice"  mask="gx1v7">$DIN_LOC_ROOT/share/domains/domain.ocn.ne30np4.pg2_gx1v7.200626.nc</file>
      <mesh driver="nuopc">$DIN_LOC_ROOT/share/meshes/ne30pg2_ESMFmesh_cdf5_c20211018.nc</mesh>
      <desc>ne30np4.pg2 is a Spectral Elem 1-deg grid with a 2x2 FVM physics grid:</desc>
      <support>EXPERIMENTAL FVM physics grid</support>
    </domain>

    <domain name="ne30np4.pg3">
      <nx>48600</nx> <ny>1</ny>
      <file grid="atm|lnd" mask="gx1v7">$DIN_LOC_ROOT/share/domains/domain.lnd.ne30np4.pg3_gx1v7.170605.nc</file>
      <file grid="ocnice"  mask="gx1v7">$DIN_LOC_ROOT/share/domains/domain.ocn.ne30np4.pg3_gx1v7_170605.nc</file>
      <mesh driver="nuopc">$DIN_LOC_ROOT/share/meshes/ne30pg3_ESMFmesh_cdf5_c20211018.nc</mesh>
      <desc>ne30np4.pg3 is a Spectral Elem ne30 grid with a 3x3 FVM physics grid:</desc>
      <support>EXPERIMENTAL FVM physics grid</support>
    </domain>

    <domain name="ne30np4.pg4">
      <nx>86400</nx> <ny>1</ny>
      <file grid="atm|lnd" mask="gx1v7">$DIN_LOC_ROOT/share/domains/domain.lnd.ne30np4.pg4_gx1v7.170628.nc</file>
      <file grid="ocnice"  mask="gx1v7">$DIN_LOC_ROOT/share/domains/domain.ocn.ne30np4.pg4_gx1v7.170628.nc</file>
      <mesh driver="nuopc">$DIN_LOC_ROOT/share/meshes/ne30pg4_ESMFmesh_cdf5_c20211018.nc</mesh>
      <desc>ne30np4.pg4 is a Spectral Elem 1-deg grid with a 4x4 FVM physics grid:</desc>
      <support>EXPERIMENTAL FVM physics grid</support>
    </domain>

    <domain name="ne60np4">
      <nx>194402</nx> <ny>1</ny>
      <file grid="atm|lnd" mask="gx1v6">$DIN_LOC_ROOT/share/domains/domain.lnd.ne60np4_gx1v6.120406.nc</file>
      <file grid="ocnice"  mask="gx1v6">$DIN_LOC_ROOT/share/domains/domain.ocn.ne60np4_gx1v6.121113.nc</file>
      <mesh driver="nuopc">$DIN_LOC_ROOT/share/meshes/ne60np4_ESMFmesh_cdf5_c20211018.nc</mesh>
      <desc>ne60np4 is Spectral Elem 1/2-deg grid:</desc>
    </domain>

    <domain name="ne60np4.pg2">
      <nx>86400</nx> <ny>1</ny>
      <file grid="atm|lnd" mask="gx1v7">$DIN_LOC_ROOT/share/domains/domain.lnd.ne60np4.pg2_gx1v7.170628.nc</file>
      <file grid="ocnice"  mask="gx1v7">$DIN_LOC_ROOT/share/domains/domain.ocn.ne60np4.pg2_gx1v7.170628.nc</file>
      <mesh driver="nuopc">$DIN_LOC_ROOT/share/meshes/ne60pg2_ESMFmesh_cdf5_c20211018.nc</mesh>
      <desc>ne60np4.pg2 is a Spectral Elem 0.5-deg grid with a 2x2 FVM physics grid:</desc>
      <support>EXPERIMENTAL FVM physics grid</support>
    </domain>

    <domain name="ne60np4.pg3">
      <nx>194400</nx> <ny>1</ny>
      <file grid="atm|lnd" mask="gx1v7">$DIN_LOC_ROOT/share/domains/domain.lnd.ne60np4.pg3_gx1v7.170628.nc</file>
      <file grid="ocnice"  mask="gx1v7">$DIN_LOC_ROOT/share/domains/domain.ocn.ne60np4.pg3_gx1v7.170628.nc</file>
      <mesh driver="nuopc">$DIN_LOC_ROOT/share/meshes/ne60pg3_ESMFmesh_cdf5_c20211018.nc</mesh>
      <desc>ne60np4.pg3 is a Spectral Elem 0.5-deg grid with a 3x3 FVM physics grid:</desc>
      <support>EXPERIMENTAL FVM physics grid</support>
    </domain>

    <domain name="ne60np4.pg4">
      <nx>345600</nx> <ny>1</ny>
      <file grid="atm|lnd" mask="gx1v7">$DIN_LOC_ROOT/share/domains/domain.lnd.ne60np4.pg4_gx1v7.170628.nc</file>
      <file grid="ocnice"  mask="gx1v7">$DIN_LOC_ROOT/share/domains/domain.ocn.ne60np4.pg4_gx1v7.170628.nc</file>
      <mesh driver="nuopc">$DIN_LOC_ROOT/share/meshes/ne60pg4_ESMFmesh_cdf5_c20211018.nc</mesh>
      <desc>ne60np4.pg4 is a Spectral Elem 0.5-deg grid with a 4x4 FVM physics grid:</desc>
      <support>EXPERIMENTAL FVM physics grid</support>
    </domain>

    <domain name="ne120np4">
      <nx>777602</nx> <ny>1</ny>
      <file grid="atm|lnd" mask="gx1v6">$DIN_LOC_ROOT/share/domains/domain.lnd.ne120np4_gx1v6.110502.nc</file>
      <file grid="ocnice"  mask="gx1v6">$DIN_LOC_ROOT/share/domains/domain.ocn.ne120np4_gx1v6.121113.nc</file>
      <file grid="atm|lnd" mask="gx1v7">$DIN_LOC_ROOT/share/domains/domain.lnd.ne120np4_gx1v7.190718.nc</file>
      <file grid="ocnice"  mask="gx1v7">$DIN_LOC_ROOT/share/domains/domain.ocn.ne120np4_gx1v7.190718.nc</file>
      <mesh driver="nuopc">$DIN_LOC_ROOT/share/meshes/ne120np4_ESMFmesh_cdf5_c20211018.nc</mesh>
      <desc>ne120np4 is Spectral Elem 1/4-deg grid:</desc>
    </domain>

    <domain name="ne120np4.pg2">
      <nx>345600</nx> <ny>1</ny>
      <file grid="atm|lnd" mask="gx1v7">$DIN_LOC_ROOT/share/domains/domain.lnd.ne120np4.pg2_gx1v7.170629.nc</file>
      <file grid="ocnice"  mask="gx1v7">$DIN_LOC_ROOT/share/domains/domain.ocn.ne120np4.pg2_gx1v7.170629.nc</file>
      <file grid="atm|lnd" mask="tx0.1v2">$DIN_LOC_ROOT/share/domains/domain.lnd.ne120np4.pg2_tx0.1v2.200626.nc</file>
      <file grid="ocnice"  mask="tx0.1v2">$DIN_LOC_ROOT/share/domains/domain.ocn.ne120np4.pg2_tx0.1v2.200626.nc</file>
      <mesh driver="nuopc">$DIN_LOC_ROOT/share/meshes/ne120pg2_ESMFmesh_cdf5_c20211018.nc</mesh>
      <desc>ne120np4.pg2 is a Spectral Elem 0.25-deg grid with a 2x2 FVM physics grid:</desc>
      <support>EXPERIMENTAL FVM physics grid</support>
    </domain>

    <domain name="ne120np4.pg3">
      <nx>777600</nx> <ny>1</ny>
      <file grid="atm|lnd" mask="gx1v7">$DIN_LOC_ROOT/share/domains/domain.lnd.ne120np4.pg3_gx1v7.190718.nc</file>
      <file grid="ocnice"  mask="gx1v7">$DIN_LOC_ROOT/share/domains/domain.ocn.ne120np4.pg3_gx1v7.190718.nc</file>
      <file grid="atm|lnd" mask="tx0.1v3">$DIN_LOC_ROOT/share/domains/domain.lnd.ne120np4.pg3_tx0.1v3.190820.nc</file>
      <file grid="ocnice"  mask="tx0.1v3">$DIN_LOC_ROOT/share/domains/domain.ocn.ne120np4.pg3_tx0.1v3.190820.nc</file>
      <mesh driver="nuopc">$DIN_LOC_ROOT/share/meshes/ne120pg3_ESMFmesh_cdf5_c20211018.nc</mesh>
      <desc>ne120np4.pg3 is a Spectral Elem 0.25-deg grid with a 3x3 FVM physics grid:</desc>
      <support>EXPERIMENTAL FVM physics grid</support>
    </domain>

    <domain name="ne120np4.pg4">
      <nx>1382400</nx> <ny>1</ny>
      <file grid="atm|lnd" mask="gx1v7">$DIN_LOC_ROOT/share/domains/domain.lnd.ne120np4.pg4_gx1v7.170629.nc</file>
      <file grid="ocnice"  mask="gx1v7">$DIN_LOC_ROOT/share/domains/domain.ocn.ne120np4.pg4_gx1v7.170629.nc</file>
      <mesh driver="nuopc">$DIN_LOC_ROOT/share/meshes/ne120pg4_ESMFmesh_cdf5_c20211018.nc</mesh>
      <desc>ne120np4.pg4 is a Spectral Elem 0.25-deg grid with a 4x4 FVM physics grid:</desc>
      <support>EXPERIMENTAL FVM physics grid</support>
    </domain>

    <domain name="ne240np4">
      <nx>3110402</nx> <ny>1</ny>
      <file grid="atm|lnd" mask="gx1v6">$DIN_LOC_ROOT/share/domains/domain.lnd.ne240np4_gx1v6.111226.nc</file>
      <file grid="ocnice"  mask="gx1v6">$DIN_LOC_ROOT/share/domains/domain.ocn.ne240np4_gx1v6.111226.nc</file>
      <mesh driver="nuopc">$DIN_LOC_ROOT/share/meshes/ne240np4_ESMFmesh_cdf5_c20211018.nc</mesh>
      <desc>ne240np4 is Spectral Elem 1/8-deg grid:</desc>
      <support>Experimental for very high resolution experiments</support>
    </domain>
    <domain name="ne240np4.pg2">
      <nx>1382400</nx> <ny>1</ny>
      <file grid="atm|lnd" mask="gx1v7">$DIN_LOC_ROOT/share/domains/domain.lnd.ne240np4.pg2_gx1v7.170629.nc</file>
      <file grid="ocnice"  mask="gx1v7">$DIN_LOC_ROOT/share/domains/domain.ocn.ne240np4.pg2_gx1v7.170629.nc</file>
      <mesh driver="nuopc">$DIN_LOC_ROOT/share/meshes/ne240pg2_ESMFmesh_cdf5_c20211018.nc</mesh>
      <desc>ne240np4.pg2 is a Spectral Elem 0.125-deg grid with a 2x2 FVM physics grid:</desc>
      <support>EXPERIMENTAL FVM physics grid</support>
    </domain>
    <domain name="ne240np4.pg3">
      <nx>3110400</nx> <ny>1</ny>
      <file grid="atm|lnd" mask="gx1v7">$DIN_LOC_ROOT/share/domains/domain.lnd.ne240np4.pg3_gx1v7.170629.nc</file>
      <file grid="ocnice"  mask="gx1v7">$DIN_LOC_ROOT/share/domains/domain.ocn.ne240np4.pg3_gx1v7.170629.nc</file>
      <desc>ne240np4.pg3 is a Spectral Elem 0.125-deg grid with a 3x3 FVM physics grid:</desc>
      <support>EXPERIMENTAL FVM physics grid</support>
    </domain>

    <domain name="ne0np4TESTONLY.ne5x4">
      <nx>3863</nx> <ny>1</ny>
      <desc>ne0np4TESTONLY.ne5x4 is a low-resolution refined SE grid for testing:</desc>
      <support>Test support only</support>
    </domain>

    <domain name="ne0np4CONUS.ne30x8">
      <nx>174098</nx> <ny>1</ny>
      <file grid="atm|lnd" mask="gx1v7">$DIN_LOC_ROOT/share/domains/domain.lnd.ne0CONUSne30x8_gx1v7.190322.nc</file>
      <file grid="ocnice"  mask="gx1v7">$DIN_LOC_ROOT/share/domains/domain.ocn.ne0CONUSne30x8_gx1v7.190322.nc</file>
      <file grid="atm|lnd" mask="tx0.1v2">$DIN_LOC_ROOT/share/domains/domain.lnd.ne0CONUSne30x8_tx0.1v2.171010.nc</file>
      <file grid="ocnice"  mask="tx0.1v2">$DIN_LOC_ROOT/share/domains/domain.ocn.ne0CONUSne30x8_tx0.1v2.171010.nc</file>
      <mesh driver="nuopc">$DIN_LOC_ROOT/share/meshes/ne0CONUSne30x8_ESMFmesh_c20200727.nc</mesh>
      <desc>ne0np4CONUS.ne30x8 is a Spectral Elem 1-deg grid with a 1/8 deg refined region over the continental United States:</desc>
      <support>Test support only</support>
    </domain>

    <domain name="ne0np4.ARCTIC.ne30x4">
      <nx>117398</nx> <ny>1</ny>
      <file grid="atm|lnd" mask="tx0.1v2">$DIN_LOC_ROOT/share/domains/domain.lnd.ne0np4.ARCTIC.ne30x4_tx0.1v2.200626.nc</file>
      <file grid="ocnice"  mask="tx0.1v2">$DIN_LOC_ROOT/share/domains/domain.ocn.ne0np4.ARCTIC.ne30x4_tx0.1v2.200626.nc</file>
      <mesh driver="nuopc">$DIN_LOC_ROOT/share/meshes/ne0ARCTICne30x4_ESMFmesh_c20200727.nc</mesh>
      <desc>ne0np4.ARCTIC.ne30x4 is a Spectral Elem 1-deg grid with a 1/4 deg refined region over Arctic:</desc>
      <support>Test support only</support>
    </domain>

    <domain name="ne0np4.ARCTICGRIS.ne30x8">
      <nx>152390</nx> <ny>1</ny>
      <file grid="atm|lnd" mask="tx0.1v2">$DIN_LOC_ROOT/share/domains/domain.lnd.ne0np4.ARCTICGRIS.ne30x8_tx0.1v2.200626.nc</file>
      <file grid="ocnice"  mask="tx0.1v2">$DIN_LOC_ROOT/share/domains/domain.ocn.ne0np4.ARCTICGRIS.ne30x8_tx0.1v2.200626.nc</file>
      <mesh driver="nuopc">$DIN_LOC_ROOT/share/meshes/ne0ARCTICGRISne30x8_ESMFmesh_c20200730.nc</mesh>
      <desc>ne0np4.ARCTICGRIS.ne30x8 is a Spectral Elem 1-deg grid with a 1/8 deg refined region over Greenland:</desc>
      <support>Test support only</support>
    </domain>

    <domain name="mpasa480">
      <nx>2562</nx> <ny>1</ny>
      <desc>MPAS-A 480-km quasi-uniform mesh:</desc>
    </domain>
    <domain name="mpasa120">
      <nx>40962</nx> <ny>1</ny>
      <mesh driver="nuopc">$DIN_LOC_ROOT/share/meshes/mpasa120z32_ESMFmesh_cdf5_c20210120.nc</mesh>
      <desc>MPAS-A 120-km quasi-uniform mesh:</desc>
    </domain>
    <domain name="mpasa60">
      <nx>163842</nx> <ny>1</ny>
      <desc>MPAS-A 60-km quasi-uniform mesh:</desc>
    </domain>
    <domain name="mpasa30">
      <nx>655362</nx> <ny>1</ny>
      <desc>MPAS-A 30-km quasi-uniform mesh:</desc>
    </domain>
    <domain name="mpasa15">
      <nx>2621442</nx> <ny>1</ny>
      <desc>MPAS-A 15-km quasi-uniform mesh:</desc>
    </domain>
    <domain name="mpasa12">
      <nx>4096002</nx> <ny>1</ny>
      <desc>MPAS-A 12-km quasi-uniform mesh:</desc>
    </domain>
    <domain name="mpasa15-3">
      <nx>6488066</nx> <ny>1</ny>
      <desc>MPAS-A 15-3-km variable-uniform mesh:</desc>
    </domain>

    <domain name="TL319">
      <nx>640</nx> <ny>320</ny>
      <file grid="atm|lnd" mask="gx1v7">$DIN_LOC_ROOT/share/domains/domain.lnd.TL319_gx1v7.170705.nc</file>
      <file grid="ocnice"  mask="gx1v7">$DIN_LOC_ROOT/share/domains/domain.ocn.TL319_gx1v7.170705.nc</file>
      <file grid="atm|lnd" mask="tx0.66v1">$DIN_LOC_ROOT/share/domains/domain.lnd.TL319_tx0.66v1.190425.nc</file>
      <file grid="ocnice"  mask="tx0.66v1">$DIN_LOC_ROOT/share/domains/domain.ocn.TL319_tx0.66v1.190425.nc</file>
      <file grid="atm|lnd" mask="tx0.1v2">$DIN_LOC_ROOT/share/domains/domain.lnd.TL319_tx0.1v2.161014.nc</file>
      <file grid="ocnice"  mask="tx0.1v2">$DIN_LOC_ROOT/share/domains/domain.ocn.tx0.1v2.161014.nc</file>
      <file grid="atm|lnd" mask="tx0.1v3">$DIN_LOC_ROOT/share/domains/domain.lnd.TL319_tx0.1v3.170730.nc</file>
      <file grid="ocnice"  mask="tx0.1v3">$DIN_LOC_ROOT/share/domains/domain.ocn.tx0.1v3.170730.nc</file>
      <mesh driver="nuopc">$DIN_LOC_ROOT/share/meshes/TL319_151007_ESMFmesh.nc</mesh>
      <desc>TL319 grid for JRA55</desc>
    </domain>

    <domain name="TL639">
      <nx>1440</nx> <ny>721</ny>
      <file grid="atm|lnd" mask="gx1v7">$DIN_LOC_ROOT/share/domains/domain.lnd.TL639_gx1v7.200619.nc</file>
      <file grid="ocnice"  mask="gx1v7">$DIN_LOC_ROOT/share/domains/domain.ocn.TL639_gx1v7.200619.nc</file>
      <file grid="atm|lnd" mask="tx0.66v1">$DIN_LOC_ROOT/share/domains/domain.lnd.TL639_tx0.66v1.200619.nc</file>
      <file grid="ocnice"  mask="tx0.66v1">$DIN_LOC_ROOT/share/domains/domain.ocn.TL639_tx0.66v1.200619.nc</file>
      <mesh driver="nuopc">$DIN_LOC_ROOT/share/meshes/TL639_200618_ESMFmesh.nc</mesh>
      <desc>TL639 grid for ERA5</desc>
    </domain>

    <!-- fvcubed domains-->

    <domain name="C24">
      <nx>3456</nx> <ny>1</ny>
      <file grid="atm|lnd" mask="gx1v6">$DIN_LOC_ROOT/share/domains/domain.lnd.C24_gx1v6.181018.nc</file>
      <file grid="ocnice" mask="gx1v6">$DIN_LOC_ROOT/share/domains/domain.ocn.C24_gx1v6.181018.nc</file>
      <file grid="atm|lnd" mask="gx1v7">$DIN_LOC_ROOT/share/domains/domain.lnd.C24_gx1v7.181018.nc</file>
      <file grid="ocnice" mask="gx1v7">$DIN_LOC_ROOT/share/domains/domain.ocn.C24_gx1v7.181018.nc</file>
      <mesh driver="nuopc">$DIN_LOC_ROOT/share/meshes/C24_181018_ESMFmesh.nc</mesh>
      <desc>C24 is a fvcubed xx-deg grid:</desc>
      <support>Experimental for fv3 dycore</support>
    </domain>

    <domain name="C48">
      <nx>13824</nx> <ny>1</ny>
      <file grid="atm|lnd" mask="gx1v6">$DIN_LOC_ROOT/share/domains/domain.lnd.C48_gx1v6.181018.nc</file>
      <file grid="ocnice" mask="gx1v6">$DIN_LOC_ROOT/share/domains/domain.ocn.C48_gx1v6.181018.nc</file>
      <file grid="atm|lnd" mask="gx1v7">$DIN_LOC_ROOT/share/domains/domain.lnd.C48_gx1v7.181018.nc</file>
      <file grid="ocnice" mask="gx1v7">$DIN_LOC_ROOT/share/domains/domain.ocn.C48_gx1v7.181018.nc</file>
      <mesh driver="nuopc">$DIN_LOC_ROOT/share/meshes/C48_181018_ESMFmesh.nc</mesh>
      <desc>C48 is a fvcubed xx-deg grid:</desc>
      <support>Experimental for fv3 dycore</support>
    </domain>

    <domain name="C96">
      <nx>55296</nx> <ny>1</ny>
      <file grid="atm|lnd" mask="gx1v6">$DIN_LOC_ROOT/share/domains/domain.lnd.C96_gx1v6.181018.nc</file>
      <file grid="ocnice"  mask="gx1v6">$DIN_LOC_ROOT/share/domains/domain.ocn.C96_gx1v6.181018.nc</file>
      <file grid="atm|lnd" mask="gx1v7">$DIN_LOC_ROOT/share/domains/domain.lnd.C96_gx1v7.181018.nc</file>
      <file grid="ocnice" mask="gx1v7">$DIN_LOC_ROOT/share/domains/domain.ocn.C96_gx1v7.181018.nc</file>
      <file grid="atm|lnd" mask="tx0.66v1">$DIN_LOC_ROOT/share/domains/domain.lnd.C96_tx0.66v1.181210.nc</file>
      <file grid="ocnice"  mask="tx0.66v1">$DIN_LOC_ROOT/share/domains/domain.ocn.C96_tx0.66v1.181210.nc</file>
      <mesh driver="nuopc">$DIN_LOC_ROOT/share/meshes/C96_181018_ESMFmesh.nc</mesh>
      <desc>C96 is a fvcubed xx-deg grid:</desc>
      <support>Experimental for fv3 dycore</support>
    </domain>

    <domain name="C192">
      <nx>221184</nx> <ny>1</ny>
      <file grid="atm|lnd" mask="gx1v6">$DIN_LOC_ROOT/share/domains/domain.lnd.C192_gx1v6.181018.nc</file>
      <file grid="ocnice" mask="gx1v6">$DIN_LOC_ROOT/share/domains/domain.ocn.C192_gx1v6.181018.nc</file>
      <file grid="atm|lnd" mask="gx1v7">$DIN_LOC_ROOT/share/domains/domain.lnd.C192_gx1v7.181018.nc</file>
      <file grid="ocnice" mask="gx1v7">$DIN_LOC_ROOT/share/domains/domain.ocn.C192_gx1v7.181018.nc</file>
      <mesh driver="nuopc">$DIN_LOC_ROOT/share/meshes/C192_181018_ESMFmesh.nc</mesh>
      <desc>C192 is a fvcubed xx-deg grid:</desc>
      <support>Experimental for fv3 dycore</support>
    </domain>

    <domain name="C384">
      <nx>884736</nx> <ny>1</ny>
      <file grid="atm|lnd" mask="gx1v6">$DIN_LOC_ROOT/share/domains/domain.lnd.C384_gx1v6.181018.nc</file>
      <file grid="ocnice" mask="gx1v6">$DIN_LOC_ROOT/share/domains/domain.ocn.C384_gx1v6.181018.nc</file>
      <file grid="atm|lnd" mask="gx1v7">$DIN_LOC_ROOT/share/domains/domain.lnd.C384_gx1v7.181018.nc</file>
      <file grid="ocnice" mask="gx1v7">$DIN_LOC_ROOT/share/domains/domain.ocn.C384_gx1v7.181018.nc</file>
      <mesh driver="nuopc">$DIN_LOC_ROOT/share/meshes/C384_181018_ESMFmesh.nc</mesh>
      <desc>C384 is a fvcubed xx-deg grid:</desc>
      <support>Experimental for fv3 dycore</support>
    </domain>

    <!-- ======================================================== -->
    <!-- OCN/ICE domains -->
    <!-- ======================================================== -->

    <domain name="gx1v6">
      <nx>320</nx>  <ny>384</ny>
      <file grid="atm|lnd">$DIN_LOC_ROOT/share/domains/domain.ocn.gx1v6.090206.nc</file>
      <file grid="ocnice">$DIN_LOC_ROOT/share/domains/domain.ocn.gx1v6.090206.nc</file>
      <mesh driver="nuopc">$DIN_LOC_ROOT/share/meshes/gx1v6_090205_ESMFmesh.nc</mesh>
      <desc>gx1v6 is displaced Greenland pole v6 1-deg grid:</desc>
    </domain>
    <domain name="gx1v7">
      <nx>320</nx>  <ny>384</ny>
      <file grid="atm|lnd">$DIN_LOC_ROOT/share/domains/domain.ocn.gx1v7.151008.nc</file>
      <file grid="ocnice">$DIN_LOC_ROOT/share/domains/domain.ocn.gx1v7.151008.nc</file>
      <mesh driver="nuopc">$DIN_LOC_ROOT/share/meshes/gx1v7_151008_ESMFmesh.nc</mesh>
      <desc>gx1v7 is displaced Greenland pole 1-deg grid with Caspian as a land feature:</desc>
    </domain>
    <domain name="gx3v7">
      <nx>100</nx> <ny>116</ny>
      <file grid="ocnice">$DIN_LOC_ROOT/share/domains/domain.ocn.gx3v7.120323.nc</file>
      <mesh driver="nuopc">$DIN_LOC_ROOT/share/meshes/gx3v7_120309_ESMFmesh.nc</mesh>
      <desc>gx3v7 is displaced Greenland pole v7 3-deg grid:</desc>
    </domain>
    <domain name="tx0.66v1">
      <nx>540</nx> <ny>458</ny>
      <file grid="ocnice">$DIN_LOC_ROOT/share/domains/domain.ocn.tx0.66v1.190425.nc</file>
      <mesh driver="nuopc">$DIN_LOC_ROOT/share/meshes/tx0.66v1_190314_ESMFmesh.nc</mesh>
      <desc>tx0.66v1 is tripole v1 0.66-deg MOM6 grid:</desc>
      <support>Experimental for MOM6 experiments</support>
    </domain>
    <domain name="tx0.25v1">
      <nx>1440</nx> <ny>1080</ny>
      <file grid="ocnice">$DIN_LOC_ROOT/share/domains/domain.ocn.tx0.25v1.190207.nc</file>
      <mesh driver="nuopc">$DIN_LOC_ROOT/share/meshes/tx0.25v1_190204_ESMFmesh.nc</mesh>
      <desc>tx0.25v1 is tripole v1 0.25-deg MOM6 grid:</desc>
      <support>Experimental for MOM6 experiments</support>
    </domain>
    <domain name="tx0.1v2">
      <nx>3600</nx> <ny>2400</ny>
      <file grid="ocnice">$DIN_LOC_ROOT/share/domains/domain.ocn.tx0.1v2.161014.nc</file>
      <mesh driver="nuopc">$DIN_LOC_ROOT/share/meshes/tx0.1v2_ESMFmesh_cd5_c20210105.nc</mesh>
      <desc>tx0.1v2 is tripole v2 1/10-deg grid:</desc>
      <support>Experimental for high resolution experiments</support>
    </domain>
    <domain name="tx0.1v3">
      <nx>3600</nx> <ny>2400</ny>
      <file grid="ocnice">$DIN_LOC_ROOT/share/domains/domain.ocn.tx0.1v3.170730.nc</file>
      <desc>tx0.1v3 is tripole v3 1/10-deg grid:</desc>
      <support>Experimental for high resolution experiments</support>
    </domain>
    <domain name="tx1v1">
      <nx>360</nx> <ny>240</ny>
      <file grid="ocnice">$DIN_LOC_ROOT/share/domains/domain.ocn.tx1v1.090122.nc</file>
      <mesh driver="nuopc">$DIN_LOC_ROOT/share/meshes/tx1v1_ESMFMesh_cd5_c20210105.nc</mesh>
      <desc>tripole v1 1-deg grid: testing proxy for high-res tripole ocean grids- do not use for scientific experiments</desc>
      <support>Experimental tripole ocean grid</support>
    </domain>
    <domain name="oQU120">
      <nx>28574</nx>  <ny>1</ny>
      <file mask="oQU120">$DIN_LOC_ROOT/share/domains/domain.ocn.oQU120.160325.nc</file>
      <desc>oQU120 is a MPAS ocean grid that is roughly 1 degree resolution:</desc>
      <support>Experimental, under development</support>
    </domain>
    <domain name="tn1v3">
      <nx>360</nx> <ny>291</ny>
      <file grid="ocnice">$DIN_LOC_ROOT/share/domains/domain.ocn.tn1v3.160414.nc</file>
      <desc>tn1v3 is NEMO ORCA1 tripole grid at 1 deg (reduced eORCA):</desc>
      <support>NEMO ORCA1 tripole ocean grid</support>
    </domain>
    <domain name="tn0.25v3">
      <nx>1440</nx> <ny>1050</ny>
      <file grid="ocnice">$DIN_LOC_ROOT/share/domains/domain.ocn.tn0.25v3.160721.nc</file>
      <desc>tn0.25v3 is NEMO ORCA1 tripole grid at 1/4 deg (reduced eORCA):</desc>
      <support>NEMO ORCA1 tripole ocean grid</support>
    </domain>

    <!-- ======================================================== -->
    <!-- ROF domains -->
    <!-- ======================================================== -->

    <domain name="rx1">
      <nx>360</nx> <ny>180</ny>
      <mesh driver="nuopc">$DIN_LOC_ROOT/share/meshes/rx1_nomask_181022_ESMFmesh.nc</mesh>
      <desc>rx1 is 1 degree river routing grid (only valid for DROF):</desc>
      <support>Can only be used by DROF</support>
    </domain>

    <domain name="r05">
      <nx>720</nx> <ny>360</ny>
      <mesh driver="nuopc">$DIN_LOC_ROOT/share/meshes/r05_nomask_c110308_ESMFmesh.nc</mesh>
      <desc>r05 is 1/2 degree river routing grid:</desc>
    </domain>

    <domain name="r05_amazon">
      <nx>816</nx> <ny>1</ny>
      <mesh driver="nuopc">$DIN_LOC_ROOT/rof/mizuRoute/meshes/r05_amazon_c110308_ctrcrd_cdf5_ESMFmesh_c20200624.nc</mesh>
      <desc>
        r05_amazon is the regular 1/2 degree river routing grid, but over a region in the Amazon (corresponds to the 5x5_amazon region for CTSM)
      </desc>
    </domain>

    <domain name="HDMA">
      <nx>295335</nx> <ny>1</ny>
      <mesh driver="nuopc">$DIN_LOC_ROOT/rof/mizuRoute/meshes/HDMA_global_ESMFmesh_c20191209.nc</mesh>
      <desc>HDMA is a medium resolution river routing grid for mizuRoute:</desc>
    </domain>

    <domain name="r01">
      <nx>3600</nx> <ny>1800</ny>
      <!-- TODO (mvertens, 2018-12-02): create a domain file for this  -->
      <desc>r01 is 1/10 degree river routing grid:</desc>
      <support>For experimental use by high resolution grids</support>
    </domain>

    <domain name="JRA025v2">
      <nx>1440</nx> <ny>720</ny>
      <mesh driver="nuopc">$DIN_LOC_ROOT/share/meshes/JRA025m.170209_ESMFmesh.nc</mesh>
      <desc>JRA 0.25 degree runoff grid for use with JRA-55 runoff data</desc>
    </domain>

    <domain name="JRA025">
      <nx>1440</nx> <ny>720</ny>
      <mesh driver="nuopc">$DIN_LOC_ROOT/share/meshes/JRA025m.170209_ESMFmesh.nc</mesh>
      <desc>JRA is 0.25 degree runoff grid for use with JRA-55 runoff data</desc>
    </domain>

    <!-- ======================================================== -->
    <!-- GLC domains -->
    <!-- ======================================================== -->

    <domain name="gland20">
      <nx>76</nx> <ny>141</ny>
      <mesh driver="nuopc">$DIN_LOC_ROOT/share/meshes/gland_20km_c150511_ESMFmesh.nc</mesh>
      <desc>20-km Greenland grid</desc>
    </domain>

    <domain name="gland4">
      <nx>416</nx> <ny>704</ny>
      <mesh driver="nuopc">$DIN_LOC_ROOT/share/meshes/greenland_4km_epsg3413_c170414_ESMFmesh_c20190729.nc</mesh>
      <desc>4-km Greenland grid, for use with the glissade dycore</desc>
    </domain>

    <!-- ======================================================== -->
    <!-- WW3 domains-->
    <!-- ======================================================== -->

    <domain name="ww3a">
      <nx>90</nx>  <ny>50</ny>
      <file mask="ww3a">$DIN_LOC_ROOT/share/domains/domain.lnd.ww3a_ww3a.120222.nc</file>
      <file mask="ww3a">$DIN_LOC_ROOT/share/domains/domain.ocn.ww3a_ww3a.120222.nc</file>
      <mesh driver="nuopc">$DIN_LOC_ROOT/share/meshes/ww3a_120222_ESMFmesh.nc</mesh>
      <desc>WW3 90 x 50 global grid</desc>
      <support>For testing of the WAV model</support>
    </domain>

  </domains>

  <!-- ======================================================== -->
  <!-- ATM/LND domains for single point mct driver -->
  <!-- ======================================================== -->

  <domains driver="mct">
    <domain name="01col">
      <nx>1</nx> <ny>1</ny>
      <file>domain.ocn.01col.ArcticOcean.20150824.nc</file>
      <file>domain.ocn.01col.ArcticOcean.20150824.nc</file>
      <desc>01col is a single-column grid for datm and POP:</desc>
    </domain>
    <domain name="CLM_USRDAT">
      <nx>1</nx> <ny>1</ny>
      <file>$DIN_LOC_ROOT/share/domains/domain.clm/domain.lnd.${CLM_USRDAT_NAME}_navy.nc</file>
      <desc>user specified domain - only valid for DATM/CLM compset</desc>
    </domain>
    <domain name="1x1_numaIA">
      <nx>1</nx> <ny>1</ny>
      <file grid="atm|lnd">$DIN_LOC_ROOT/share/domains/domain.clm/domain.lnd.1x1pt-numaIA_navy.110106.nc</file>
      <desc>1x1 Numa Iowa -- only valid for DATM/CLM compset</desc>
    </domain>
    <domain name="1x1_brazil">
      <nx>1</nx> <ny>1</ny>
      <file grid="atm|lnd">$DIN_LOC_ROOT/share/domains/domain.clm/domain.lnd.1x1pt-brazil_navy.090715.nc</file>
      <desc>1x1 Brazil -- only valid for DATM/CLM compset</desc>
    </domain>
    <domain name="1x1_smallvilleIA">
      <nx>1</nx> <ny>1</ny>
      <file grid="atm|lnd">$DIN_LOC_ROOT/share/domains/domain.clm/domain.lnd.1x1pt-smallvilleIA_test.110106.nc</file>
      <desc>1x1 Smallville Iowa Crop Test Case -- only valid for DATM/CLM compset</desc>
    </domain>
    <domain name="1x1_camdenNJ">
      <nx>1</nx> <ny>1</ny>
      <file grid="atm|lnd">$DIN_LOC_ROOT/share/domains/domain.clm/domain.lnd.1x1pt-camdenNJ_navy.111004.nc</file>
      <desc>1x1 Camden New Jersey -- only valid for DATM/CLM compset</desc>
    </domain>
    <domain name="1x1_mexicocityMEX">
      <nx>1</nx> <ny>1</ny>
      <file grid="atm|lnd">$DIN_LOC_ROOT/share/domains/domain.clm/domain.lnd.1x1pt-mexicocityMEX_navy.090715.nc</file>
      <desc>1x1 Mexico City Mexico -- only valid for DATM/CLM compset</desc>
    </domain>
    <domain name="1x1_vancouverCAN">
      <nx>1</nx> <ny>1</ny>
      <file grid="atm|lnd">$DIN_LOC_ROOT/share/domains/domain.clm/domain.lnd.1x1pt-vancouverCAN_navy.090715.nc</file>
      <desc>1x1 Vancouver Canada -- only valid for DATM/CLM compset</desc>
    </domain>
    <domain name="1x1_urbanc_alpha">
      <nx>1</nx> <ny>1</ny>
      <file grid="atm|lnd">$DIN_LOC_ROOT/share/domains/domain.clm/domain.lnd.1x1pt-urbanc_alpha_test.110201.nc</file>
      <desc>1x1 Urban C Alpha Test Case -- only valid for DATM/CLM compset</desc>
    </domain>
  </domains>

  <!-- ======================================================== -->
  <!-- ATM/LND domains for single point cmeps driver -->
  <!-- ======================================================== -->

  <domains driver="nuopc">
    <domain name="01col">
      <lat>83.144928</lat>
      <lon>359.150902</lon>
      <desc>01col is a single-column grid for datm and POP:</desc>
    </domain>
    <domain name="CLM_USRDAT">
      <!-- User must specify lat and lon prior to building case-->
      <desc>user specified domain - only valid for DATM/CLM compset</desc>
    </domain>
    <domain name="1x1_numaIA">
      <lat>40.6878</lat>
      <lon>267.0228</lon>
      <desc>1x1 Numa Iowa -- only valid for DATM/CLM compset</desc>
    </domain>
    <domain name="1x1_brazil">
      <lat>-7.0</lat>
      <lon>305.0</lon>
      <desc>1x1 Brazil -- only valid for DATM/CLM compset</desc>
    </domain>
    <domain name="1x1_smallvilleIA">
      <lat>40.6878</lat>
      <lon>267.0228</lon>
      <desc>1x1 Smallville Iowa Crop Test Case -- only valid for DATM/CLM compset</desc>
    </domain>
    <domain name="1x1_camdenNJ">
      <lat>40.0</lat>
      <lon>285.0</lon>
      <desc>1x1 Camden New Jersey -- only valid for DATM/CLM compset</desc>
    </domain>
    <domain name="1x1_mexicocityMEX">
      <lat>19.5</lat>
      <lon>260.5</lon>
      <desc>1x1 Mexico City Mexico -- only valid for DATM/CLM compset</desc>
    </domain>
    <domain name="1x1_vancouverCAN">
      <lat>49.5</lat>
      <lon>236.5</lon>
      <desc>1x1 Vancouver Canada -- only valid for DATM/CLM compset</desc>
    </domain>
    <domain name="1x1_urbanc_alpha">
      <lat>-37.7308</lat>
      <lon>0.0</lon>
      <desc>1x1 Urban C Alpha Test Case -- only valid for DATM/CLM compset</desc>
    </domain>
  </domains>

  <!-- ======================================================== -->
  <!-- Mapping -->
  <!-- ======================================================== -->
  <!-- The following are the required grid maps that must not be idmap if the   -->
  <!-- attributes grid1 and grid2 are not equal -->

  <required_gridmaps>
    <required_gridmap grid1="atm_grid" grid2="ocn_grid">ATM2OCN_FMAPNAME</required_gridmap>
    <required_gridmap grid1="atm_grid" grid2="ocn_grid">ATM2OCN_SMAPNAME</required_gridmap>
    <required_gridmap grid1="atm_grid" grid2="ocn_grid">ATM2OCN_VMAPNAME</required_gridmap>
    <required_gridmap grid1="atm_grid" grid2="ocn_grid">OCN2ATM_FMAPNAME</required_gridmap>
    <required_gridmap grid1="atm_grid" grid2="ocn_grid">OCN2ATM_SMAPNAME</required_gridmap>
    <required_gridmap grid1="atm_grid" grid2="lnd_grid">ATM2LND_FMAPNAME</required_gridmap>
    <required_gridmap grid1="atm_grid" grid2="lnd_grid">ATM2LND_SMAPNAME</required_gridmap>
    <required_gridmap grid1="atm_grid" grid2="lnd_grid">LND2ATM_FMAPNAME</required_gridmap>
    <required_gridmap grid1="atm_grid" grid2="lnd_grid">LND2ATM_SMAPNAME</required_gridmap>
    <required_gridmap grid1="atm_grid" grid2="wav_grid">ATM2WAV_SMAPNAME</required_gridmap>
    <required_gridmap grid1="ocn_grid" grid2="wav_grid">OCN2WAV_SMAPNAME</required_gridmap>
    <required_gridmap grid1="ocn_grid" grid2="wav_grid">ICE2WAV_SMAPNAME</required_gridmap> <!-- ??? -->
    <required_gridmap grid1="ocn_grid" grid2="rof_grid">ROF2OCN_LIQ_RMAPNAME</required_gridmap>
    <required_gridmap grid1="ocn_grid" grid2="rof_grid">ROF2OCN_ICE_RMAPNAME</required_gridmap>
    <required_gridmap grid1="lnd_grid" grid2="rof_grid">LND2ROF_FMAPNAME</required_gridmap>
    <required_gridmap grid1="lnd_grid" grid2="rof_grid">ROF2LND_FMAPNAME</required_gridmap>
    <required_gridmap grid1="lnd_grid" grid2="glc_grid">LND2GLC_SMAPNAME</required_gridmap>
    <required_gridmap grid1="lnd_grid" grid2="glc_grid">LND2GLC_FMAPNAME</required_gridmap>
    <required_gridmap grid1="glc_grid" grid2="lnd_grid">GLC2LND_SMAPNAME</required_gridmap>
    <required_gridmap grid1="glc_grid" grid2="lnd_grid">GLC2LND_FMAPNAME</required_gridmap>
    <required_gridmap grid1="rof_grid" grid2="ocn_grid">ROF2OCN_FMAPNAME</required_gridmap>
    <required_gridmap grid1="wav_grid" grid2="ocn_grid">WAV2OCN_SMAPNAME</required_gridmap>
  </required_gridmaps>

  <xi:include href="config_grids_mct.xml"/>
  <xi:include href="config_grids_nuopc.xml"/>
  <xi:include href="config_grids_common.xml"/>

</grid_data><|MERGE_RESOLUTION|>--- conflicted
+++ resolved
@@ -37,14 +37,8 @@
       <grid name="rof"       compset="DROF"        >rx1</grid>
       <grid name="rof"       compset="DROF%CPLHIST">r05</grid>
       <grid name="rof"       compset="XROF"        >r05</grid>
-<<<<<<< HEAD
-      <grid name="glc"       compset="SGLC"        >null</grid>
-      <grid name="glc"       compset="CISM1"       >gland5UM</grid>
-      <grid name="glc"       compset="CISM2"       >gland4</grid>
-=======
       <grid name="glc"	     compset="SGLC"        >null</grid>
       <grid name="glc"	     compset="CISM2"       >gland4</grid>
->>>>>>> 33f236c4
       <grid name="glc"       compset="XGLC"        >gland4</grid>
       <grid name="wav"       compset="SWAV"        >null</grid>
       <grid name="wav"       compset="DWAV"        >ww3a</grid>
