<?xml version="1.0"?>

<grid_data version="2.1" xmlns:xi="http://www.w3.org/2001/XInclude">

  <help>
    =========================================
    GRID naming convention
    =========================================
    The notation for the grid longname is
        a%name_l%name_oi%name_r%name_m%mask_g%name_w%name
    where
        a% => atm, l% => lnd, oi% => ocn/ice, r% => river, m% => mask, g% => glc, w% => wav

    Supported out of the box grid configurations are given via alias specification in
    the file "config_grids.xml". Each grid alias can also be associated  with the
    following optional attributes

    compset       (Regular expression for compset matches that are required for this grid)
    not_compset   (Regular expression for compset matches that are not permitted this grid)

    Using the alias and the optional "compset" and "not_compset" attributes a grid longname is created
    Note that the mask is for information only - and is not an attribute of the grid
    By default, if the mask is not specified below, it will be set to the ocnice grid
    And if there is no ocnice grid (such as for single column, the mask is null since it does not mean anything)
  </help>

  <grids>
    <model_grid_defaults>
      <grid name="atm"       compset="SATM"        >null</grid>
      <grid name="lnd"       compset="SLND"        >null</grid>
      <grid name="ocnice"    compset="SOCN"        >null</grid>
      <grid name="rof"       compset="SROF"        >null</grid>
      <grid name="rof"       compset="DWAV"        >rx1</grid>
      <grid name="rof"       compset="RTM"         >r05</grid>
      <grid name="rof"       compset="MOSART"      >r05</grid>
      <grid name="rof"       compset="MIZUROUTE"   >r05mz</grid>
      <grid name="rof"       compset="DROF"        >rx1</grid>
      <grid name="rof"       compset="DROF%CPLHIST">r05</grid>
      <grid name="rof"       compset="XROF"        >r05</grid>
      <grid name="glc"	     compset="SGLC"        >null</grid>
      <grid name="glc"	     compset="CISM2"       >gland4</grid>
      <grid name="glc"       compset="XGLC"        >gland4</grid>
      <grid name="wav"       compset="SWAV"        >null</grid>
      <grid name="wav"       compset="DWAV"        >ww3a</grid>
      <grid name="wav"       compset="WW3"         >ww3a</grid>
      <grid name="wav"       compset="XWAV"        >ww3a</grid>
      <grid name="iac"       compset="SIAC"        >null</grid>
    </model_grid_defaults>

    <model_grid alias="g16_g16" compset="DATM.+DROF">
      <grid name="atm">gx1v6</grid>
      <grid name="lnd">gx1v6</grid>
      <grid name="ocnice">gx1v6</grid>
      <support>Non-standard grid for testing of the interpolation in DATM rather than coupler</support>
    </model_grid>

    <model_grid alias="g17_g17" compset="DATM.+DROF">
      <grid name="atm">gx1v7</grid>
      <grid name="lnd">gx1v7</grid>
      <grid name="ocnice">gx1v7</grid>
      <support>Non-standard grid for testing of the interpolation in DATM rather than coupler</support>
    </model_grid>

    <model_grid alias="1D_1D" compset="DATM.+DROF|DATM.+SROF">
      <grid name="atm">01col</grid>
      <grid name="lnd">01col</grid>
      <support>Non-standard grid for running POP in true 1D mode</support>
    </model_grid>

    <model_grid alias="CLM_USRDAT" compset="DATM.+CLM|DATM.+SLND">
      <grid name="atm">CLM_USRDAT</grid>
      <grid name="lnd">CLM_USRDAT</grid>
      <grid name="rof">null</grid>
    </model_grid>

    <model_grid alias="1x1_numaIA" compset="DATM.+CLM|DATM.+SLND">
      <grid name="atm">1x1_numaIA</grid>
      <grid name="lnd">1x1_numaIA</grid>
      <grid name="rof">null</grid>
    </model_grid>

    <model_grid alias="1x1_brazil" compset="DATM.+CLM|DATM.+SLND">
      <grid name="atm">1x1_brazil</grid>
      <grid name="lnd">1x1_brazil</grid>
      <grid name="rof">null</grid>
    </model_grid>

    <model_grid alias="1x1_smallvilleIA" compset="DATM.+CLM|DATM.+SLND">
      <grid name="atm">1x1_smallvilleIA</grid>
      <grid name="lnd">1x1_smallvilleIA</grid>
      <grid name="rof">null</grid>
    </model_grid>

    <model_grid alias="1x1_camdenNJ" compset="DATM.+CLM|DATM.+SLND">
      <grid name="atm">1x1_camdenNJ</grid>
      <grid name="lnd">1x1_camdenNJ</grid>
      <grid name="rof">null</grid>
    </model_grid>

    <model_grid alias="1x1_mexicocityMEX" compset="DATM.+CLM|DATM.+SLND">
      <grid name="atm">1x1_mexicocityMEX</grid>
      <grid name="lnd">1x1_mexicocityMEX</grid>
      <grid name="rof">null</grid>
    </model_grid>

    <model_grid alias="1x1_vancouverCAN" compset="DATM.+CLM|DATM.+SLND">
      <grid name="atm">1x1_vancouverCAN</grid>
      <grid name="lnd">1x1_vancouverCAN</grid>
      <grid name="rof">null</grid>
    </model_grid>

    <model_grid alias="1x1_urbanc_alpha" compset="DATM.+CLM|DATM.+SLND">
      <grid name="atm">1x1_urbanc_alpha</grid>
      <grid name="lnd">1x1_urbanc_alpha</grid>
      <grid name="rof">null</grid>
    </model_grid>

    <model_grid alias="5x5_amazon" compset="DATM.+CLM|DATM.+SLND">
      <grid name="atm">5x5_amazon</grid>
      <grid name="lnd">5x5_amazon</grid>
      <grid name="rof">null</grid>
      <mask>5x5_amazon</mask>
    </model_grid>

    <model_grid alias="5x5_amazon_r05" compset="DATM.+CLM.+MIZUROUTE">
      <grid name="atm">5x5_amazon</grid>
      <grid name="lnd">5x5_amazon</grid>
<<<<<<< HEAD
      <grid name="rof">r05mz_amazon</grid>
    </model_grid>

    <model_grid alias="5x5_amazon_rHDMA" compset="DATM.+CLM.+MIZUROUTE">
      <grid name="atm">5x5_amazon</grid>
      <grid name="lnd">5x5_amazon</grid>
      <grid name="rof">HDMAmz_amazon</grid>
=======
      <grid name="rof">r05_amazon</grid>
      <mask>5x5_amazon</mask>
>>>>>>> 7e5c1d1f
    </model_grid>

    <!-- Regional NLDAS-2 grid over the U.S. (0.125 degree resolution;
         25-53N, 235-293E), with mask from NLDAS-2 atmospheric drivers -->
    <model_grid alias="nldas2_rnldas2_mnldas2" compset="DATM.+CLM">
      <grid name="atm">0.125nldas2</grid>
      <grid name="lnd">0.125nldas2</grid>
      <grid name="ocnice">0.125nldas2</grid>
      <grid name="rof">0.125nldas2</grid>
      <mask>0.125nldas2</mask>
    </model_grid>

    <model_grid alias="nldas2_rUSGS_mnldas2" compset="DATM.+CLM.+MIZUROUTE">
      <grid name="atm">0.125nldas2</grid>
      <grid name="lnd">0.125nldas2</grid>
      <grid name="ocnice">0.125nldas2</grid>
      <grid name="rof">USGS_GFmz</grid>
      <mask>nldas2</mask>
    </model_grid>

    <model_grid alias="nldas2_rHDMA_mnldas2" compset="DATM.+CLM.+MIZUROUTE">
      <grid name="atm">0.125nldas2</grid>
      <grid name="lnd">0.125nldas2</grid>
      <grid name="ocnice">0.125nldas2</grid>
      <grid name="rof">HDMA_CONUSmz</grid>
      <mask>nldas2</mask>
    </model_grid>

    <model_grid alias="nldas2_rMERIT_mnldas2" compset="DATM.+CLM.+MIZUROUTE">
      <grid name="atm">0.125nldas2</grid>
      <grid name="lnd">0.125nldas2</grid>
      <grid name="ocnice">0.125nldas2</grid>
      <grid name="rof">MERIT_CONUSmz</grid>
      <mask>nldas2</mask>
    </model_grid>

    <model_grid alias="hcru_hcru" compset="DATM.+CLM">
      <grid name="atm">360x720cru</grid>
      <grid name="lnd">360x720cru</grid>
    </model_grid>

    <!-- eulerian grids -->

    <model_grid alias="T31_g37">
      <grid name="atm">T31</grid>
      <grid name="lnd">T31</grid>
      <grid name="ocnice">gx3v7</grid>
      <mask>gx3v7</mask>
    </model_grid>

    <model_grid alias="T31_g37_gl4" compset="_CISM">
      <grid name="atm">T31</grid>
      <grid name="lnd">T31</grid>
      <grid name="ocnice">gx3v7</grid>
      <grid name="glc">gland4</grid>
      <mask>gx3v7</mask>
    </model_grid>

    <model_grid alias="T31_g37_gl20" compset="_CISM">
      <grid name="atm">T31</grid>
      <grid name="lnd">T31</grid>
      <grid name="ocnice">gx3v7</grid>
      <grid name="glc">gland20</grid>
      <mask>gx3v7</mask>
    </model_grid>

    <model_grid alias="T42_T42" not_compset="_POP">
      <grid name="atm">T42</grid>
      <grid name="lnd">T42</grid>
      <grid name="ocnice">T42</grid>
      <mask>gx1v7</mask>
    </model_grid>

    <model_grid alias="T42_T42_mg16" not_compset="_POP">
      <grid name="atm">T42</grid>
      <grid name="lnd">T42</grid>
      <grid name="ocnice">T42</grid>
      <mask>gx1v6</mask>
    </model_grid>

    <model_grid alias="T42_T42_mg17" not_compset="_POP">
      <grid name="atm">T42</grid>
      <grid name="lnd">T42</grid>
      <grid name="ocnice">T42</grid>
      <mask>gx1v7</mask>
    </model_grid>

    <model_grid alias="T5_T5_mg37" not_compset="_POP">
      <grid name="atm">T5</grid>
      <grid name="lnd">T5</grid>
      <grid name="ocnice">T5</grid>
      <mask>gx3v7</mask>
    </model_grid>

    <model_grid alias="T85_T85_mg16" not_compset="_POP">
      <grid name="atm">T85</grid>
      <grid name="lnd">T85</grid>
      <grid name="ocnice">T85</grid>
      <mask>gx1v6</mask>
    </model_grid>

    <model_grid alias="T85_T85_mg17" not_compset="_POP">
      <grid name="atm">T85</grid>
      <grid name="lnd">T85</grid>
      <grid name="ocnice">T85</grid>
      <mask>gx1v7</mask>
    </model_grid>

    <model_grid alias="T85_f09_t12">
      <grid name="atm">T85</grid>
      <grid name="lnd">0.9x1.25</grid>
      <grid name="ocnice">tx0.1v2</grid>
      <mask>tx0.1v2</mask>
    </model_grid>

    <model_grid alias="T341_f02_t12">
      <grid name="atm">T341</grid>
      <grid name="lnd">0.23x0.31</grid>
      <grid name="ocnice">tx0.1v2</grid>
      <mask>tx0.1v2</mask>
    </model_grid>

    <model_grid alias="T62_g37" not_compset="_CAM">
      <grid name="atm">T62</grid>
      <grid name="lnd">T62</grid>
      <grid name="ocnice">gx3v7</grid>
      <mask>gx3v7</mask>
    </model_grid>

    <model_grid alias="T62_s11" not_compset="_CAM">
      <grid name="atm">T62</grid>
      <grid name="lnd">T62</grid>
      <grid name="ocnice">tx1v1</grid>
      <mask>tx1v1</mask>
    </model_grid>

    <model_grid alias="T62_n13" not_compset="_CAM">
      <grid name="atm">T62</grid>
      <grid name="lnd">T62</grid>
      <grid name="ocnice">tn1v3</grid>
      <mask>tn1v3</mask>
    </model_grid>

    <model_grid alias="T62_n0253" not_compset="_CAM">
      <grid name="atm">T62</grid>
      <grid name="lnd">T62</grid>
      <grid name="ocnice">tn0.25v3</grid>
      <mask>tn0.25v3</mask>
    </model_grid>

    <model_grid alias="T62_t12" not_compset="_CAM">
      <grid name="atm">T62</grid>
      <grid name="lnd">T62</grid>
      <grid name="ocnice">tx0.1v2</grid>
      <mask>tx0.1v2</mask>
    </model_grid>

    <model_grid alias="T62_t13" not_compset="_CAM">
      <grid name="atm">T62</grid>
      <grid name="lnd">T62</grid>
      <grid name="ocnice">tx0.1v3</grid>
      <mask>tx0.1v3</mask>
    </model_grid>

    <model_grid alias="TL319_g17" compset="DROF%JRA-1p4">
      <grid name="atm">TL319</grid>
      <grid name="lnd">TL319</grid>
      <grid name="ocnice">gx1v7</grid>
      <grid name="rof">JRA025v2</grid>
      <mask>gx1v7</mask>
    </model_grid>

    <model_grid alias="TL319_g17" not_compset="_CAM">
      <grid name="atm">TL319</grid>
      <grid name="lnd">TL319</grid>
      <grid name="ocnice">gx1v7</grid>
      <grid name="rof">JRA025</grid>
      <mask>gx1v7</mask>
    </model_grid>

    <model_grid alias="TL319_t061" not_compset="_CAM">
      <grid name="atm">TL319</grid>
      <grid name="lnd">TL319</grid>
      <grid name="ocnice">tx0.66v1</grid>
      <grid name="rof">JRA025</grid>
    </model_grid>

    <model_grid alias="TL319_t12" not_compset="_CAM">
      <grid name="atm">TL319</grid>
      <grid name="lnd">TL319</grid>
      <grid name="ocnice">tx0.1v2</grid>
      <grid name="rof">JRA025</grid>
    </model_grid>

    <model_grid alias="TL319_t13" compset="DROF%JRA-1p4">
      <grid name="atm">TL319</grid>
      <grid name="lnd">TL319</grid>
      <grid name="ocnice">tx0.1v3</grid>
      <grid name="rof">JRA025v2</grid>
    </model_grid>

    <model_grid alias="TL319_t13" not_compset="_CAM">
      <grid name="atm">TL319</grid>
      <grid name="lnd">TL319</grid>
      <grid name="ocnice">tx0.1v3</grid>
      <grid name="rof">JRA025</grid>
    </model_grid>

    <model_grid alias="TL639_g17" not_compset="_CAM">
      <grid name="atm">TL639</grid>
      <grid name="lnd">TL639</grid>
      <grid name="ocnice">gx1v7</grid>
      <!--<grid name="rof">JRA025</grid>-->
      <mask>gx1v7</mask>
    </model_grid>

    <model_grid alias="TL639_t061" not_compset="_CAM">
      <grid name="atm">TL639</grid>
      <grid name="lnd">TL639</grid>
      <grid name="ocnice">tx0.66v1</grid>
      <!--<grid name="rof">JRA025</grid>-->
    </model_grid>

    <model_grid alias="T62_t061" not_compset="_CAM">
      <grid name="atm">T62</grid>
      <grid name="lnd">T62</grid>
      <grid name="ocnice">tx0.66v1</grid>
    </model_grid>

    <model_grid alias="T62_t025" not_compset="_CAM">
      <grid name="atm">T62</grid>
      <grid name="lnd">T62</grid>
      <grid name="ocnice">tx0.25v1</grid>
    </model_grid>
    <model_grid alias="f09_t061">
      <grid name="atm">0.9x1.25</grid>
      <grid name="lnd">0.9x1.25</grid>
      <grid name="ocnice">tx0.66v1</grid>
    </model_grid>

    <model_grid alias="T62_g16" not_compset="_CAM">
      <grid name="atm">T62</grid>
      <grid name="lnd">T62</grid>
      <grid name="ocnice">gx1v6</grid>
      <mask>gx1v6</mask>
    </model_grid>

    <model_grid alias="T62_g17" not_compset="_CAM">
      <grid name="atm">T62</grid>
      <grid name="lnd">T62</grid>
      <grid name="ocnice">gx1v7</grid>
      <mask>gx1v7</mask>
    </model_grid>

    <model_grid alias="T62_oQU120" not_compset="_CAM">
      <grid name="atm">T62</grid>
      <grid name="lnd">T62</grid>
      <grid name="ocnice">oQU120</grid>
      <mask>oQU120</mask>
    </model_grid>

    <!-- finite volume grids -->

    <model_grid alias="f02_g16">
      <grid name="atm">0.23x0.31</grid>
      <grid name="lnd">0.23x0.31</grid>
      <grid name="ocnice">gx1v6</grid>
      <mask>gx1v6</mask>
    </model_grid>

    <model_grid alias="f02_g17">
      <grid name="atm">0.23x0.31</grid>
      <grid name="lnd">0.23x0.31</grid>
      <grid name="ocnice">gx1v7</grid>
      <mask>gx1v7</mask>
    </model_grid>

    <model_grid alias="f02_n13">
      <grid name="atm">0.23x0.31</grid>
      <grid name="lnd">0.23x0.31</grid>
      <grid name="ocnice">tn1v3</grid>
      <mask>tn1v3</mask>
    </model_grid>

    <model_grid alias="f02_n0253">
      <grid name="atm">0.23x0.31</grid>
      <grid name="lnd">0.23x0.31</grid>
      <grid name="ocnice">tn0.25v3</grid>
      <mask>tn0.25v3</mask>
    </model_grid>

    <model_grid alias="f02_t12">
      <grid name="atm">0.23x0.31</grid>
      <grid name="lnd">0.23x0.31</grid>
      <grid name="ocnice">tx0.1v2</grid>
      <mask>tx0.1v2</mask>
    </model_grid>

    <model_grid alias="f05_g16">
      <grid name="atm">0.47x0.63</grid>
      <grid name="lnd">0.47x0.63</grid>
      <grid name="ocnice">gx1v6</grid>
      <mask>gx1v6</mask>
    </model_grid>

    <model_grid alias="f05_g17">
      <grid name="atm">0.47x0.63</grid>
      <grid name="lnd">0.47x0.63</grid>
      <grid name="ocnice">gx1v7</grid>
      <mask>gx1v7</mask>
    </model_grid>

    <model_grid alias="f05_t12">
      <grid name="atm">0.47x0.63</grid>
      <grid name="lnd">0.47x0.63</grid>
      <grid name="ocnice">tx0.1v2</grid>
      <mask>tx0.1v2</mask>
    </model_grid>

    <model_grid alias="f09_g16">
      <grid name="atm">0.9x1.25</grid>
      <grid name="lnd">0.9x1.25</grid>
      <grid name="ocnice">gx1v6</grid>
      <mask>gx1v6</mask>
    </model_grid>

    <model_grid alias="f09_g17">
      <grid name="atm">0.9x1.25</grid>
      <grid name="lnd">0.9x1.25</grid>
      <grid name="ocnice">gx1v7</grid>
      <mask>gx1v7</mask>
    </model_grid>

    <model_grid alias="f09_n13">
      <grid name="atm">0.9x1.25</grid>
      <grid name="lnd">0.9x1.25</grid>
      <grid name="ocnice">tn1v3</grid>
      <mask>tn1v3</mask>
    </model_grid>

    <model_grid alias="f09_n0253">
      <grid name="atm">0.9x1.25</grid>
      <grid name="lnd">0.9x1.25</grid>
      <grid name="ocnice">tn0.25v3</grid>
      <mask>tn0.25v3</mask>
    </model_grid>

    <model_grid alias="f09_g16_gl4" compset="_CISM">
      <grid name="atm">0.9x1.25</grid>
      <grid name="lnd">0.9x1.25</grid>
      <grid name="ocnice">gx1v6</grid>
      <grid name="glc">gland4</grid>
      <mask>gx1v6</mask>
    </model_grid>

    <model_grid alias="f09_g17_gl4" compset="_CISM">
      <grid name="atm">0.9x1.25</grid>
      <grid name="lnd">0.9x1.25</grid>
      <grid name="ocnice">gx1v7</grid>
      <grid name="glc">gland4</grid>
      <mask>gx1v7</mask>
    </model_grid>

    <model_grid alias="f09_g16_gl20" compset="_CISM">
      <grid name="atm">0.9x1.25</grid>
      <grid name="lnd">0.9x1.25</grid>
      <grid name="ocnice">gx1v6</grid>
      <grid name="glc">gland20</grid>
      <mask>gx1v6</mask>
    </model_grid>

    <model_grid alias="f09_g17_gl20" compset="_CISM">
      <grid name="atm">0.9x1.25</grid>
      <grid name="lnd">0.9x1.25</grid>
      <grid name="ocnice">gx1v7</grid>
      <grid name="glc">gland20</grid>
      <mask>gx1v7</mask>
    </model_grid>

    <model_grid alias="f09_f09_mnull" compset="_DOCN%SAQUAP|DOCN%DAQUAP" >
      <grid name="atm">0.9x1.25</grid>
      <grid name="lnd">0.9x1.25</grid>
      <grid name="ocnice">0.9x1.25</grid>
      <mask>null</mask>
    </model_grid>

    <model_grid alias="f09_f09_mg16" not_compset="_POP" >
      <grid name="atm">0.9x1.25</grid>
      <grid name="lnd">0.9x1.25</grid>
      <grid name="ocnice">0.9x1.25</grid>
      <mask>gx1v6</mask>
    </model_grid>

    <model_grid alias="f09_f09_mg17" not_compset="_POP" >
      <grid name="atm">0.9x1.25</grid>
      <grid name="lnd">0.9x1.25</grid>
      <grid name="ocnice">0.9x1.25</grid>
      <mask>gx1v7</mask>
    </model_grid>

    <model_grid alias="f09_f09_mg17_rHDMA" not_compset="_POP" compset="MIZUROUTE">
      <grid name="atm">0.9x1.25</grid>
      <grid name="lnd">0.9x1.25</grid>
      <grid name="ocnice">0.9x1.25</grid>
      <grid name="rof">HDMAmz</grid>
      <mask>gx1v7</mask>
    </model_grid>

    <model_grid alias="f09_f09_mg17_rMERIT" not_compset="_POP" compset="MIZUROUTE">
      <grid name="atm">0.9x1.25</grid>
      <grid name="lnd">0.9x1.25</grid>
      <grid name="ocnice">0.9x1.25</grid>
      <grid name="rof">MERITmz</grid>
      <mask>gx1v7</mask>
    </model_grid>


    <model_grid alias="f05_f05_mg17" not_compset="_POP" >
      <grid name="atm">0.47x0.63</grid>
      <grid name="lnd">0.47x0.63</grid>
      <grid name="ocnice">0.47x0.63</grid>
      <mask>gx1v7</mask>
    </model_grid>

    <model_grid alias="f19_g16">
      <grid name="atm">1.9x2.5</grid>
      <grid name="lnd">1.9x2.5</grid>
      <grid name="ocnice">gx1v6</grid>
      <mask>gx1v6</mask>
    </model_grid>

    <model_grid alias="f19_g17">
      <grid name="atm">1.9x2.5</grid>
      <grid name="lnd">1.9x2.5</grid>
      <grid name="ocnice">gx1v7</grid>
      <mask>gx1v7</mask>
    </model_grid>

    <model_grid alias="f19_g16_r01">
      <grid name="atm">1.9x2.5</grid>
      <grid name="lnd">1.9x2.5</grid>
      <grid name="ocnice">gx1v6</grid>
      <grid name="rof">r01</grid>
      <mask>gx1v6</mask>
    </model_grid>

    <model_grid alias="f19_g17_r01">
      <grid name="atm">1.9x2.5</grid>
      <grid name="lnd">1.9x2.5</grid>
      <grid name="ocnice">gx1v7</grid>
      <grid name="rof">r01</grid>
      <mask>gx1v7</mask>
    </model_grid>

    <model_grid alias="f19_g16_gl4" compset="_CISM">
      <grid name="atm">1.9x2.5</grid>
      <grid name="lnd">1.9x2.5</grid>
      <grid name="ocnice">gx1v6</grid>
      <grid name="glc">gland4</grid>
      <mask>gx1v6</mask>
    </model_grid>

    <model_grid alias="f19_g17_gl4" compset="_CISM">
      <grid name="atm">1.9x2.5</grid>
      <grid name="lnd">1.9x2.5</grid>
      <grid name="ocnice">gx1v7</grid>
      <grid name="glc">gland4</grid>
      <mask>gx1v7</mask>
    </model_grid>

    <model_grid alias="f19_f19_mg16" not_compset="_POP">
      <grid name="atm">1.9x2.5</grid>
      <grid name="lnd">1.9x2.5</grid>
      <grid name="ocnice">1.9x2.5</grid>
      <mask>gx1v6</mask>
    </model_grid>

    <model_grid alias="f19_f19" not_compset="_POP">
      <grid name="atm">1.9x2.5</grid>
      <grid name="lnd">1.9x2.5</grid>
      <grid name="ocnice">1.9x2.5</grid>
      <mask>gx1v6</mask>
    </model_grid>

    <model_grid alias="f19_f19_mnull" compset="_DOCN%SAQUAP|DOCN%DAQUAP" >
      <grid name="atm">1.9x2.5</grid>
      <grid name="lnd">1.9x2.5</grid>
      <grid name="ocnice">1.9x2.5</grid>
      <mask>null</mask>
    </model_grid>

    <model_grid alias="f19_f19_mg17" not_compset="_POP">
      <grid name="atm">1.9x2.5</grid>
      <grid name="lnd">1.9x2.5</grid>
      <grid name="ocnice">1.9x2.5</grid>
      <mask>gx1v7</mask>
    </model_grid>

    <model_grid alias="f19_f19_mg17_rHDMA" not_compset="_POP" compset="MIZUROUTE">
      <grid name="atm">1.9x2.5</grid>
      <grid name="lnd">1.9x2.5</grid>
      <grid name="ocnice">1.9x2.5</grid>
      <grid name="rof">HDMAmz</grid>
      <mask>gx1v7</mask>
    </model_grid>

    <model_grid alias="f19_f19_mg17_rMERIT" not_compset="_POP" compset="MIZUROUTE">
      <grid name="atm">1.9x2.5</grid>
      <grid name="lnd">1.9x2.5</grid>
      <grid name="ocnice">1.9x2.5</grid>
      <grid name="rof">MERITmz</grid>
      <mask>gx1v7</mask>
    </model_grid>

    <model_grid alias="f45_g37">
      <grid name="atm">4x5</grid>
      <grid name="lnd">4x5</grid>
      <grid name="ocnice">gx3v7</grid>
      <mask>gx3v7</mask>
    </model_grid>

    <model_grid alias="f02_f02_mg16" not_compset="_POP">
      <grid name="atm">0.23x0.31</grid>
      <grid name="lnd">0.23x0.31</grid>
      <grid name="ocnice">0.23x0.31</grid>
      <mask>gx1v6</mask>
    </model_grid>

    <model_grid alias="f02_f02_mg17" not_compset="_POP">
      <grid name="atm">0.23x0.31</grid>
      <grid name="lnd">0.23x0.31</grid>
      <grid name="ocnice">0.23x0.31</grid>
      <mask>gx1v7</mask>
    </model_grid>

    <model_grid alias="f25_f25_mg16" not_compset="_POP">
      <grid name="atm">2.5x3.33</grid>
      <grid name="lnd">2.5x3.33</grid>
      <grid name="ocnice">2.5x3.33</grid>
      <mask>gx1v6</mask>
    </model_grid>

    <model_grid alias="f25_f25_mg17" not_compset="_POP">
      <grid name="atm">2.5x3.33</grid>
      <grid name="lnd">2.5x3.33</grid>
      <grid name="ocnice">2.5x3.33</grid>
      <mask>gx1v7</mask>
    </model_grid>

    <model_grid alias="f45_f45_mg37" not_compset="_POP">
      <grid name="atm">4x5</grid>
      <grid name="lnd">4x5</grid>
      <grid name="ocnice">4x5</grid>
      <mask>gx3v7</mask>
    </model_grid>

    <model_grid alias="f10_f10_mg37" not_compset="_POP">
      <grid name="atm">10x15</grid>
      <grid name="lnd">10x15</grid>
      <grid name="ocnice">10x15</grid>
      <mask>gx3v7</mask>
    </model_grid>

    <model_grid alias="f10_f10_musgs" not_compset="_POP">
      <grid name="atm">10x15</grid>
      <grid name="lnd">10x15</grid>
      <grid name="ocnice">10x15</grid>
      <mask>usgs</mask>
    </model_grid>

    <model_grid alias="f10_g37">
      <grid name="atm">10x15</grid>
      <grid name="lnd">10x15</grid>
      <grid name="ocnice">gx3v7</grid>
      <mask>gx3v7</mask>
    </model_grid>

    <!--  spectral element grids -->

    <model_grid alias="ne5_ne5_mg37" not_compset="_POP">
      <grid name="atm">ne5np4</grid>
      <grid name="lnd">ne5np4</grid>
      <grid name="ocnice">ne5np4</grid>
      <mask>gx3v7</mask>
    </model_grid>

    <model_grid alias="ne16_g17">
      <grid name="atm">ne16np4</grid>
      <grid name="lnd">ne16np4</grid>
      <grid name="ocnice">gx1v7</grid>
      <mask>gx1v7</mask>
    </model_grid>

    <model_grid alias="ne16_ne16_mg17" not_compset="_POP">
      <grid name="atm">ne16np4</grid>
      <grid name="lnd">ne16np4</grid>
      <grid name="ocnice">ne16np4</grid>
      <mask>gx1v7</mask>
    </model_grid>

    <model_grid alias="ne30_g16">
      <grid name="atm">ne30np4</grid>
      <grid name="lnd">ne30np4</grid>
      <grid name="ocnice">gx1v6</grid>
      <mask>gx1v6</mask>
    </model_grid>

    <model_grid alias="ne30_g17">
      <grid name="atm">ne30np4</grid>
      <grid name="lnd">ne30np4</grid>
      <grid name="ocnice">gx1v7</grid>
      <mask>gx1v7</mask>
    </model_grid>

    <model_grid alias="ne30pg3_g17">
      <grid name="atm">ne30np4.pg3</grid>
      <grid name="lnd">ne30np4.pg3</grid>
      <grid name="ocnice">gx1v7</grid>
      <mask>gx1v7</mask>
    </model_grid>

    <model_grid alias="ne30_f19_g16">
      <grid name="atm">ne30np4</grid>
      <grid name="lnd">1.9x2.5</grid>
      <grid name="ocnice">gx1v6</grid>
      <support>For testing tri-grid</support>
      <mask>gx1v6</mask>
    </model_grid>

    <model_grid alias="ne30_f19_g17">
      <grid name="atm">ne30np4</grid>
      <grid name="lnd">1.9x2.5</grid>
      <grid name="ocnice">gx1v7</grid>
      <support>For testing tri-grid</support>
      <mask>gx1v7</mask>
    </model_grid>

    <model_grid alias="ne30_f09_g16">
      <grid name="atm">ne30np4</grid>
      <grid name="lnd">0.9x1.25</grid>
      <grid name="ocnice">gx1v6</grid>
      <support>For testing tri-grid</support>
      <mask>gx1v6</mask>
    </model_grid>

    <model_grid alias="ne30_f09_g17">
      <grid name="atm">ne30np4</grid>
      <grid name="lnd">0.9x1.25</grid>
      <grid name="ocnice">gx1v7</grid>
      <support>For testing tri-grid</support>
      <mask>gx1v7</mask>
    </model_grid>

    <model_grid alias="ne30_ne30_mg16" not_compset="_POP">
      <grid name="atm">ne30np4</grid>
      <grid name="lnd">ne30np4</grid>
      <grid name="ocnice">ne30np4</grid>
      <mask>gx1v6</mask>
    </model_grid>

    <model_grid alias="ne30_ne30_mg17" not_compset="_POP">
      <grid name="atm">ne30np4</grid>
      <grid name="lnd">ne30np4</grid>
      <grid name="ocnice">ne30np4</grid>
      <mask>gx1v7</mask>
    </model_grid>

    <model_grid alias="ne60_g16">
      <grid name="atm">ne60np4</grid>
      <grid name="lnd">ne60np4</grid>
      <grid name="ocnice">gx1v6</grid>
      <mask>gx1v6</mask>
    </model_grid>

    <model_grid alias="ne60_g17">
      <grid name="atm">ne60np4</grid>
      <grid name="lnd">ne60np4</grid>
      <grid name="ocnice">gx1v7</grid>
      <mask>gx1v7</mask>
    </model_grid>

    <model_grid alias="ne60_ne60_mg16" not_compset="_POP">
      <grid name="atm">ne60np4</grid>
      <grid name="lnd">ne60np4</grid>
      <grid name="ocnice">ne60np4</grid>
      <mask>gx1v6</mask>
    </model_grid>

    <model_grid alias="ne120_g16">
      <grid name="atm">ne120np4</grid>
      <grid name="lnd">ne120np4</grid>
      <grid name="ocnice">gx1v6</grid>
      <mask>gx1v6</mask>
    </model_grid>

    <model_grid alias="ne120_g17">
      <grid name="atm">ne120np4</grid>
      <grid name="lnd">ne120np4</grid>
      <grid name="ocnice">gx1v7</grid>
      <mask>gx1v7</mask>
    </model_grid>

    <model_grid alias="ne120_t12">
      <grid name="atm">ne120np4</grid>
      <grid name="lnd">ne120np4</grid>
      <grid name="ocnice">tx0.1v2</grid>
      <mask>tx0.1v2</mask>
    </model_grid>

    <model_grid alias="ne120_ne120_mg16" not_compset="_POP">
      <grid name="atm">ne120np4</grid>
      <grid name="lnd">ne120np4</grid>
      <grid name="ocnice">ne120np4</grid>
      <mask>gx1v6</mask>
    </model_grid>

    <model_grid alias="ne120_ne120_mg17" not_compset="_POP">
      <grid name="atm">ne120np4</grid>
      <grid name="lnd">ne120np4</grid>
      <grid name="ocnice">ne120np4</grid>
      <mask>gx1v7</mask>
    </model_grid>

    <model_grid alias="ne240_f02_g16">
      <grid name="atm">ne240np4</grid>
      <grid name="lnd">0.23x0.31</grid>
      <grid name="ocnice">gx1v6</grid>
      <support>For testing high resolution tri-grid</support>
      <mask>gx1v6</mask>
    </model_grid>

    <model_grid alias="ne240_f02_g17">
      <grid name="atm">ne240np4</grid>
      <grid name="lnd">0.23x0.31</grid>
      <grid name="ocnice">gx1v7</grid>
      <support>For testing high resolution tri-grid</support>
      <mask>gx1v7</mask>
    </model_grid>

    <model_grid alias="ne240_t12">
      <grid name="atm">ne240np4</grid>
      <grid name="lnd">ne240np4</grid>
      <grid name="ocnice">tx0.1v2</grid>
      <mask>tx0.1v2</mask>
    </model_grid>

    <model_grid alias="ne240_ne240_mg16" not_compset="_POP">
      <grid name="atm">ne240np4</grid>
      <grid name="lnd">ne240np4</grid>
      <grid name="ocnice">ne240np4</grid>
      <mask>gx1v6</mask>
    </model_grid>

    <model_grid alias="ne240_ne240_mg17" not_compset="_POP">
      <grid name="atm">ne240np4</grid>
      <grid name="lnd">ne240np4</grid>
      <grid name="ocnice">ne240np4</grid>
      <mask>gx1v7</mask>
    </model_grid>

    <!--  spectral element grids with 2x2 FVM physics grid -->

    <model_grid alias="ne5pg2_ne5pg2_mg37" not_compset="_POP">
      <grid name="atm">ne5np4.pg2</grid>
      <grid name="lnd">ne5np4.pg2</grid>
      <grid name="ocnice">ne5np4.pg2</grid>
      <mask>gx3v7</mask>
    </model_grid>

    <model_grid alias="ne30pg2_ne30pg2_mg17">
      <grid name="atm">ne30np4.pg2</grid>
      <grid name="lnd">ne30np4.pg2</grid>
      <grid name="ocnice">ne30np4.pg2</grid>
      <mask>gx1v7</mask>
    </model_grid>

    <model_grid alias="ne60pg2_ne60pg2_mg17" not_compset="_POP|_CLM">
      <grid name="atm">ne60np4.pg2</grid>
      <grid name="lnd">ne60np4.pg2</grid>
      <grid name="ocnice">ne60np4.pg2</grid>
      <mask>gx1v7</mask>
    </model_grid>

    <model_grid alias="ne120pg2_ne120pg2_mg17" not_compset="_POP">
      <grid name="atm">ne120np4.pg2</grid>
      <grid name="lnd">ne120np4.pg2</grid>
      <grid name="ocnice">ne120np4.pg2</grid>
      <mask>gx1v7</mask>
    </model_grid>

    <model_grid alias="ne120pg2_ne120pg2_mt12">
      <grid name="atm">ne120np4.pg2</grid>
      <grid name="lnd">ne120np4.pg2</grid>
      <grid name="ocnice">ne120np4.pg2</grid>
      <mask>tx0.1v2</mask>
    </model_grid>

    <model_grid alias="ne240pg2_ne240pg2_mg17" not_compset="_POP|_CLM">
      <grid name="atm">ne240np4.pg2</grid>
      <grid name="lnd">ne240np4.pg2</grid>
      <grid name="ocnice">ne240np4.pg2</grid>
      <mask>gx1v7</mask>
    </model_grid>

    <!--  spectral element grids with 3x3 FVM physics grid -->

    <model_grid alias="ne5pg3_ne5pg3_mg37" not_compset="_POP">
      <grid name="atm">ne5np4.pg3</grid>
      <grid name="lnd">ne5np4.pg3</grid>
      <grid name="ocnice">ne5np4.pg3</grid>
      <mask>gx3v7</mask>
    </model_grid>

    <model_grid alias="ne16pg3_ne16pg3_mg17" not_compset="_POP|_CLM">
      <grid name="atm">ne16np4.pg3</grid>
      <grid name="lnd">ne16np4.pg3</grid>
      <grid name="ocnice">ne16np4.pg3</grid>
      <mask>gx1v7</mask>
    </model_grid>

    <model_grid alias="ne30pg3_ne30pg3_mg17" not_compset="_POP">
      <grid name="atm">ne30np4.pg3</grid>
      <grid name="lnd">ne30np4.pg3</grid>
      <grid name="ocnice">ne30np4.pg3</grid>
      <mask>gx1v7</mask>
    </model_grid>

    <model_grid alias="ne60pg3_ne60pg3_mg17" not_compset="_POP|_CLM">
      <grid name="atm">ne60np4.pg3</grid>
      <grid name="lnd">ne60np4.pg3</grid>
      <grid name="ocnice">ne60np4.pg3</grid>
      <mask>gx1v7</mask>
    </model_grid>

    <model_grid alias="ne120pg3_ne120pg3_mg17" not_compset="_POP">
      <grid name="atm">ne120np4.pg3</grid>
      <grid name="lnd">ne120np4.pg3</grid>
      <grid name="ocnice">ne120np4.pg3</grid>
      <mask>gx1v7</mask>
    </model_grid>

    <model_grid alias="ne120pg3_ne120pg3_mt13" not_compset="_POP">
      <grid name="atm">ne120np4.pg3</grid>
      <grid name="lnd">ne120np4.pg3</grid>
      <grid name="ocnice">ne120np4.pg3</grid>
      <mask>tx0.1v3</mask>
    </model_grid>

    <model_grid alias="ne240pg3_ne240pg3_mg17" not_compset="_POP|_CLM">
      <grid name="atm">ne240np4.pg3</grid>
      <grid name="lnd">ne240np4.pg3</grid>
      <grid name="ocnice">ne240np4.pg3</grid>
      <mask>gx1v7</mask>
    </model_grid>

    <model_grid alias="ne120pg3_g17">
      <grid name="atm">ne120np4.pg3</grid>
      <grid name="lnd">ne120np4.pg3</grid>
      <grid name="ocnice">gx1v7</grid>
      <mask>gx1v7</mask>
    </model_grid>

    <model_grid alias="ne120pg3_t13">
      <grid name="atm">ne120np4.pg3</grid>
      <grid name="lnd">ne120np4.pg3</grid>
      <grid name="ocnice">gx1v7</grid>
      <mask>tx0.1v3</mask>
    </model_grid>

    <!--  spectral element grids with 4x4 FVM physics grid -->

    <model_grid alias="ne5pg4_ne5pg4_mg37" not_compset="_POP|_CLM">
      <grid name="atm">ne5np4.pg4</grid>
      <grid name="lnd">ne5np4.pg4</grid>
      <grid name="ocnice">ne5np4.pg4</grid>
      <mask>gx3v7</mask>
    </model_grid>

    <model_grid alias="ne30pg4_ne30pg4_mg17" not_compset="_POP|_CLM">
      <grid name="atm">ne30np4.pg4</grid>
      <grid name="lnd">ne30np4.pg4</grid>
      <grid name="ocnice">ne30np4.pg4</grid>
      <mask>gx1v7</mask>
    </model_grid>

    <model_grid alias="ne60pg4_ne60pg4_mg17" not_compset="_POP|_CLM">
      <grid name="atm">ne60np4.pg4</grid>
      <grid name="lnd">ne60np4.pg4</grid>
      <grid name="ocnice">ne60np4.pg4</grid>
      <mask>gx1v7</mask>
    </model_grid>

    <model_grid alias="ne120pg4_ne120pg4_mg17" not_compset="_POP|_CLM">
      <grid name="atm">ne120np4.pg4</grid>
      <grid name="lnd">ne120np4.pg4</grid>
      <grid name="ocnice">ne120np4.pg4</grid>
      <mask>gx1v7</mask>
    </model_grid>

   <!-- VR-CESM grids with CAM-SE -->

    <model_grid alias="ne0CONUSne30x8_g17">
      <grid name="atm">ne0np4CONUS.ne30x8</grid>
      <grid name="lnd">ne0np4CONUS.ne30x8</grid>
      <grid name="ocnice">gx1v7</grid>
      <mask>gx1v7</mask>
    </model_grid>

    <model_grid alias="ne0CONUSne30x8_ne0CONUSne30x8_mg17" not_compset="_POP">
      <grid name="atm">ne0np4CONUS.ne30x8</grid>
      <grid name="lnd">ne0np4CONUS.ne30x8</grid>
      <grid name="ocnice">ne0np4CONUS.ne30x8</grid>
      <mask>gx1v7</mask>
    </model_grid>

    <model_grid alias="ne0TESTONLYne5x4_ne0TESTONLYne5x4_mg37" not_compset="_POP">
      <grid name="atm">ne0np4TESTONLY.ne5x4</grid>
      <grid name="lnd">ne0np4TESTONLY.ne5x4</grid>
      <grid name="ocnice">ne0np4TESTONLY.ne5x4</grid>
      <mask>gx3v7</mask>
    </model_grid>

    <model_grid alias="ne0CONUSne30x8_ne0CONUSne30x8_mt12" not_compset="_POP">
      <grid name="atm">ne0np4CONUS.ne30x8</grid>
      <grid name="lnd">ne0np4CONUS.ne30x8</grid>
      <grid name="ocnice">ne0np4CONUS.ne30x8</grid>
      <mask>tx0.1v2</mask>
    </model_grid>

    <model_grid alias="ne0ARCTICne30x4_ne0ARCTICne30x4_mt12" not_compset="_POP">
      <grid name="atm">ne0np4.ARCTIC.ne30x4</grid>
      <grid name="lnd">ne0np4.ARCTIC.ne30x4</grid>
      <grid name="ocnice">ne0np4.ARCTIC.ne30x4</grid>
      <mask>tx0.1v2</mask>
    </model_grid>

    <model_grid alias="ne0ARCTICGRISne30x8_ne0ARCTICGRISne30x8_mt12" not_compset="_POP">
      <grid name="atm">ne0np4.ARCTICGRIS.ne30x8</grid>
      <grid name="lnd">ne0np4.ARCTICGRIS.ne30x8</grid>
      <grid name="ocnice">ne0np4.ARCTICGRIS.ne30x8</grid>
      <mask>tx0.1v2</mask>
    </model_grid>

    <!-- MPAS-A grids -->

    <model_grid alias="mpasa480_mpasa480" not_compset="_POP">
      <grid name="atm">mpasa480</grid>
      <grid name="lnd">mpasa480</grid>
      <grid name="ocnice">mpasa480</grid>
      <mask>gx1v7</mask>
    </model_grid>

    <model_grid alias="mpasa120_mpasa120" not_compset="_POP">
      <grid name="atm">mpasa120</grid>
      <grid name="lnd">mpasa120</grid>
      <grid name="ocnice">mpasa120</grid>
      <mask>gx1v7</mask>
    </model_grid>

    <model_grid alias="mpasa60_mpasa60" not_compset="_POP">
      <grid name="atm">mpasa60</grid>
      <grid name="lnd">mpasa60</grid>
      <grid name="ocnice">mpasa60</grid>
      <mask>gx1v7</mask>
    </model_grid>

    <model_grid alias="mpasa30_mpasa30" not_compset="_POP">
      <grid name="atm">mpasa30</grid>
      <grid name="lnd">mpasa30</grid>
      <grid name="ocnice">mpasa30</grid>
      <mask>gx1v7</mask>
    </model_grid>

    <model_grid alias="mpasa15_mpasa15" not_compset="_POP">
      <grid name="atm">mpasa15</grid>
      <grid name="lnd">mpasa15</grid>
      <grid name="ocnice">mpasa15</grid>
      <mask>gx1v7</mask>
    </model_grid>

    <model_grid alias="mpasa12_mpasa12" not_compset="_POP">
      <grid name="atm">mpasa12</grid>
      <grid name="lnd">mpasa12</grid>
      <grid name="ocnice">mpasa12</grid>
      <mask>gx1v7</mask>
    </model_grid>

    <model_grid alias="mpasa15-3_mpasa15-3" not_compset="_POP">
      <grid name="atm">mpasa15-3</grid>
      <grid name="lnd">mpasa15-3</grid>
      <grid name="ocnice">mpasa15-3</grid>
      <mask>gx1v7</mask>
    </model_grid>

    <!-- new runoff grids for data runoff model DROF -->

    <model_grid alias="T31_g37_rx1" compset="_DROF">
      <grid name="atm">T31</grid>
      <grid name="lnd">T31</grid>
      <grid name="ocnice">gx3v7</grid>
      <mask>gx3v7</mask>
    </model_grid>

    <model_grid alias="f45_g37_rx1" compset="_DROF">
      <grid name="atm">4x5</grid>
      <grid name="lnd">4x5</grid>
      <grid name="ocnice">gx3v7</grid>
      <mask>gx3v7</mask>
    </model_grid>

    <model_grid alias="f19_g16_rx1" compset="_DROF">
      <grid name="atm">1.9x2.5</grid>
      <grid name="lnd">1.9x2.5</grid>
      <grid name="ocnice">gx1v6</grid>
      <mask>gx1v6</mask>
    </model_grid>

    <model_grid alias="f19_g17_rx1" compset="_DROF">
      <grid name="atm">1.9x2.5</grid>
      <grid name="lnd">1.9x2.5</grid>
      <grid name="ocnice">gx1v7</grid>
      <mask>gx1v7</mask>
    </model_grid>

    <model_grid alias="ne30_g16_rx1" compset="_DROF">
      <grid name="atm">ne30np4</grid>
      <grid name="lnd">ne30np4</grid>
      <grid name="ocnice">gx1v6</grid>
      <mask>gx1v6</mask>
    </model_grid>

    <model_grid alias="ne30_g17_rx1" compset="_DROF">
      <grid name="atm">ne30np4</grid>
      <grid name="lnd">ne30np4</grid>
      <grid name="ocnice">gx1v7</grid>
      <mask>gx1v7</mask>
    </model_grid>

    <model_grid alias="C24_C24_mg17" >
      <grid name="atm">C24</grid>
      <grid name="lnd">C24</grid>
      <grid name="ocnice">C24</grid>
      <mask>gx1v7</mask>
    </model_grid>

    <model_grid alias="C48_C48_mg17" >
      <grid name="atm">C48</grid>
      <grid name="lnd">C48</grid>
      <grid name="ocnice">C48</grid>
      <mask>gx1v7</mask>
    </model_grid>

    <model_grid alias="C96_C96_mg17" >
      <grid name="atm">C96</grid>
      <grid name="lnd">C96</grid>
      <grid name="ocnice">C96</grid>
      <grid name="glc">gland4</grid>
      <mask>gx1v7</mask>
    </model_grid>

    <model_grid alias="C96_C96_mt061" not_compset="_POP" >
      <grid name="atm">C96</grid>
      <grid name="lnd">C96</grid>
      <grid name="ocnice">C96</grid>
      <mask>tx0.66v1</mask>
    </model_grid>

    <model_grid alias="C96_t061" not_compset="_POP" >
      <grid name="atm">C96</grid>
      <grid name="lnd">C96</grid>
      <grid name="ocnice">tx0.66v1</grid>
      <mask>tx0.66v1</mask>
    </model_grid>

    <model_grid alias="C96_t025" not_compset="_POP" >
      <grid name="atm">C96</grid>
      <grid name="lnd">C96</grid>
      <grid name="ocnice">tx0.25v1</grid>
      <mask>tx0.25v1</mask>
    </model_grid>

    <model_grid alias="C192_C192_mg17" >
      <grid name="atm">C192</grid>
      <grid name="lnd">C192</grid>
      <grid name="ocnice">C192</grid>
      <mask>gx1v7</mask>
    </model_grid>


    <model_grid alias="C384_C384_mg17" >
      <grid name="atm">C384</grid>
      <grid name="lnd">C384</grid>
      <grid name="ocnice">C384</grid>
      <mask>gx1v7</mask>
    </model_grid>

    <model_grid alias="C384_t025" not_compset="_POP" >
      <grid name="atm">C384</grid>
      <grid name="lnd">C384</grid>
      <grid name="ocnice">tx0.25v1</grid>
      <mask>tx0.25v1</mask>
    </model_grid>

    <!-- The following grid is only used for ADWAV testing -->
    <model_grid alias="ww3a" compset="_WW3|DWAV">
      <grid name="wav">ww3a</grid>
    </model_grid>

  </grids>

  <!-- ======================================================== -->
  <!-- Component grid domain specifications -->
  <!-- ======================================================== -->

  <domains>

    <domain name="null">
      <!-- null grid -->
      <nx>0</nx> <ny>0</ny>
      <file>unset</file>
      <desc>null is no grid: </desc>
    </domain>


    <!-- ======================================================== -->
    <!-- ATM/LND meshes regional and global -->
    <!-- ======================================================== -->

    <!-- TODO: can this be deleted? -->
    <domain name="360x720cru">
      <nx>720</nx> <ny>360</ny>
      <file grid="atm|lnd">$DIN_LOC_ROOT/share/domains/domain.clm/domain.lnd.360x720_cruncep.100429.nc</file>
      <desc>Exact half-degree CRUNCEP datm forcing grid with CRUNCEP land-mask -- only valid for DATM/CLM compset</desc>
    </domain>

    <domain name="5x5_amazon">
      <nx>5</nx> <ny>5</ny>
      <file grid="atm|lnd">$DIN_LOC_ROOT/share/domains/domain.clm/domain.lnd.5x5pt-amazon_navy.090715.nc</file>
      <mesh driver="nuopc">$DIN_LOC_ROOT/share/meshes/5x5pt-amazon_navy_ESMFmesh_cd5_c20210107.nc</mesh>
      <desc>5x5 Amazon regional case -- only valid for DATM/CLM compset</desc>
    </domain>

    <domain name="0.125nldas2">
      <nx>464</nx> <ny>224</ny>
<<<<<<< HEAD
      <file grid="atm|lnd" mask="nldas2">$DIN_LOC_ROOT/share/domains/domain.clm/domain.lnd.0.125nldas2_0.125nldas2.190410.nc</file>
      <file grid="ocnice"  mask="nldas2">$DIN_LOC_ROOT/share/domains/domain.clm/domain.ocn.0.125nldas2.190410.nc</file>
      <mesh               driver="nuopc">$DIN_LOC_ROOT/lnd/clm2/mappingdata/grids/0.125nldas2_nomask_ESMFmesh_c20201202.nc</mesh>
=======
      <!-- This grid is also used by ROF -->
      <file grid="atm|lnd" mask="0.125nldas2">$DIN_LOC_ROOT/share/domains/domain.clm/domain.lnd.0.125nldas2_0.125nldas2.190410.nc</file>
      <file grid="ocnice"  mask="0.125nldas2">$DIN_LOC_ROOT/share/domains/domain.clm/domain.ocn.0.125nldas2.190410.nc</file>
      <mesh driver="nuopc">$DIN_LOC_ROOT/share/meshes/0.125nldas2_ESMFmesh_cd5_241220.nc</mesh>
>>>>>>> 7e5c1d1f
      <desc>Regional NLDAS-2 grid over the U.S. (0.125 degree resolution; 25-53N, 235-293E)</desc>
    </domain>

    <domain name="0.23x0.31">
      <nx>1152</nx> <ny>768</ny>
      <file grid="atm|lnd" mask="gx1v6">domain.lnd.fv0.23x0.31_gx1v6.100517.nc</file>
      <file grid="ocnice"  mask="gx1v6">domain.ocn.0.23x0.31_gx1v6_101108.nc</file>
      <file grid="atm|lnd" mask="tn1v3">domain.lnd.fv0.23x0.31_tn1v3.160414.nc</file>
      <file grid="ocnice"  mask="tn1v3">domain.ocn.fv0.23x0.31_tn1v3.160414.nc</file>
      <file grid="atm|lnd" mask="tn0.25v3">domain.lnd.fv0.23x0.31_tn0.25v3.160721.nc</file>
      <file grid="ocnice"  mask="tn0.25v3">domain.ocn.fv0.23x0.31_tn0.25v3.160721.nc</file>
      <desc>0.23x0.31 is FV 1/4-deg grid:</desc>
    </domain>

    <domain name="0.47x0.63">
      <nx>576</nx>  <ny>384</ny>
      <file grid="atm|lnd" mask="gx1v6">domain.lnd.fv0.47x0.63_gx1v6.090407.nc</file>
      <file grid="ocnice"  mask="gx1v6">domain.ocn.0.47x0.63_gx1v6_090408.nc</file>
      <file grid="atm|lnd" mask="gx1v7">domain.lnd.fv0.47x0.63_gx1v7.180521.nc</file>
      <file grid="ocnice"  mask="gx1v7">domain.ocn.fv0.47x0.63_gx1v7.180521.nc</file>
      <mesh driver="nuopc">$DIN_LOC_ROOT/share/meshes/fv0.47x0.63_141008_ESMFmesh.nc</mesh>
      <desc>0.47x0.63 is FV 1/2-deg grid:</desc>
    </domain>

    <domain name="0.9x1.25">
      <nx>288</nx>  <ny>192</ny>
      <file grid="atm|lnd" mask="gx1v6">domain.lnd.fv0.9x1.25_gx1v6.090309.nc</file>
      <file grid="ocnice"  mask="gx1v6">domain.ocn.0.9x1.25_gx1v6_090403.nc</file>
      <file grid="atm|lnd" mask="gx1v7">domain.lnd.fv0.9x1.25_gx1v7.151020.nc</file>
      <file grid="ocnice"  mask="gx1v7">domain.ocn.fv0.9x1.25_gx1v7.151020.nc</file>
      <file grid="atm|lnd" mask="tx0.66v1">domain.lnd.fv0.9x1.25_tx0.66v1.190314.nc</file>
      <file grid="ocnice"  mask="tx0.66v1">domain.ocn.fv0.9x1.25_tx0.66v1.190314.nc</file>
      <file grid="atm|lnd" mask="tn1v3">domain.lnd.fv0.9x1.25_tn1v3.160414.nc</file>
      <file grid="ocnice"  mask="tn1v3">domain.ocn.fv0.9x1.25_tn1v3.160414.nc</file>
      <file grid="atm|lnd" mask="tn0.25v3">domain.lnd.fv0.9x1.25_tn0.25v3.160721.nc</file>
      <file grid="ocnice"  mask="tn0.25v3">domain.ocn.fv0.9x1.25_tn0.25v3.160721.nc</file>
      <file grid="atm|lnd" mask="null">/glade/u/home/benedict/ys/datain/domain.aqua.fv0.9x1.25.nc</file>
      <file grid="ocnice"  mask="null">/glade/u/home/benedict/ys/datain/domain.aqua.fv0.9x1.25.nc</file>
      <mesh driver="nuopc">$DIN_LOC_ROOT/share/meshes/fv0.9x1.25_141008_polemod_ESMFmesh.nc</mesh>
      <desc>0.9x1.25 is FV 1-deg grid:</desc>
    </domain>

    <!-- TODO: the lats for the gx1v7 and gx1v6 mask are different at
         the poles- the 141008 should be used for both but would change answers -->
    <domain name="1.9x2.5">
      <nx>144</nx>  <ny>96</ny>
      <file grid="atm|lnd" mask="gx1v6">domain.lnd.fv1.9x2.5_gx1v6.090206.nc</file>
      <file grid="ocnice"  mask="gx1v6">domain.ocn.1.9x2.5_gx1v6_090403.nc</file>
      <file grid="atm|lnd" mask="gx1v7">domain.lnd.fv1.9x2.5_gx1v7.181205.nc</file>
      <file grid="ocnice"  mask="gx1v7">domain.ocn.fv1.9x2.5_gx1v7.181205.nc</file>
      <file grid="ocnice"  mask="null">domain.aqua.fv1.9x2.5.nc</file>
      <mesh driver="nuopc">$DIN_LOC_ROOT/share/meshes/fv1.9x2.5_141008_ESMFmesh.nc</mesh>
      <desc>1.9x2.5 is FV 2-deg grid:</desc>
    </domain>

    <domain name="4x5">
      <nx>72</nx> <ny>46</ny>
      <file grid="atm|lnd" mask="gx3v7">domain.lnd.fv4x5_gx3v7.091218.nc</file>
      <file grid="ocnice">domain.ocn.4x5_gx3v7_100120.nc</file>
      <mesh driver="nuopc">$DIN_LOC_ROOT/share/meshes/fv4x5_050615_polemod_ESMFmesh.nc</mesh>
      <desc>4x5 is FV 4-deg grid:</desc>
    </domain>

    <domain name="2.5x3.33">
      <nx>108</nx>  <ny>72</ny>
      <file grid="atm|lnd">domain.lnd.fv2.5x3.33_gx3v7.110223.nc</file>
      <file grid="ocnice">domain.ocn.fv2.5x3.33_gx3v7_110223.nc</file>
      <desc>2.5x3.33 is FV 3-deg grid:</desc>
    </domain>

    <domain name="10x15">
      <nx>24</nx>   <ny>19</ny>
      <file grid="atm|lnd" mask="usgs">$DIN_LOC_ROOT/share/domains/domain.clm/domain.lnd.fv10x15_USGS.110713.nc</file>
      <file grid="ocnice"  mask="usgs">$DIN_LOC_ROOT/share/domains/domain.clm/domain.ocn.fv10x15_USGS_070807.nc</file>
      <file grid="atm|lnd" mask="gx3v7">$DIN_LOC_ROOT/share/domains/domain.lnd.fv10x15_gx3v7.180321.nc</file>
      <file grid="ocnice"  mask="gx3v7">$DIN_LOC_ROOT/share/domains/domain.ocn.fv10x15_gx3v7.180321.nc</file>
      <mesh driver="nuopc">$DIN_LOC_ROOT/share/meshes/10x15_nomask_c110308_ESMFmesh.nc</mesh>
      <desc>10x15 is FV 10-deg grid:</desc>
      <support>For low resolution testing</support>
    </domain>

    <domain name="T341">
      <nx>1024</nx> <ny>512</ny>
      <!-- global spectral (eulerian dycore) grids-->
      <!--- mask for atm is irrelevant -->
      <file grid="atm|lnd" mask="gx1v6">domain.lnd.T341_gx1v6.111226.nc</file>
      <desc>T341 is Gaussian grid:</desc>
      <support>Backward compatible for very high resolution Spectral-dycore experiments</support>
    </domain>

    <domain name="T5">
      <nx>16</nx> <ny>8</ny>
      <file grid="atm|lnd" mask="gx3v7">$DIN_LOC_ROOT/share/domains/domain.lnd.T5_gx3v7.181009.nc</file>
      <file grid="ocnice"  mask="gx3v7">$DIN_LOC_ROOT/share/domains/domain.ocn.T5_gx3v7.181009.nc</file>
      <desc>T5 is Gaussian grid:</desc>
    </domain>

    <domain name="T85">
      <!-- global spectral (eulerian dycore) grids-->
      <nx>256</nx>  <ny>128</ny>
      <file grid="atm|lnd">domain.lnd.T85_gx1v4.060403.nc</file>
      <file grid="ocnice">domain.lnd.T85_gx1v4.060403.nc</file>
      <desc>T85 is Gaussian grid:</desc>
      <support>Backward compatible for high resolution Spectral-dycore experiments</support>
    </domain>

    <domain name="T62">
      <nx>192</nx>  <ny>94</ny>
      <file grid="atm|lnd" mask="gx1v7"   >$DIN_LOC_ROOT/share/domains/domain.lnd.T62_gx1v7.151008.nc</file>
      <file grid="atm|lnd" mask="gx1v6"   >$DIN_LOC_ROOT/share/domains/domain.lnd.T62_gx1v6.090320.nc</file>
      <file grid="atm|lnd" mask="gx3v7"   >$DIN_LOC_ROOT/share/domains/domain.lnd.T62_gx3v7.090911.nc</file>
      <file grid="atm|lnd" mask="tx0.66v1">$DIN_LOC_ROOT/share/domains/domain.lnd.T62_tx0.66v1.190425.nc</file>
      <file grid="atm|lnd" mask="tx1v1"   >$DIN_LOC_ROOT/share/domains/domain.lnd.T62_tx1v1.090122.nc</file>
      <file grid="atm|lnd" mask="tx0.1v2" >$DIN_LOC_ROOT/share/domains/domain.lnd.T62_tx0.1v2_090623.nc</file>
      <file grid="atm|lnd" mask="tx0.1v3" >$DIN_LOC_ROOT/share/domains/domain.lnd.T62_tx0.1v3.170929.nc</file>
      <file grid="atm|lnd" mask="oQU120"  >$DIN_LOC_ROOT/share/domains/domain.lnd.T62_oQU120.160325.nc</file>
      <file grid="ocnice"  mask="gx1v6"   >$DIN_LOC_ROOT/share/domains/domain.ocn.T62_gx1v6.130409.nc</file>
      <file grid="ocnice"  mask="gx1v7"   >$DIN_LOC_ROOT/share/domains/domain.ocn.T62_gx1v7.151008.nc</file>
      <file grid="ocnice"  mask="gx3v7"   >$DIN_LOC_ROOT/share/domains/domain.ocn.T62_gx3v7.130409.nc</file>
      <file grid="ocnice"  mask="tx0.66v1">$DIN_LOC_ROOT/share/domains/domain.ocn.T62_tx0.66v1.190425.nc</file>
      <file grid="atm|lnd" mask="tn1v3">$DIN_LOC_ROOT/share/domains/domain.lnd.T62_tn1v3.160414.nc</file>
      <file grid="atm|lnd" mask="tn0.25v3">$DIN_LOC_ROOT/share/domains/domain.lnd.T62_tn0.25v3.160721.nc</file>
      <mesh driver="nuopc">$DIN_LOC_ROOT/share/meshes/T62_040121_ESMFmesh.nc</mesh>
      <desc>T62 is Gaussian grid:</desc>
    </domain>

    <domain name="T31">
      <nx>96</nx> <ny>48</ny>
      <file grid="atm|lnd" mask="gx3v7">$DIN_LOC_ROOT/share/domains/domain.lnd.T31_gx3v7.130409.nc</file>
      <file grid="ocnice"  mask="gx3v7">$DIN_LOC_ROOT/share/domains/domain.ocn.T31_gx3v7.130409.nc</file>
      <mesh driver="nuopc">$DIN_LOC_ROOT/share/meshes/T31_040122_ESMFmesh.nc</mesh>
      <desc>T31 is Gaussian grid:</desc>
    </domain>

    <domain name="T42">
      <nx>128</nx> <ny>64</ny>
      <file grid="atm|lnd" mask="gx1v7">$DIN_LOC_ROOT/share/domains/domain.lnd.T42_gx1v7.180727.nc</file>
      <file grid="ocnice"  mask="gx1v7">$DIN_LOC_ROOT/share/domains/domain.ocn.T42_gx1v7.180727.nc</file>
      <mesh driver="nuopc" mask="gx1v7">$DIN_LOC_ROOT/share/meshes/T42_ESMFmesh_c20200629.nc</mesh>
      <desc>T42 is Gaussian grid:</desc>
    </domain>

    <domain name="ne5np4">
      <nx>1352</nx> <ny>1</ny>
      <file grid="atm|lnd" mask="gx3v7">$DIN_LOC_ROOT/share/domains/domain.lnd.ne5np4_gx3v7.140810.nc</file>
      <file grid="ocnice"  mask="gx3v7">$DIN_LOC_ROOT/share/domains/domain.ocn.ne5np4_gx3v7.140810.nc</file>
      <desc>ne5np4 is Spectral Elem 6-deg grid:</desc>
      <support>For ultra-low resolution spectral element grid testing</support>
    </domain>

    <domain name="ne5np4.pg2">
      <nx>1350</nx> <ny>1</ny>
      <file grid="atm|lnd" mask="gx3v7">$DIN_LOC_ROOT/share/domains/domain.lnd.ne5np4.pg2_gx3v7.200311.nc</file>
      <file grid="ocnice"  mask="gx3v7">$DIN_LOC_ROOT/share/domains/domain.ocn.ne5np4.pg2_gx3v7.200311.nc</file>
      <desc>ne5np4 is Spectral Elem 6-deg grid with a 2x2 FVM physics grid:</desc>
      <support>EXPERIMENTAL FVM physics grid</support>
    </domain>

    <domain name="ne5np4.pg3">
      <nx>1350</nx> <ny>1</ny>
      <file grid="atm|lnd" mask="gx3v7">$DIN_LOC_ROOT/share/domains/domain.lnd.ne5np4.pg3_gx3v7.170605.nc</file>
      <file grid="ocnice"  mask="gx3v7">$DIN_LOC_ROOT/share/domains/domain.ocn.ne5np4.pg3_gx3v7.170605.nc</file>
      <desc>ne5np4 is Spectral Elem 6-deg grid with a 3x3 FVM physics grid:</desc>
      <support>EXPERIMENTAL FVM physics grid</support>
    </domain>

    <domain name="ne5np4.pg4">
      <nx>1350</nx> <ny>1</ny>
      <file grid="atm|lnd" mask="gx3v7">$DIN_LOC_ROOT/share/domains/domain.lnd.ne5np4.pg4_gx3v7.200319.nc</file>
      <file grid="ocnice"  mask="gx3v7">$DIN_LOC_ROOT/share/domains/domain.ocn.ne5np4.pg4_gx3v7.200319.nc</file>
      <desc>ne5np4 is Spectral Elem 6-deg grid with a 4x4 FVM physics grid:</desc>
      <support>EXPERIMENTAL FVM physics grid</support>
    </domain>

    <domain name="ne16np4">
      <nx>13826</nx> <ny>1</ny>
      <file grid="atm|lnd" mask="gx1v7">$DIN_LOC_ROOT/share/domains/domain.lnd.ne16np4_gx1v7.171018.nc</file>
      <file grid="ocnice"  mask="gx1v7">$DIN_LOC_ROOT/share/domains/domain.ocn.ne16np4_gx1v7.171018.nc</file>
      <mesh driver="nuopc">$DIN_LOC_ROOT/share/meshes/ne16np4_scrip_171002_ESMFmesh.nc</mesh>
      <desc>ne16np4 is Spectral Elem 2-deg grid:</desc>
      <support>For low resolution spectral element grid testing</support>
    </domain>

    <domain name="ne16np4.pg3">
      <nx>13824</nx> <ny>1</ny>
      <file grid="atm|lnd" mask="gx1v7">$DIN_LOC_ROOT/share/domains/domain.lnd.ne16pg3_gx1v7.171003.nc</file>
      <file grid="ocnice"  mask="gx1v7">$DIN_LOC_ROOT/share/domains/domain.ocn.ne16pg3_gx1v7.171003.nc</file>
      <mesh driver="nuopc">$DIN_LOC_ROOT/share/meshes/ne16pg3_ESMFmesh_cdf5_c20211018.nc</mesh>
      <desc>ne16np4.pg3 is a Spectral Elem 2-deg grid with a 3x3 FVM physics grid:</desc>
      <support>EXPERIMENTAL FVM physics grid</support>
    </domain>

    <domain name="ne30np4">
      <nx>48602</nx> <ny>1</ny>
      <file grid="atm|lnd" mask="gx1v6">$DIN_LOC_ROOT/share/domains/domain.lnd.ne30np4_gx1v6.110905.nc</file>
      <file grid="ocnice"  mask="gx1v6">$DIN_LOC_ROOT/share/domains/domain.ocn.ne30np4_gx1v6_110217.nc</file>
      <file grid="atm|lnd" mask="gx1v7">$DIN_LOC_ROOT/share/domains/domain.lnd.ne30_gx1v7.171003.nc</file>
      <file grid="ocnice"  mask="gx1v7">$DIN_LOC_ROOT/share/domains/domain.ocn.ne30_gx1v7.171003.nc</file>
      <mesh driver="nuopc">$DIN_LOC_ROOT/share/meshes/ne30np4_ESMFmesh_cdf5_c20211018.nc</mesh>
      <desc>ne30np4 is Spectral Elem 1-deg grid:</desc>
    </domain>

    <domain name="ne30np4.pg2">
      <nx>21600</nx> <ny>1</ny>
      <file grid="atm|lnd" mask="gx1v7">$DIN_LOC_ROOT/share/domains/domain.lnd.ne30np4.pg2_gx1v7.200626.nc</file>
      <file grid="ocnice"  mask="gx1v7">$DIN_LOC_ROOT/share/domains/domain.ocn.ne30np4.pg2_gx1v7.200626.nc</file>
      <mesh driver="nuopc">$DIN_LOC_ROOT/share/meshes/ne30pg2_ESMFmesh_cdf5_c20211018.nc</mesh>
      <desc>ne30np4.pg2 is a Spectral Elem 1-deg grid with a 2x2 FVM physics grid:</desc>
      <support>EXPERIMENTAL FVM physics grid</support>
    </domain>

    <domain name="ne30np4.pg3">
      <nx>48600</nx> <ny>1</ny>
      <file grid="atm|lnd" mask="gx1v7">$DIN_LOC_ROOT/share/domains/domain.lnd.ne30np4.pg3_gx1v7.170605.nc</file>
      <file grid="ocnice"  mask="gx1v7">$DIN_LOC_ROOT/share/domains/domain.ocn.ne30np4.pg3_gx1v7_170605.nc</file>
      <mesh driver="nuopc">$DIN_LOC_ROOT/share/meshes/ne30pg3_ESMFmesh_cdf5_c20211018.nc</mesh>
      <desc>ne30np4.pg3 is a Spectral Elem ne30 grid with a 3x3 FVM physics grid:</desc>
      <support>EXPERIMENTAL FVM physics grid</support>
    </domain>

    <domain name="ne30np4.pg4">
      <nx>86400</nx> <ny>1</ny>
      <file grid="atm|lnd" mask="gx1v7">$DIN_LOC_ROOT/share/domains/domain.lnd.ne30np4.pg4_gx1v7.170628.nc</file>
      <file grid="ocnice"  mask="gx1v7">$DIN_LOC_ROOT/share/domains/domain.ocn.ne30np4.pg4_gx1v7.170628.nc</file>
      <mesh driver="nuopc">$DIN_LOC_ROOT/share/meshes/ne30pg4_ESMFmesh_cdf5_c20211018.nc</mesh>
      <desc>ne30np4.pg4 is a Spectral Elem 1-deg grid with a 4x4 FVM physics grid:</desc>
      <support>EXPERIMENTAL FVM physics grid</support>
    </domain>

    <domain name="ne60np4">
      <nx>194402</nx> <ny>1</ny>
      <file grid="atm|lnd" mask="gx1v6">$DIN_LOC_ROOT/share/domains/domain.lnd.ne60np4_gx1v6.120406.nc</file>
      <file grid="ocnice"  mask="gx1v6">$DIN_LOC_ROOT/share/domains/domain.ocn.ne60np4_gx1v6.121113.nc</file>
      <mesh driver="nuopc">$DIN_LOC_ROOT/share/meshes/ne60np4_ESMFmesh_cdf5_c20211018.nc</mesh>
      <desc>ne60np4 is Spectral Elem 1/2-deg grid:</desc>
    </domain>

    <domain name="ne60np4.pg2">
      <nx>86400</nx> <ny>1</ny>
      <file grid="atm|lnd" mask="gx1v7">$DIN_LOC_ROOT/share/domains/domain.lnd.ne60np4.pg2_gx1v7.170628.nc</file>
      <file grid="ocnice"  mask="gx1v7">$DIN_LOC_ROOT/share/domains/domain.ocn.ne60np4.pg2_gx1v7.170628.nc</file>
      <mesh driver="nuopc">$DIN_LOC_ROOT/share/meshes/ne60pg2_ESMFmesh_cdf5_c20211018.nc</mesh>
      <desc>ne60np4.pg2 is a Spectral Elem 0.5-deg grid with a 2x2 FVM physics grid:</desc>
      <support>EXPERIMENTAL FVM physics grid</support>
    </domain>

    <domain name="ne60np4.pg3">
      <nx>194400</nx> <ny>1</ny>
      <file grid="atm|lnd" mask="gx1v7">$DIN_LOC_ROOT/share/domains/domain.lnd.ne60np4.pg3_gx1v7.170628.nc</file>
      <file grid="ocnice"  mask="gx1v7">$DIN_LOC_ROOT/share/domains/domain.ocn.ne60np4.pg3_gx1v7.170628.nc</file>
      <mesh driver="nuopc">$DIN_LOC_ROOT/share/meshes/ne60pg3_ESMFmesh_cdf5_c20211018.nc</mesh>
      <desc>ne60np4.pg3 is a Spectral Elem 0.5-deg grid with a 3x3 FVM physics grid:</desc>
      <support>EXPERIMENTAL FVM physics grid</support>
    </domain>

    <domain name="ne60np4.pg4">
      <nx>345600</nx> <ny>1</ny>
      <file grid="atm|lnd" mask="gx1v7">$DIN_LOC_ROOT/share/domains/domain.lnd.ne60np4.pg4_gx1v7.170628.nc</file>
      <file grid="ocnice"  mask="gx1v7">$DIN_LOC_ROOT/share/domains/domain.ocn.ne60np4.pg4_gx1v7.170628.nc</file>
      <mesh driver="nuopc">$DIN_LOC_ROOT/share/meshes/ne60pg4_ESMFmesh_cdf5_c20211018.nc</mesh>
      <desc>ne60np4.pg4 is a Spectral Elem 0.5-deg grid with a 4x4 FVM physics grid:</desc>
      <support>EXPERIMENTAL FVM physics grid</support>
    </domain>

    <domain name="ne120np4">
      <nx>777602</nx> <ny>1</ny>
      <file grid="atm|lnd" mask="gx1v6">$DIN_LOC_ROOT/share/domains/domain.lnd.ne120np4_gx1v6.110502.nc</file>
      <file grid="ocnice"  mask="gx1v6">$DIN_LOC_ROOT/share/domains/domain.ocn.ne120np4_gx1v6.121113.nc</file>
      <file grid="atm|lnd" mask="gx1v7">$DIN_LOC_ROOT/share/domains/domain.lnd.ne120np4_gx1v7.190718.nc</file>
      <file grid="ocnice"  mask="gx1v7">$DIN_LOC_ROOT/share/domains/domain.ocn.ne120np4_gx1v7.190718.nc</file>
      <mesh driver="nuopc">$DIN_LOC_ROOT/share/meshes/ne120np4_ESMFmesh_cdf5_c20211018.nc</mesh>
      <desc>ne120np4 is Spectral Elem 1/4-deg grid:</desc>
    </domain>

    <domain name="ne120np4.pg2">
      <nx>345600</nx> <ny>1</ny>
      <file grid="atm|lnd" mask="gx1v7">$DIN_LOC_ROOT/share/domains/domain.lnd.ne120np4.pg2_gx1v7.170629.nc</file>
      <file grid="ocnice"  mask="gx1v7">$DIN_LOC_ROOT/share/domains/domain.ocn.ne120np4.pg2_gx1v7.170629.nc</file>
      <file grid="atm|lnd" mask="tx0.1v2">$DIN_LOC_ROOT/share/domains/domain.lnd.ne120np4.pg2_tx0.1v2.200626.nc</file>
      <file grid="ocnice"  mask="tx0.1v2">$DIN_LOC_ROOT/share/domains/domain.ocn.ne120np4.pg2_tx0.1v2.200626.nc</file>
      <mesh driver="nuopc">$DIN_LOC_ROOT/share/meshes/ne120pg2_ESMFmesh_cdf5_c20211018.nc</mesh>
      <desc>ne120np4.pg2 is a Spectral Elem 0.25-deg grid with a 2x2 FVM physics grid:</desc>
      <support>EXPERIMENTAL FVM physics grid</support>
    </domain>

    <domain name="ne120np4.pg3">
      <nx>777600</nx> <ny>1</ny>
      <file grid="atm|lnd" mask="gx1v7">$DIN_LOC_ROOT/share/domains/domain.lnd.ne120np4.pg3_gx1v7.190718.nc</file>
      <file grid="ocnice"  mask="gx1v7">$DIN_LOC_ROOT/share/domains/domain.ocn.ne120np4.pg3_gx1v7.190718.nc</file>
      <file grid="atm|lnd" mask="tx0.1v3">$DIN_LOC_ROOT/share/domains/domain.lnd.ne120np4.pg3_tx0.1v3.190820.nc</file>
      <file grid="ocnice"  mask="tx0.1v3">$DIN_LOC_ROOT/share/domains/domain.ocn.ne120np4.pg3_tx0.1v3.190820.nc</file>
      <mesh driver="nuopc">$DIN_LOC_ROOT/share/meshes/ne120pg3_ESMFmesh_cdf5_c20211018.nc</mesh>
      <desc>ne120np4.pg3 is a Spectral Elem 0.25-deg grid with a 3x3 FVM physics grid:</desc>
      <support>EXPERIMENTAL FVM physics grid</support>
    </domain>

    <domain name="ne120np4.pg4">
      <nx>1382400</nx> <ny>1</ny>
      <file grid="atm|lnd" mask="gx1v7">$DIN_LOC_ROOT/share/domains/domain.lnd.ne120np4.pg4_gx1v7.170629.nc</file>
      <file grid="ocnice"  mask="gx1v7">$DIN_LOC_ROOT/share/domains/domain.ocn.ne120np4.pg4_gx1v7.170629.nc</file>
      <mesh driver="nuopc">$DIN_LOC_ROOT/share/meshes/ne120pg4_ESMFmesh_cdf5_c20211018.nc</mesh>
      <desc>ne120np4.pg4 is a Spectral Elem 0.25-deg grid with a 4x4 FVM physics grid:</desc>
      <support>EXPERIMENTAL FVM physics grid</support>
    </domain>

    <domain name="ne240np4">
      <nx>3110402</nx> <ny>1</ny>
      <file grid="atm|lnd" mask="gx1v6">$DIN_LOC_ROOT/share/domains/domain.lnd.ne240np4_gx1v6.111226.nc</file>
      <file grid="ocnice"  mask="gx1v6">$DIN_LOC_ROOT/share/domains/domain.ocn.ne240np4_gx1v6.111226.nc</file>
      <mesh driver="nuopc">$DIN_LOC_ROOT/share/meshes/ne240np4_ESMFmesh_cdf5_c20211018.nc</mesh>
      <desc>ne240np4 is Spectral Elem 1/8-deg grid:</desc>
      <support>Experimental for very high resolution experiments</support>
    </domain>
    <domain name="ne240np4.pg2">
      <nx>1382400</nx> <ny>1</ny>
      <file grid="atm|lnd" mask="gx1v7">$DIN_LOC_ROOT/share/domains/domain.lnd.ne240np4.pg2_gx1v7.170629.nc</file>
      <file grid="ocnice"  mask="gx1v7">$DIN_LOC_ROOT/share/domains/domain.ocn.ne240np4.pg2_gx1v7.170629.nc</file>
      <mesh driver="nuopc">$DIN_LOC_ROOT/share/meshes/ne240pg2_ESMFmesh_cdf5_c20211018.nc</mesh>
      <desc>ne240np4.pg2 is a Spectral Elem 0.125-deg grid with a 2x2 FVM physics grid:</desc>
      <support>EXPERIMENTAL FVM physics grid</support>
    </domain>
    <domain name="ne240np4.pg3">
      <nx>3110400</nx> <ny>1</ny>
      <file grid="atm|lnd" mask="gx1v7">$DIN_LOC_ROOT/share/domains/domain.lnd.ne240np4.pg3_gx1v7.170629.nc</file>
      <file grid="ocnice"  mask="gx1v7">$DIN_LOC_ROOT/share/domains/domain.ocn.ne240np4.pg3_gx1v7.170629.nc</file>
      <desc>ne240np4.pg3 is a Spectral Elem 0.125-deg grid with a 3x3 FVM physics grid:</desc>
      <support>EXPERIMENTAL FVM physics grid</support>
    </domain>

    <domain name="ne0np4TESTONLY.ne5x4">
      <nx>3863</nx> <ny>1</ny>
      <desc>ne0np4TESTONLY.ne5x4 is a low-resolution refined SE grid for testing:</desc>
      <support>Test support only</support>
    </domain>

    <domain name="ne0np4CONUS.ne30x8">
      <nx>174098</nx> <ny>1</ny>
      <file grid="atm|lnd" mask="gx1v7">$DIN_LOC_ROOT/share/domains/domain.lnd.ne0CONUSne30x8_gx1v7.190322.nc</file>
      <file grid="ocnice"  mask="gx1v7">$DIN_LOC_ROOT/share/domains/domain.ocn.ne0CONUSne30x8_gx1v7.190322.nc</file>
      <file grid="atm|lnd" mask="tx0.1v2">$DIN_LOC_ROOT/share/domains/domain.lnd.ne0CONUSne30x8_tx0.1v2.171010.nc</file>
      <file grid="ocnice"  mask="tx0.1v2">$DIN_LOC_ROOT/share/domains/domain.ocn.ne0CONUSne30x8_tx0.1v2.171010.nc</file>
      <mesh driver="nuopc">$DIN_LOC_ROOT/share/meshes/ne0CONUSne30x8_ESMFmesh_c20200727.nc</mesh>
      <desc>ne0np4CONUS.ne30x8 is a Spectral Elem 1-deg grid with a 1/8 deg refined region over the continental United States:</desc>
      <support>Test support only</support>
    </domain>

    <domain name="ne0np4.ARCTIC.ne30x4">
      <nx>117398</nx> <ny>1</ny>
      <file grid="atm|lnd" mask="tx0.1v2">$DIN_LOC_ROOT/share/domains/domain.lnd.ne0np4.ARCTIC.ne30x4_tx0.1v2.200626.nc</file>
      <file grid="ocnice"  mask="tx0.1v2">$DIN_LOC_ROOT/share/domains/domain.ocn.ne0np4.ARCTIC.ne30x4_tx0.1v2.200626.nc</file>
      <mesh driver="nuopc">$DIN_LOC_ROOT/share/meshes/ne0ARCTICne30x4_ESMFmesh_c20200727.nc</mesh>
      <desc>ne0np4.ARCTIC.ne30x4 is a Spectral Elem 1-deg grid with a 1/4 deg refined region over Arctic:</desc>
      <support>Test support only</support>
    </domain>

    <domain name="ne0np4.ARCTICGRIS.ne30x8">
      <nx>152390</nx> <ny>1</ny>
      <file grid="atm|lnd" mask="tx0.1v2">$DIN_LOC_ROOT/share/domains/domain.lnd.ne0np4.ARCTICGRIS.ne30x8_tx0.1v2.200626.nc</file>
      <file grid="ocnice"  mask="tx0.1v2">$DIN_LOC_ROOT/share/domains/domain.ocn.ne0np4.ARCTICGRIS.ne30x8_tx0.1v2.200626.nc</file>
      <mesh driver="nuopc">$DIN_LOC_ROOT/share/meshes/ne0ARCTICGRISne30x8_ESMFmesh_c20200730.nc</mesh>
      <desc>ne0np4.ARCTICGRIS.ne30x8 is a Spectral Elem 1-deg grid with a 1/8 deg refined region over Greenland:</desc>
      <support>Test support only</support>
    </domain>

    <domain name="mpasa480">
      <nx>2562</nx> <ny>1</ny>
      <desc>MPAS-A 480-km quasi-uniform mesh:</desc>
    </domain>
    <domain name="mpasa120">
      <nx>40962</nx> <ny>1</ny>
      <mesh driver="nuopc">$DIN_LOC_ROOT/share/meshes/mpasa120z32_ESMFmesh_cdf5_c20210120.nc</mesh>
      <desc>MPAS-A 120-km quasi-uniform mesh:</desc>
    </domain>
    <domain name="mpasa60">
      <nx>163842</nx> <ny>1</ny>
      <desc>MPAS-A 60-km quasi-uniform mesh:</desc>
    </domain>
    <domain name="mpasa30">
      <nx>655362</nx> <ny>1</ny>
      <desc>MPAS-A 30-km quasi-uniform mesh:</desc>
    </domain>
    <domain name="mpasa15">
      <nx>2621442</nx> <ny>1</ny>
      <desc>MPAS-A 15-km quasi-uniform mesh:</desc>
    </domain>
    <domain name="mpasa12">
      <nx>4096002</nx> <ny>1</ny>
      <desc>MPAS-A 12-km quasi-uniform mesh:</desc>
    </domain>
    <domain name="mpasa15-3">
      <nx>6488066</nx> <ny>1</ny>
      <desc>MPAS-A 15-3-km variable-uniform mesh:</desc>
    </domain>

    <domain name="TL319">
      <nx>640</nx> <ny>320</ny>
      <file grid="atm|lnd" mask="gx1v7">$DIN_LOC_ROOT/share/domains/domain.lnd.TL319_gx1v7.170705.nc</file>
      <file grid="ocnice"  mask="gx1v7">$DIN_LOC_ROOT/share/domains/domain.ocn.TL319_gx1v7.170705.nc</file>
      <file grid="atm|lnd" mask="tx0.66v1">$DIN_LOC_ROOT/share/domains/domain.lnd.TL319_tx0.66v1.190425.nc</file>
      <file grid="ocnice"  mask="tx0.66v1">$DIN_LOC_ROOT/share/domains/domain.ocn.TL319_tx0.66v1.190425.nc</file>
      <file grid="atm|lnd" mask="tx0.1v2">$DIN_LOC_ROOT/share/domains/domain.lnd.TL319_tx0.1v2.161014.nc</file>
      <file grid="ocnice"  mask="tx0.1v2">$DIN_LOC_ROOT/share/domains/domain.ocn.tx0.1v2.161014.nc</file>
      <file grid="atm|lnd" mask="tx0.1v3">$DIN_LOC_ROOT/share/domains/domain.lnd.TL319_tx0.1v3.170730.nc</file>
      <file grid="ocnice"  mask="tx0.1v3">$DIN_LOC_ROOT/share/domains/domain.ocn.tx0.1v3.170730.nc</file>
      <mesh driver="nuopc">$DIN_LOC_ROOT/share/meshes/TL319_151007_ESMFmesh.nc</mesh>
      <desc>TL319 grid for JRA55</desc>
    </domain>

    <domain name="TL639">
      <nx>1440</nx> <ny>721</ny>
      <file grid="atm|lnd" mask="gx1v7">$DIN_LOC_ROOT/share/domains/domain.lnd.TL639_gx1v7.200619.nc</file>
      <file grid="ocnice"  mask="gx1v7">$DIN_LOC_ROOT/share/domains/domain.ocn.TL639_gx1v7.200619.nc</file>
      <file grid="atm|lnd" mask="tx0.66v1">$DIN_LOC_ROOT/share/domains/domain.lnd.TL639_tx0.66v1.200619.nc</file>
      <file grid="ocnice"  mask="tx0.66v1">$DIN_LOC_ROOT/share/domains/domain.ocn.TL639_tx0.66v1.200619.nc</file>
      <mesh driver="nuopc">$DIN_LOC_ROOT/share/meshes/TL639_200618_ESMFmesh.nc</mesh>
      <desc>TL639 grid for ERA5</desc>
    </domain>

    <!-- fvcubed domains-->

    <domain name="C24">
      <nx>3456</nx> <ny>1</ny>
      <file grid="atm|lnd" mask="gx1v6">$DIN_LOC_ROOT/share/domains/domain.lnd.C24_gx1v6.181018.nc</file>
      <file grid="ocnice" mask="gx1v6">$DIN_LOC_ROOT/share/domains/domain.ocn.C24_gx1v6.181018.nc</file>
      <file grid="atm|lnd" mask="gx1v7">$DIN_LOC_ROOT/share/domains/domain.lnd.C24_gx1v7.181018.nc</file>
      <file grid="ocnice" mask="gx1v7">$DIN_LOC_ROOT/share/domains/domain.ocn.C24_gx1v7.181018.nc</file>
      <mesh driver="nuopc">$DIN_LOC_ROOT/share/meshes/C24_181018_ESMFmesh.nc</mesh>
      <desc>C24 is a fvcubed xx-deg grid:</desc>
      <support>Experimental for fv3 dycore</support>
    </domain>

    <domain name="C48">
      <nx>13824</nx> <ny>1</ny>
      <file grid="atm|lnd" mask="gx1v6">$DIN_LOC_ROOT/share/domains/domain.lnd.C48_gx1v6.181018.nc</file>
      <file grid="ocnice" mask="gx1v6">$DIN_LOC_ROOT/share/domains/domain.ocn.C48_gx1v6.181018.nc</file>
      <file grid="atm|lnd" mask="gx1v7">$DIN_LOC_ROOT/share/domains/domain.lnd.C48_gx1v7.181018.nc</file>
      <file grid="ocnice" mask="gx1v7">$DIN_LOC_ROOT/share/domains/domain.ocn.C48_gx1v7.181018.nc</file>
      <mesh driver="nuopc">$DIN_LOC_ROOT/share/meshes/C48_181018_ESMFmesh.nc</mesh>
      <desc>C48 is a fvcubed xx-deg grid:</desc>
      <support>Experimental for fv3 dycore</support>
    </domain>

    <domain name="C96">
      <nx>55296</nx> <ny>1</ny>
      <file grid="atm|lnd" mask="gx1v6">$DIN_LOC_ROOT/share/domains/domain.lnd.C96_gx1v6.181018.nc</file>
      <file grid="ocnice"  mask="gx1v6">$DIN_LOC_ROOT/share/domains/domain.ocn.C96_gx1v6.181018.nc</file>
      <file grid="atm|lnd" mask="gx1v7">$DIN_LOC_ROOT/share/domains/domain.lnd.C96_gx1v7.181018.nc</file>
      <file grid="ocnice" mask="gx1v7">$DIN_LOC_ROOT/share/domains/domain.ocn.C96_gx1v7.181018.nc</file>
      <file grid="atm|lnd" mask="tx0.66v1">$DIN_LOC_ROOT/share/domains/domain.lnd.C96_tx0.66v1.181210.nc</file>
      <file grid="ocnice"  mask="tx0.66v1">$DIN_LOC_ROOT/share/domains/domain.ocn.C96_tx0.66v1.181210.nc</file>
      <mesh driver="nuopc">$DIN_LOC_ROOT/share/meshes/C96_181018_ESMFmesh.nc</mesh>
      <desc>C96 is a fvcubed xx-deg grid:</desc>
      <support>Experimental for fv3 dycore</support>
    </domain>

    <domain name="C192">
      <nx>221184</nx> <ny>1</ny>
      <file grid="atm|lnd" mask="gx1v6">$DIN_LOC_ROOT/share/domains/domain.lnd.C192_gx1v6.181018.nc</file>
      <file grid="ocnice" mask="gx1v6">$DIN_LOC_ROOT/share/domains/domain.ocn.C192_gx1v6.181018.nc</file>
      <file grid="atm|lnd" mask="gx1v7">$DIN_LOC_ROOT/share/domains/domain.lnd.C192_gx1v7.181018.nc</file>
      <file grid="ocnice" mask="gx1v7">$DIN_LOC_ROOT/share/domains/domain.ocn.C192_gx1v7.181018.nc</file>
      <mesh driver="nuopc">$DIN_LOC_ROOT/share/meshes/C192_181018_ESMFmesh.nc</mesh>
      <desc>C192 is a fvcubed xx-deg grid:</desc>
      <support>Experimental for fv3 dycore</support>
    </domain>

    <domain name="C384">
      <nx>884736</nx> <ny>1</ny>
      <file grid="atm|lnd" mask="gx1v6">$DIN_LOC_ROOT/share/domains/domain.lnd.C384_gx1v6.181018.nc</file>
      <file grid="ocnice" mask="gx1v6">$DIN_LOC_ROOT/share/domains/domain.ocn.C384_gx1v6.181018.nc</file>
      <file grid="atm|lnd" mask="gx1v7">$DIN_LOC_ROOT/share/domains/domain.lnd.C384_gx1v7.181018.nc</file>
      <file grid="ocnice" mask="gx1v7">$DIN_LOC_ROOT/share/domains/domain.ocn.C384_gx1v7.181018.nc</file>
      <mesh driver="nuopc">$DIN_LOC_ROOT/share/meshes/C384_181018_ESMFmesh.nc</mesh>
      <desc>C384 is a fvcubed xx-deg grid:</desc>
      <support>Experimental for fv3 dycore</support>
    </domain>

    <!-- ======================================================== -->
    <!-- OCN/ICE domains -->
    <!-- ======================================================== -->

    <domain name="gx1v6">
      <nx>320</nx>  <ny>384</ny>
      <file grid="atm|lnd">$DIN_LOC_ROOT/share/domains/domain.ocn.gx1v6.090206.nc</file>
      <file grid="ocnice">$DIN_LOC_ROOT/share/domains/domain.ocn.gx1v6.090206.nc</file>
      <mesh driver="nuopc">$DIN_LOC_ROOT/share/meshes/gx1v6_090205_ESMFmesh.nc</mesh>
      <desc>gx1v6 is displaced Greenland pole v6 1-deg grid:</desc>
    </domain>
    <domain name="gx1v7">
      <nx>320</nx>  <ny>384</ny>
      <file grid="atm|lnd">$DIN_LOC_ROOT/share/domains/domain.ocn.gx1v7.151008.nc</file>
      <file grid="ocnice">$DIN_LOC_ROOT/share/domains/domain.ocn.gx1v7.151008.nc</file>
      <mesh driver="nuopc">$DIN_LOC_ROOT/share/meshes/gx1v7_151008_ESMFmesh.nc</mesh>
      <desc>gx1v7 is displaced Greenland pole 1-deg grid with Caspian as a land feature:</desc>
    </domain>
    <domain name="gx3v7">
      <nx>100</nx> <ny>116</ny>
      <file grid="ocnice">$DIN_LOC_ROOT/share/domains/domain.ocn.gx3v7.120323.nc</file>
      <mesh driver="nuopc">$DIN_LOC_ROOT/share/meshes/gx3v7_120309_ESMFmesh.nc</mesh>
      <desc>gx3v7 is displaced Greenland pole v7 3-deg grid:</desc>
    </domain>
    <domain name="tx0.66v1">
      <nx>540</nx> <ny>458</ny>
      <file grid="ocnice">$DIN_LOC_ROOT/share/domains/domain.ocn.tx0.66v1.190425.nc</file>
      <mesh driver="nuopc">$DIN_LOC_ROOT/share/meshes/tx0.66v1_190314_ESMFmesh.nc</mesh>
      <desc>tx0.66v1 is tripole v1 0.66-deg MOM6 grid:</desc>
      <support>Experimental for MOM6 experiments</support>
    </domain>
    <domain name="tx0.25v1">
      <nx>1440</nx> <ny>1080</ny>
      <file grid="ocnice">$DIN_LOC_ROOT/share/domains/domain.ocn.tx0.25v1.190207.nc</file>
      <mesh driver="nuopc">$DIN_LOC_ROOT/share/meshes/tx0.25v1_190204_ESMFmesh.nc</mesh>
      <desc>tx0.25v1 is tripole v1 0.25-deg MOM6 grid:</desc>
      <support>Experimental for MOM6 experiments</support>
    </domain>
    <domain name="tx0.1v2">
      <nx>3600</nx> <ny>2400</ny>
      <file grid="ocnice">$DIN_LOC_ROOT/share/domains/domain.ocn.tx0.1v2.161014.nc</file>
      <mesh driver="nuopc">$DIN_LOC_ROOT/share/meshes/tx0.1v2_ESMFmesh_cd5_c20210105.nc</mesh>
      <desc>tx0.1v2 is tripole v2 1/10-deg grid:</desc>
      <support>Experimental for high resolution experiments</support>
    </domain>
    <domain name="tx0.1v3">
      <nx>3600</nx> <ny>2400</ny>
      <file grid="ocnice">$DIN_LOC_ROOT/share/domains/domain.ocn.tx0.1v3.170730.nc</file>
      <desc>tx0.1v3 is tripole v3 1/10-deg grid:</desc>
      <support>Experimental for high resolution experiments</support>
    </domain>
    <domain name="tx1v1">
      <nx>360</nx> <ny>240</ny>
      <file grid="ocnice">$DIN_LOC_ROOT/share/domains/domain.ocn.tx1v1.090122.nc</file>
      <mesh driver="nuopc">$DIN_LOC_ROOT/share/meshes/tx1v1_ESMFMesh_cd5_c20210105.nc</mesh>
      <desc>tripole v1 1-deg grid: testing proxy for high-res tripole ocean grids- do not use for scientific experiments</desc>
      <support>Experimental tripole ocean grid</support>
    </domain>
    <domain name="oQU120">
      <nx>28574</nx>  <ny>1</ny>
      <file mask="oQU120">$DIN_LOC_ROOT/share/domains/domain.ocn.oQU120.160325.nc</file>
      <desc>oQU120 is a MPAS ocean grid that is roughly 1 degree resolution:</desc>
      <support>Experimental, under development</support>
    </domain>
    <domain name="tn1v3">
      <nx>360</nx> <ny>291</ny>
      <file grid="ocnice">$DIN_LOC_ROOT/share/domains/domain.ocn.tn1v3.160414.nc</file>
      <desc>tn1v3 is NEMO ORCA1 tripole grid at 1 deg (reduced eORCA):</desc>
      <support>NEMO ORCA1 tripole ocean grid</support>
    </domain>
    <domain name="tn0.25v3">
      <nx>1440</nx> <ny>1050</ny>
      <file grid="ocnice">$DIN_LOC_ROOT/share/domains/domain.ocn.tn0.25v3.160721.nc</file>
      <desc>tn0.25v3 is NEMO ORCA1 tripole grid at 1/4 deg (reduced eORCA):</desc>
      <support>NEMO ORCA1 tripole ocean grid</support>
    </domain>

    <!-- ======================================================== -->
    <!-- ROF domains -->
    <!-- ======================================================== -->

    <domain name="rx1">
      <nx>360</nx> <ny>180</ny>
      <mesh driver="nuopc">$DIN_LOC_ROOT/share/meshes/rx1_nomask_181022_ESMFmesh.nc</mesh>
      <desc>rx1 is 1 degree river routing grid (only valid for DROF):</desc>
      <support>Can only be used by DROF</support>
    </domain>

    <domain name="r05">
      <nx>720</nx> <ny>360</ny>
      <mesh driver="nuopc">$DIN_LOC_ROOT/share/meshes/r05_nomask_c110308_ESMFmesh.nc</mesh>
      <desc>r05 is 1/2 degree river routing grid:</desc>
    </domain>

    <domain name="r05mz">
      <nx>99427</nx> <ny>1</ny>
      <mesh driver="nuopc">$DIN_LOC_ROOT/rof/mizuRoute/meshes/r05_noocean_ctrcrd_360_c110308_cdf5_ESMFmesh_c20200625.nc</mesh>
      <desc>r05 is 1/2 degree global river routing grid just over ocean for mizuRoute:</desc>
    </domain>

    <domain name="r05mz_amazon">
      <nx>816</nx> <ny>1</ny>
      <mesh driver="nuopc">$DIN_LOC_ROOT/rof/mizuRoute/meshes/r05_amazon_c110308_ctrcrd_cdf5_ESMFmesh_c20200624.nc</mesh>
<<<<<<< HEAD
      <desc>r05mz_amazon is the regular 1/2 degree river routing grid, but just over a region in the Amazon (corresponds to the 5x5_amazon region for CTSM):</desc>
=======
      <desc>
        r05_amazon is the regular 1/2 degree river routing grid, but over a region in the Amazon (corresponds to the 5x5_amazon region for CTSM)
      </desc>
>>>>>>> 7e5c1d1f
    </domain>

    <domain name="HDMAmz">
      <nx>295335</nx> <ny>1</ny>
      <!-- This is the actual full mesh, but it's complex and takes hours to read
      <mesh driver="nuopc">$DIN_LOC_ROOT/rof/mizuRoute/meshes/HDMA_global_ctrcrd_cdf5_ESMFmesh_c20200831.nc</mesh>
      -->
      <!-- This is a simplified mesh that only includes the polygon centers, so requires a mapping file with it -->
      <mesh driver="nuopc">$DIN_LOC_ROOT/rof/mizuRoute/meshes/polygon_centroid/HDMAmz_global_ctrcrd_sqr_cdf5_ESMFmesh_c20201005.nc</mesh>
      <desc>HDMAmz is a medium resolution global river routing grid for mizuRoute:</desc>
    </domain>

    <domain name="MERITmz">
      <nx>2996635</nx> <ny>1</ny>
      <!-- The full mesh for MERIT-Hydro does not work with ESMF so we only have the simplified mesh -->
      <!-- This is a simplified mesh that only includes the polygon centers, so requires a mapping file with it -->
      <mesh driver="nuopc">$DIN_LOC_ROOT/rof/mizuRoute/meshes/polygon_centroid/MERITmz_global_ctrcrd_sqr_cdf5_ESMFmesh_c20210113.nc</mesh>
      <desc>MERITmz (MERIT-Hydro) is a higher resolution global river routing grid for mizuRoute:</desc>
    </domain>

    <domain name="HDMAmz_amazon">
      <nx>4347</nx> <ny>1</ny>
      <mesh driver="nuopc">$DIN_LOC_ROOT/rof/mizuRoute/meshes/HDMAmz_5x5_amazon_ctrcrd_cdf5_ESMFmesh_c20200731.nc</mesh>
      <desc>HDMAmz_amazon is a medium resolution river routing grid just over the 5x5_amazon area for mizuRoute:</desc>
    </domain>

    <domain name="HDMA_CONUSmz">
      <nx>20924</nx> <ny>1</ny>
      <!-- This is the actual full mesh, but it's complex and takes hours to read
      <mesh driver="nuopc">$DIN_LOC_ROOT/rof/mizuRoute/meshes//HDMAmz_global_ctrcrd_cdf5_ESMFmesh_c20201005.nc</mesh>
      -->
      <!-- This is a simplified mesh that only includes the polygon centers, so requires a mapping file with it -->
      <mesh driver="nuopc">$DIN_LOC_ROOT/rof/mizuRoute/meshes/polygon_centroid/HDMAmz_0.125nldas2_ctrcrd_sqr_cdf5_ESMFmesh_c20201005.nc</mesh>
      <desc>HDMAmz_CONUS is a medium resolution river routing grid just over the Continental US (CONUS) area for mizuRoute:</desc>
    </domain>

    <domain name="MERIT_CONUSmz">
      <nx>227247</nx> <ny>1</ny>
      <!-- The full mesh for MERIT-Hydro does not work with ESMF so we only have the simplified mesh -->
      <!-- This is a simplified mesh that only includes the polygon centers, so requires a mapping file with it -->
      <mesh driver="nuopc">$DIN_LOC_ROOT/rof/mizuRoute/meshes/polygon_centroid/MERITmz_0.125nldas2_ctrcrd_sqr_cdf5_ESMFmesh_c20210113.nc</mesh>
      <desc>MERITmz_CONUS is a higher resolution river routing grid just over the Continental US (CONUS) area for mizuRoute:</desc>
    </domain>

    <domain name="USGS_GFmz">
      <nx>110572</nx> <ny>1</ny>
      <!-- This is the actual full mesh, but it's complex and takes hours to read
      <mesh driver="nuopc">$DIN_LOC_ROOT/rof/mizuRoute/meshes/USGS-GFmz_global_ctrcrd_cdf5_ESMFmesh_c20200831.nc</mesh>
      -->
      <!-- This is a simplified mesh that only includes the polygon centers, so requires a mapping file with it -->
      <mesh driver="nuopc">$DIN_LOC_ROOT/rof/mizuRoute/meshes/polygon_centroid/USGS-GFmz_conus_ctrcrd_sqr_cdf5_ESMFmesh_c20201006.nc</mesh>
      <desc>USGS_GFmz (USGS Geospatial Fabric) is a low resolution river routing CONUS grid just over continental US for mizuRoute:</desc>
    </domain>

    <domain name="r01">
      <nx>3600</nx> <ny>1800</ny>
      <!-- TODO (mvertens, 2018-12-02): create a domain file for this  -->
      <desc>r01 is 1/10 degree river routing grid:</desc>
      <support>For experimental use by high resolution grids</support>
    </domain>

    <domain name="JRA025v2">
      <nx>1440</nx> <ny>720</ny>
      <mesh driver="nuopc">$DIN_LOC_ROOT/lnd/dlnd7/JRA55/JRA.v1.4.runoff.1958_ESMFmesh_cdf5_20201020.nc</mesh>
      <desc>JRA 0.25 degree runoff grid for use with JRA-55 runoff data</desc>
    </domain>

    <domain name="JRA025">
      <nx>1440</nx> <ny>720</ny>
      <mesh driver="nuopc">$DIN_LOC_ROOT/lnd/dlnd7/JRA55/JRA.v1.4.runoff.1958_ESMFmesh_cdf5_20201020.nc</mesh>
      <desc>JRA is 0.25 degree runoff grid for use with JRA-55 runoff data</desc>
    </domain>

    <!-- ======================================================== -->
    <!-- GLC domains -->
    <!-- ======================================================== -->

    <domain name="gland20">
      <nx>76</nx> <ny>141</ny>
      <mesh driver="nuopc">$DIN_LOC_ROOT/share/meshes/gland_20km_c150511_ESMFmesh.nc</mesh>
      <desc>20-km Greenland grid</desc>
    </domain>

    <domain name="gland4">
      <nx>416</nx> <ny>704</ny>
      <mesh driver="nuopc">$DIN_LOC_ROOT/share/meshes/greenland_4km_epsg3413_c170414_ESMFmesh_c20190729.nc</mesh>
      <desc>4-km Greenland grid, for use with the glissade dycore</desc>
    </domain>

    <!-- ======================================================== -->
    <!-- WW3 domains-->
    <!-- ======================================================== -->

    <domain name="ww3a">
      <nx>90</nx>  <ny>50</ny>
      <file mask="ww3a">$DIN_LOC_ROOT/share/domains/domain.lnd.ww3a_ww3a.120222.nc</file>
      <file mask="ww3a">$DIN_LOC_ROOT/share/domains/domain.ocn.ww3a_ww3a.120222.nc</file>
      <mesh driver="nuopc">$DIN_LOC_ROOT/share/meshes/ww3a_120222_ESMFmesh.nc</mesh>
      <desc>WW3 90 x 50 global grid</desc>
      <support>For testing of the WAV model</support>
    </domain>

  </domains>

  <!-- ======================================================== -->
  <!-- ATM/LND domains for single point mct driver -->
  <!-- ======================================================== -->

  <domains driver="mct">
    <domain name="01col">
      <nx>1</nx> <ny>1</ny>
      <file>domain.ocn.01col.ArcticOcean.20150824.nc</file>
      <file>domain.ocn.01col.ArcticOcean.20150824.nc</file>
      <desc>01col is a single-column grid for datm and POP:</desc>
    </domain>
    <domain name="1x1_numaIA">
      <nx>1</nx> <ny>1</ny>
      <file grid="atm|lnd">$DIN_LOC_ROOT/share/domains/domain.clm/domain.lnd.1x1pt-numaIA_navy.110106.nc</file>
      <desc>1x1 Numa Iowa -- only valid for DATM/CLM compset</desc>
    </domain>
    <domain name="1x1_brazil">
      <nx>1</nx> <ny>1</ny>
      <file grid="atm|lnd">$DIN_LOC_ROOT/share/domains/domain.clm/domain.lnd.1x1pt-brazil_navy.090715.nc</file>
      <desc>1x1 Brazil -- only valid for DATM/CLM compset</desc>
    </domain>
    <domain name="1x1_smallvilleIA">
      <nx>1</nx> <ny>1</ny>
      <file grid="atm|lnd">$DIN_LOC_ROOT/share/domains/domain.clm/domain.lnd.1x1pt-smallvilleIA_test.110106.nc</file>
      <desc>1x1 Smallville Iowa Crop Test Case -- only valid for DATM/CLM compset</desc>
    </domain>
    <domain name="1x1_camdenNJ">
      <nx>1</nx> <ny>1</ny>
      <file grid="atm|lnd">$DIN_LOC_ROOT/share/domains/domain.clm/domain.lnd.1x1pt-camdenNJ_navy.111004.nc</file>
      <desc>1x1 Camden New Jersey -- only valid for DATM/CLM compset</desc>
    </domain>
    <domain name="1x1_mexicocityMEX">
      <nx>1</nx> <ny>1</ny>
      <file grid="atm|lnd">$DIN_LOC_ROOT/share/domains/domain.clm/domain.lnd.1x1pt-mexicocityMEX_navy.090715.nc</file>
      <desc>1x1 Mexico City Mexico -- only valid for DATM/CLM compset</desc>
    </domain>
    <domain name="1x1_vancouverCAN">
      <nx>1</nx> <ny>1</ny>
      <file grid="atm|lnd">$DIN_LOC_ROOT/share/domains/domain.clm/domain.lnd.1x1pt-vancouverCAN_navy.090715.nc</file>
      <desc>1x1 Vancouver Canada -- only valid for DATM/CLM compset</desc>
    </domain>
    <domain name="1x1_urbanc_alpha">
      <nx>1</nx> <ny>1</ny>
      <file grid="atm|lnd">$DIN_LOC_ROOT/share/domains/domain.clm/domain.lnd.1x1pt-urbanc_alpha_test.110201.nc</file>
      <desc>1x1 Urban C Alpha Test Case -- only valid for DATM/CLM compset</desc>
    </domain>
  </domains>

  <!-- ======================================================== -->
  <!-- ATM/LND domains for single point cmeps driver -->
  <!-- ======================================================== -->

  <domains driver="nuopc">
    <domain name="01col">
      <lat>83.144928</lat>
      <lon>359.150902</lon>
      <desc>01col is a single-column grid for datm and POP:</desc>
    </domain>
    <domain name="CLM_USRDAT">
      <!-- User must specify lat and lon prior to building case-->
      <desc>user specified domain - only valid for DATM/CLM compset</desc>
    </domain>
    <domain name="1x1_numaIA">
      <lat>40.6878</lat>
      <lon>267.0228</lon>
      <desc>1x1 Numa Iowa -- only valid for DATM/CLM compset</desc>
    </domain>
    <domain name="1x1_brazil">
      <lat>-7.0</lat>
      <lon>305.0</lon>
      <desc>1x1 Brazil -- only valid for DATM/CLM compset</desc>
    </domain>
    <domain name="1x1_smallvilleIA">
      <lat>40.6878</lat>
      <lon>267.0228</lon>
      <desc>1x1 Smallville Iowa Crop Test Case -- only valid for DATM/CLM compset</desc>
    </domain>
    <domain name="1x1_camdenNJ">
      <lat>40.0</lat>
      <lon>285.0</lon>
      <desc>1x1 Camden New Jersey -- only valid for DATM/CLM compset</desc>
    </domain>
    <domain name="1x1_mexicocityMEX">
      <lat>19.5</lat>
      <lon>260.5</lon>
      <desc>1x1 Mexico City Mexico -- only valid for DATM/CLM compset</desc>
    </domain>
    <domain name="1x1_vancouverCAN">
      <lat>49.5</lat>
      <lon>236.5</lon>
      <desc>1x1 Vancouver Canada -- only valid for DATM/CLM compset</desc>
    </domain>
    <domain name="1x1_urbanc_alpha">
      <lat>-37.7308</lat>
      <lon>0.0</lon>
      <desc>1x1 Urban C Alpha Test Case -- only valid for DATM/CLM compset</desc>
    </domain>
  </domains>

  <!-- ======================================================== -->
  <!-- Mapping -->
  <!-- ======================================================== -->
  <!-- The following are the required grid maps that must not be idmap if the   -->
  <!-- attributes grid1 and grid2 are not equal -->

  <required_gridmaps>
    <required_gridmap grid1="atm_grid" grid2="ocn_grid">ATM2OCN_FMAPNAME</required_gridmap>
    <required_gridmap grid1="atm_grid" grid2="ocn_grid">ATM2OCN_SMAPNAME</required_gridmap>
    <required_gridmap grid1="atm_grid" grid2="ocn_grid">ATM2OCN_VMAPNAME</required_gridmap>
    <required_gridmap grid1="atm_grid" grid2="ocn_grid">OCN2ATM_FMAPNAME</required_gridmap>
    <required_gridmap grid1="atm_grid" grid2="ocn_grid">OCN2ATM_SMAPNAME</required_gridmap>
    <required_gridmap grid1="atm_grid" grid2="lnd_grid">ATM2LND_FMAPNAME</required_gridmap>
    <required_gridmap grid1="atm_grid" grid2="lnd_grid">ATM2LND_SMAPNAME</required_gridmap>
    <required_gridmap grid1="atm_grid" grid2="lnd_grid">LND2ATM_FMAPNAME</required_gridmap>
    <required_gridmap grid1="atm_grid" grid2="lnd_grid">LND2ATM_SMAPNAME</required_gridmap>
    <required_gridmap grid1="atm_grid" grid2="wav_grid">ATM2WAV_SMAPNAME</required_gridmap>
    <required_gridmap grid1="ocn_grid" grid2="wav_grid">OCN2WAV_SMAPNAME</required_gridmap>
    <required_gridmap grid1="ocn_grid" grid2="wav_grid">ICE2WAV_SMAPNAME</required_gridmap> <!-- ??? -->
    <required_gridmap grid1="ocn_grid" grid2="rof_grid">ROF2OCN_LIQ_RMAPNAME</required_gridmap>
    <required_gridmap grid1="ocn_grid" grid2="rof_grid">ROF2OCN_ICE_RMAPNAME</required_gridmap>
    <required_gridmap grid1="lnd_grid" grid2="rof_grid">LND2ROF_FMAPNAME</required_gridmap>
    <required_gridmap grid1="lnd_grid" grid2="rof_grid">ROF2LND_FMAPNAME</required_gridmap>
    <required_gridmap grid1="lnd_grid" grid2="glc_grid">LND2GLC_SMAPNAME</required_gridmap>
    <required_gridmap grid1="lnd_grid" grid2="glc_grid">LND2GLC_FMAPNAME</required_gridmap>
    <required_gridmap grid1="glc_grid" grid2="lnd_grid">GLC2LND_SMAPNAME</required_gridmap>
    <required_gridmap grid1="glc_grid" grid2="lnd_grid">GLC2LND_FMAPNAME</required_gridmap>
    <required_gridmap grid1="rof_grid" grid2="ocn_grid">ROF2OCN_FMAPNAME</required_gridmap>
    <required_gridmap grid1="wav_grid" grid2="ocn_grid">WAV2OCN_SMAPNAME</required_gridmap>
  </required_gridmaps>

  <xi:include href="config_grids_mct.xml"/>
  <xi:include href="config_grids_nuopc.xml"/>
  <xi:include href="config_grids_common.xml"/>

</grid_data><|MERGE_RESOLUTION|>--- conflicted
+++ resolved
@@ -125,18 +125,15 @@
     <model_grid alias="5x5_amazon_r05" compset="DATM.+CLM.+MIZUROUTE">
       <grid name="atm">5x5_amazon</grid>
       <grid name="lnd">5x5_amazon</grid>
-<<<<<<< HEAD
       <grid name="rof">r05mz_amazon</grid>
+      <mask>5x5_amazon</mask>
     </model_grid>
 
     <model_grid alias="5x5_amazon_rHDMA" compset="DATM.+CLM.+MIZUROUTE">
       <grid name="atm">5x5_amazon</grid>
       <grid name="lnd">5x5_amazon</grid>
       <grid name="rof">HDMAmz_amazon</grid>
-=======
-      <grid name="rof">r05_amazon</grid>
       <mask>5x5_amazon</mask>
->>>>>>> 7e5c1d1f
     </model_grid>
 
     <!-- Regional NLDAS-2 grid over the U.S. (0.125 degree resolution;
@@ -1281,16 +1278,10 @@
 
     <domain name="0.125nldas2">
       <nx>464</nx> <ny>224</ny>
-<<<<<<< HEAD
-      <file grid="atm|lnd" mask="nldas2">$DIN_LOC_ROOT/share/domains/domain.clm/domain.lnd.0.125nldas2_0.125nldas2.190410.nc</file>
-      <file grid="ocnice"  mask="nldas2">$DIN_LOC_ROOT/share/domains/domain.clm/domain.ocn.0.125nldas2.190410.nc</file>
-      <mesh               driver="nuopc">$DIN_LOC_ROOT/lnd/clm2/mappingdata/grids/0.125nldas2_nomask_ESMFmesh_c20201202.nc</mesh>
-=======
       <!-- This grid is also used by ROF -->
       <file grid="atm|lnd" mask="0.125nldas2">$DIN_LOC_ROOT/share/domains/domain.clm/domain.lnd.0.125nldas2_0.125nldas2.190410.nc</file>
       <file grid="ocnice"  mask="0.125nldas2">$DIN_LOC_ROOT/share/domains/domain.clm/domain.ocn.0.125nldas2.190410.nc</file>
       <mesh driver="nuopc">$DIN_LOC_ROOT/share/meshes/0.125nldas2_ESMFmesh_cd5_241220.nc</mesh>
->>>>>>> 7e5c1d1f
       <desc>Regional NLDAS-2 grid over the U.S. (0.125 degree resolution; 25-53N, 235-293E)</desc>
     </domain>
 
@@ -1871,13 +1862,9 @@
     <domain name="r05mz_amazon">
       <nx>816</nx> <ny>1</ny>
       <mesh driver="nuopc">$DIN_LOC_ROOT/rof/mizuRoute/meshes/r05_amazon_c110308_ctrcrd_cdf5_ESMFmesh_c20200624.nc</mesh>
-<<<<<<< HEAD
-      <desc>r05mz_amazon is the regular 1/2 degree river routing grid, but just over a region in the Amazon (corresponds to the 5x5_amazon region for CTSM):</desc>
-=======
       <desc>
         r05_amazon is the regular 1/2 degree river routing grid, but over a region in the Amazon (corresponds to the 5x5_amazon region for CTSM)
       </desc>
->>>>>>> 7e5c1d1f
     </domain>
 
     <domain name="HDMAmz">
