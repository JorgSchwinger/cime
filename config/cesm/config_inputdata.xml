--- conflicted
+++ resolved
@@ -3,19 +3,16 @@
 <inputdata>
   <!-- server precidence is order in this file.  Highest preference at top -->
   <!-- If the client doesn't have the protocol it will be skipped -->
-<<<<<<< HEAD
-  
+  <!-- chksum verification of inputfiles is possible.  If a file with name -->
+  <!-- inputdata_chksum.dat is found on the server in the directory above inputdata -->
+  <!-- it will be searched for filename and chksum of each downloaded file.  -->
+  <!-- see the file ftp://ftp.cgd.ucar.edu/cesm/inputdata_chksum.dat for proper format. -->
+
   <server>
     <protocol>wget</protocol>
     <address>https://www.noresm.org/inputdata</address>
   </server>
-  
-=======
-  <!-- chksum verification of inputfiles is possible.  If a file with name -->
-  <!-- inputdata_chksum.dat is found on the server in the directory above inputdata -->
-  <!-- it will be searched for filename and chksum of each downloaded file.  -->
-  <!-- see the file ftp://ftp.cgd.ucar.edu/cesm/inputdata_chksum.dat for proper format. -->
->>>>>>> 40c73352
+
   <server>
     <comment>grid ftp requires the globus-url-copy tool on the client side </comment>
     <protocol>gftp</protocol>
