<?xml version="1.0"?>

<inputdata>
  <!-- server precidence is order in this file.  Highest preference at top -->
  <!-- If the client doesn't have the protocol it will be skipped -->
  <server>
    <comment>grid ftp requires the globus-url-copy tool on the client side </comment>
    <protocol>gftp</protocol>
    <address>ftp://gridanon.cgd.ucar.edu:2811/cesm/inputdata/</address>
  </server>

<<<<<<< HEAD
  <server>
    <protocal>svn</protocal>
    <address>https://svn-ccsm-inputdata.cgd.ucar.edu/trunk/inputdata</address>
  </server>

=======
>>>>>>> 2e997e0a
  <server>
    <protocol>svn</protocol>
    <address>https://svn-ccsm-inputdata.cgd.ucar.edu/trunk/inputdata</address>
  </server>

  <server>
    <comment> ftp requires the python package ftplib </comment>
    <protocol>ftp</protocol>
    <address>ftp.cgd.ucar.edu/cesm/inputdata</address>
  </server>

<<<<<<< HEAD
=======
  <server>
    <protocol>wget</protocol>
    <address>ftp://ftp.cgd.ucar.edu/cesm/inputdata</address>
  </server>

>>>>>>> 2e997e0a
</inputdata><|MERGE_RESOLUTION|>--- conflicted
+++ resolved
@@ -9,14 +9,6 @@
     <address>ftp://gridanon.cgd.ucar.edu:2811/cesm/inputdata/</address>
   </server>
 
-<<<<<<< HEAD
-  <server>
-    <protocal>svn</protocal>
-    <address>https://svn-ccsm-inputdata.cgd.ucar.edu/trunk/inputdata</address>
-  </server>
-
-=======
->>>>>>> 2e997e0a
   <server>
     <protocol>svn</protocol>
     <address>https://svn-ccsm-inputdata.cgd.ucar.edu/trunk/inputdata</address>
@@ -28,12 +20,9 @@
     <address>ftp.cgd.ucar.edu/cesm/inputdata</address>
   </server>
 
-<<<<<<< HEAD
-=======
   <server>
     <protocol>wget</protocol>
     <address>ftp://ftp.cgd.ucar.edu/cesm/inputdata</address>
   </server>
 
->>>>>>> 2e997e0a
 </inputdata>