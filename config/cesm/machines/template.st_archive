--- conflicted
+++ resolved
@@ -47,9 +47,6 @@
     parser.add_argument("--caseroot", default=os.getcwd(),
                         help="Case directory to build")
 
-<<<<<<< HEAD
-    args = CIME.utils.parse_args_and_handle_standard_logging_options(args, parser)
-=======
     parser.add_argument("--no-incomplete-logs", default=False, action="store_true",
                         help="Whether to archive logs which have been completed or not")
 
@@ -59,7 +56,6 @@
     args = parser.parse_args()
 
     CIME.utils.handle_standard_logging_options(args)
->>>>>>> be5f87dd
 
     if args.caseroot is not None:
         os.chdir(args.caseroot)
