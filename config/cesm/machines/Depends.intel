--- conflicted
+++ resolved
@@ -37,9 +37,7 @@
 	  $(FC) -c $(INCLDIR) $(INCS) $(FFLAGS) $(FREEFLAGS) -O3 -fp-model fast -no-prec-div -no-prec-sqrt -qoverride-limits $<
   $(SHR_RANDNUM_C_OBJS): %.o: %.c
 	  $(CC) -c $(INCLDIR) $(INCS) $(CFLAGS) -O3 -fp-model fast $<
-<<<<<<< HEAD
   $(PUMAS_MG_OBJS): %.o: %.F90
 	  $(FC) -c $(INCLDIR) $(INCS) $(FFLAGS) $(FREEFLAGS) -O3 -xCORE-AVX2 -no-fma -ftz -no-prec-sqrt -qoverride-limits -no-inline-max-total-size -inline-factor=200 -qopt-report=5 $<
-=======
->>>>>>> 810e0e7a
+    
 endif