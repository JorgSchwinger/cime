<?xml version="1.0"?>
<config_batch version="2.0">
  <!--
     File:    config_batch.xml
     Purpose: abstract out the parts of run scripts that are different, and use this configuration to
     create cesm run scripts from a single template.

     batch_system:     the batch system type and version
     batch_query:      the batch query command for each batch system.
     batch_redirect:   Whether a redirect character is needed to submit jobs.
     batch_directive:  The string that prepends a batch directive for the batch system.
     jobid_pattern:    A perl regular expression used to filter out the returned job id from a
                       queue submission.

 ===============================================================
 batch_system
 ===============================================================
 The batch_system and associated tags are meant for configuring batch systems and
 queues across machines.  The batch_system tag denotes the name for a particular
 batch system, these can either be shared between one or more machines, or can be
 defined for a specific machine if need be.

 Machine specific entries take precidence over generic entries, directives are appended

 queues:
 one or more queues can be defined per batch_system. if the attribute default="true"
 is used, then that queue will be used by default. Alternatively, multiple queues can
 be used.  The following variables can be used to choose a queue :
 walltimemin: Giving the minimum amount of walltime for the queue.
 walltimemax: The maximum amount of walltime for a queue.
 nodemin:      The minimum node count required to use this queue.
 nodemax:      The maximum node count required to use this queue.
 jobmin:      The minimum task count required to use this queue. This should only rarely be used to select queues that only use a fraction of a node. This cannot be used in conjuction with nodemin.
 jobmax:      The maximum task count required to use this queue. This should only rarely be used to select queues that only use a fraction of a node. This cannot be used in conjuction with nodemax.
    -->
  <batch_system type="template" >
    <batch_query args=""></batch_query>
    <batch_submit></batch_submit>
    <batch_redirect></batch_redirect>
    <batch_directive></batch_directive>
    <directives>
      <directive></directive>
    </directives>
  </batch_system>

  <batch_system type="none" >
    <batch_query args=""></batch_query>
    <batch_submit></batch_submit>
    <batch_redirect></batch_redirect>
    <batch_directive></batch_directive>
    <directives>
      <directive></directive>
    </directives>
  </batch_system>

  <batch_system type="cobalt" >
    <batch_query>qstat</batch_query>
    <batch_submit>qsub</batch_submit>
    <batch_cancel>qdel</batch_cancel>
    <batch_env>-v</batch_env>
    <batch_directive></batch_directive>
    <jobid_pattern>(\d+)</jobid_pattern>
    <depend_string> --dependencies</depend_string>
    <walltime_format>%H:%M:%s</walltime_format>
    <batch_mail_flag>-M</batch_mail_flag>
    <batch_mail_type_flag></batch_mail_type_flag>
    <batch_mail_type></batch_mail_type>
    <submit_args>
      <arg flag="--cwd" name="CASEROOT"/>
      <arg flag="-A" name="PROJECT"/>
      <arg flag="-t" name="JOB_WALLCLOCK_TIME"/>
      <!-- space required at beginning of name -->
      <arg flag="-n" name=" $TOTALPES / $MAX_MPITASKS_PER_NODE"/>
      <arg flag="-q" name="JOB_QUEUE"/>
      <arg flag="--mode script"/>
    </submit_args>
  </batch_system>

  <batch_system type="cobalt_theta" >
    <batch_query>qstat</batch_query>
    <batch_submit>qsub</batch_submit>
    <batch_cancel>qdel</batch_cancel>
    <batch_env>--env</batch_env>
    <batch_directive>#COBALT</batch_directive>
    <jobid_pattern>(\d+)</jobid_pattern>
    <depend_string> --dependencies</depend_string>
    <batch_mail_flag>-M</batch_mail_flag>
    <batch_mail_type_flag></batch_mail_type_flag>
    <batch_mail_type></batch_mail_type>
    <submit_args>
      <arg flag="-A" name="PROJECT"/>
      <arg flag="-t" name="JOB_WALLCLOCK_TIME"/>
      <arg flag="-n" name=" $TOTALPES/$MAX_MPITASKS_PER_NODE"/>
      <arg flag="-q" name="JOB_QUEUE"/>
      <arg flag="--mode script"/>
    </submit_args>
  </batch_system>

  <batch_system type="lsf">
    <batch_query args=" -w" >bjobs</batch_query>
    <batch_submit>bsub</batch_submit>
    <batch_cancel>bkill</batch_cancel>
    <batch_redirect>&lt;</batch_redirect>
    <batch_directive>#BSUB</batch_directive>
    <jobid_pattern>&lt;(\d+)&gt;</jobid_pattern>
    <depend_string> -w 'done(jobid)'</depend_string>
    <depend_allow_string> -w 'ended(jobid)'</depend_allow_string>
    <depend_separator>&amp;&amp;</depend_separator>
    <walltime_format>%H:%M</walltime_format>
    <batch_mail_flag>-u</batch_mail_flag>
    <batch_mail_type_flag></batch_mail_type_flag>
    <batch_mail_type></batch_mail_type>
    <directives>
      <directive                       > -J {{ job_id }} </directive>
      <directive                       > -n {{ total_tasks }} </directive>
      <directive                       > -W $JOB_WALLCLOCK_TIME </directive>
      <directive default="cesm.stdout" > -o {{ job_id }}.%J  </directive>
      <directive default="cesm.stderr" > -e {{ job_id }}.%J  </directive>
    </directives>
  </batch_system>

  <batch_system type="pbs" >
    <batch_query args="-f" >qstat</batch_query>
    <batch_submit>qsub </batch_submit>
    <batch_cancel>qdel</batch_cancel>
    <batch_env>-v</batch_env>
    <batch_directive>#PBS</batch_directive>
    <jobid_pattern>^(\S+)$</jobid_pattern>
    <depend_string> -W depend=afterok:jobid</depend_string>
    <depend_allow_string> -W depend=afterany:jobid</depend_allow_string>
    <depend_separator>:</depend_separator>
    <walltime_format>%H:%M:%S</walltime_format>
    <batch_mail_flag>-M</batch_mail_flag>
    <batch_mail_type_flag>-m</batch_mail_type_flag>
    <batch_mail_type>, bea, b, e, a</batch_mail_type>
    <submit_args>
      <arg flag="-q" name="$JOB_QUEUE"/>
      <arg flag="-l walltime=" name="$JOB_WALLCLOCK_TIME"/>
      <arg flag="-A" name="$PROJECT"/>
    </submit_args>
    <directives>
      <directive> -N {{ job_id }}</directive>
      <directive default="n"> -r {{ rerunnable }} </directive>
      <!-- <directive> -j oe {{ job_id }} </directive> -->
      <directive> -j oe </directive>
      <directive> -V </directive>
    </directives>
  </batch_system>

  <batch_system type="slurm" >
    <batch_query per_job_arg="-j">squeue</batch_query>
    <batch_cancel>scancel</batch_cancel>
    <batch_directive>#SBATCH</batch_directive>
    <jobid_pattern>(\d+)$</jobid_pattern>
    <depend_string> --dependency=afterok:jobid</depend_string>
    <depend_allow_string> --dependency=afterany:jobid</depend_allow_string>
    <depend_separator>,</depend_separator>
    <walltime_format>%H:%M:%S</walltime_format>
    <batch_mail_flag>--mail-user</batch_mail_flag>
    <batch_mail_type_flag>--mail-type</batch_mail_type_flag>
    <batch_mail_type>none, all, begin, end, fail</batch_mail_type>
    <directives>
      <directive> --job-name={{ job_id }}</directive>
      <directive> --nodes={{ num_nodes }}</directive>
      <directive> --ntasks-per-node={{ tasks_per_node }}</directive>
      <directive> --output={{ job_id }}   </directive>
      <directive> --exclusive                        </directive>
    </directives>
  </batch_system>

  <!-- bluewaters is PBS -->
  <batch_system MACH="bluewaters" type="pbs" >
    <jobid_pattern>(\d+.bw)$</jobid_pattern>
    <directives>
      <directive>-l nodes={{ num_nodes }}:ppn={{ tasks_per_node }}:xe</directive>
      <directive default="/bin/bash" > -S {{ shell }} </directive>
    </directives>
    <queues>
      <queue walltimemax="24:00:00">normal</queue>
      <queue walltimemax="00:30:00" nodemin="1" nodemax="16" default="true">debug</queue>
    </queues>
  </batch_system>

  <batch_system MACH="cheyenne" type="pbs">
    <directives queue="regular">
      <directive default="/bin/bash" > -S {{ shell }}  </directive>
      <directive> -l select={{ num_nodes }}:ncpus={{ max_tasks_per_node }}:mpiprocs={{ tasks_per_node }}:ompthreads={{ thread_count }}</directive>
    </directives>

    <directives queue="premium">
      <directive default="/bin/bash" > -S {{ shell }}  </directive>
      <directive> -l select={{ num_nodes }}:ncpus={{ max_tasks_per_node }}:mpiprocs={{ tasks_per_node }}:ompthreads={{ thread_count }}</directive>
    </directives>

    <directives queue="economy">
      <directive default="/bin/bash" > -S {{ shell }}  </directive>
      <directive> -l select={{ num_nodes }}:ncpus={{ max_tasks_per_node }}:mpiprocs={{ tasks_per_node }}:ompthreads={{ thread_count }}</directive>
    </directives>

    <directives queue="share">
      <directive default="/bin/bash" > -S {{ shell }}  </directive>
      <directive> -l select=1:mpiprocs={{ total_tasks }}:ompthreads={{ thread_count }}</directive>
    </directives>
    <queues>
      <queue walltimemax="12:00" nodemin="1" nodemax="4032">regular</queue>
      <queue walltimemax="12:00" nodemin="1" nodemax="4032">premium</queue>
      <queue default="true" walltimemax="06:00" jobmin="1" jobmax="18">share</queue>
      <queue walltimemax="12:00" nodemin="1" nodemax="4032">economy</queue>
    </queues>
  </batch_system>

  <batch_system type="slurm" MACH="constance">
    <batch_submit>sbatch</batch_submit>
    <submit_args>
      <arg flag="--time" name="$JOB_WALLCLOCK_TIME"/>
      <arg flag="-p" name="$JOB_QUEUE"/>
      <arg flag="--account" name="$PROJECT"/>
    </submit_args>
  </batch_system>

  <batch_system MACH="cori-haswell" type="slurm" >
    <batch_submit>sbatch</batch_submit>
    <submit_args>
      <arg flag="--time" name="$JOB_WALLCLOCK_TIME"/>
      <arg flag="-q" name="$JOB_QUEUE"/>
      <arg flag="--account" name="$PROJECT"/>
    </submit_args>
    <directives>
      <directive>-C haswell </directive>
    </directives>
    <queues>
      <queue walltimemax="06:00:00" nodemin="1" nodemax="710">regular</queue>
    <!--  <queue walltimemax="00:30:00" nodemin="1" nodemax="3072" default="true">debug</queue> -->
    </queues>
  </batch_system>

  <batch_system MACH="cori-knl" type="slurm" >
    <batch_submit>sbatch</batch_submit>
    <submit_args>
      <arg flag="--time" name="$JOB_WALLCLOCK_TIME"/>
      <arg flag="-q" name="$JOB_QUEUE"/>
      <arg flag="--account" name="$PROJECT"/>
    </submit_args>
    <directives>
      <directive>-C knl,quad,cache </directive>
      <directive>-S 2 </directive>
    </directives>
    <queues>
      <queue walltimemax="02:00:00" nodemin="1" nodemax="177">regular</queue>
    <!--  <queue walltimemax="00:30:00" nodemin="1" nodemax="3072" default="true">debug</queue> -->
    </queues>
  </batch_system>

  <batch_system MACH="daint" type="slurm" >
    <batch_submit>sbatch</batch_submit>
    <submit_args>
      <arg flag="--time" name="$JOB_WALLCLOCK_TIME"/>
      <arg flag="-p" name="$JOB_QUEUE"/>
      <arg flag="--account" name="$PROJECT"/>
    </submit_args>
    <queues>
      <queue default="true">default</queue>
    </queues>
  </batch_system>

  <batch_system MACH="eastwind" type="slurm" >
    <batch_submit>sbatch</batch_submit>
    <submit_args>
      <arg flag="--time" name="$JOB_WALLCLOCK_TIME"/>
      <arg flag="-p" name="$JOB_QUEUE"/>
      <arg flag="--account" name="$PROJECT"/>
    </submit_args>
    <queues>
      <queue nodemin="1" nodemax="833" default="true">batch</queue>
    </queues>
  </batch_system>

  <batch_system MACH="edison" type="slurm" >
    <batch_submit>sbatch</batch_submit>
    <submit_args>
      <arg flag="--time" name="$JOB_WALLCLOCK_TIME"/>
      <arg flag="-q" name="$JOB_QUEUE"/>
      <arg flag="--account" name="$PROJECT"/>
    </submit_args>
    <queues>
      <queue walltimemax="36:00:00" nodemin="1" nodemax="2712" >regular</queue>
      <queue walltimemax="00:30:00" nodemin="1" nodemax="256" default="true">debug</queue>
    </queues>
  </batch_system>

  <!-- euler2 is LSF -->
  <batch_system MACH="euler2" type="lsf" >
    <directives>
      <directive> -R "select[model==XeonE5_2680v3]" </directive>
    </directives>
    <queues>
      <queue walltimemax="23:59:00" default="true">normal.24h</queue>
      <queue walltimemax="03:59:00" >normal.4h</queue>
    </queues>
  </batch_system>

  <!-- euler3 is LSF -->
  <batch_system MACH="euler3" type="lsf" >
    <directives>
      <directive> -R "span[ptile=4] select[model==XeonE3_1585Lv5]" </directive>
    </directives>
    <queues>
      <queue walltimemax="23:59:00" default="true">normal.24h</queue>
      <queue walltimemax="03:59:00" >normal.4h</queue>
    </queues>
  </batch_system>

  <!-- euler4 is LSF -->
  <batch_system MACH="euler4" type="lsf" >
    <directives>
      <directive> -R "select[model==XeonGold_6150]" </directive>
    </directives>
    <queues>
      <queue walltimemax="23:59:00" default="true">normal.24h</queue>
      <queue walltimemax="03:59:00" >normal.4h</queue>
    </queues>
  </batch_system>
  <!-- gaea is PBS -->
  <batch_system MACH="gaea" type="pbs" >
    <directives>
      <directive>-A cpo</directive>
      <directive>-l {{ partition }}</directive>
      <directive>-l size={{ mppsize }}</directive>
      <directive>-E </directive>
      <directive>-d $RUNDIR</directive>
      <directive>-o $RUNDIR/$CASE.out </directive>
      <directive>-S /bin/bash  </directive>
    </directives>
    <queues>
      <queue walltimemax="01:00:00" nodemin="1" nodemax="35">debug</queue>
      <queue walltimemax="24:00:00" nodemin="861" nodemax="4166" default="true">batch</queue>
    </queues>
  </batch_system>

  <!-- hobart is PBS -->
  <batch_system type="pbs" MACH="hobart" >
    <directives>
      <directive>-l nodes={{ num_nodes }}:ppn={{ tasks_per_node }}</directive>
      <directive default="/bin/bash" > -S {{ shell }}  </directive>
    </directives>
    <queues>
      <queue walltimemax="02:00:00"   strict="true" nodemin="1"  nodemax="8">short</queue>
      <queue walltimemax="08:00:00"   strict="true" nodemin="1"  nodemax="6" default="true">medium</queue>
      <queue walltimemax="40:00:00"   strict="true" nodemin="1"  nodemax="8">long</queue>
      <queue walltimemax="80:00:00"   strict="true" nodemin="1"  nodemax="8">verylong</queue>
      <queue walltimemax="32:00:00"   strict="true" nodemax="16" nodemin="1">overnight</queue>
      <queue walltimemax="3000:00:00" strict="true" nodemax="32" nodemin="1">monster</queue>
    </queues>
  </batch_system>

  <batch_system MACH="laramie" type="pbs">
    <directives>
      <directive default="/bin/bash" > -S {{ shell }}  </directive>
      <directive> -l select={{ num_nodes }}:ncpus={{ max_tasks_per_node }}:mpiprocs={{ tasks_per_node }}:ompthreads={{ thread_count }}</directive>
    </directives>
    <queues>
      <queue default="true" walltimemax="12:00" nodemin="1" nodemax="72">regular</queue>
    </queues>
  </batch_system>

  <batch_system MACH="lawrencium-lr3" type="slurm">
    <batch_submit>sbatch</batch_submit>
    <directives>
      <directive>--qos=lr_normal</directive>
      <directive>--partition=lr3</directive>
      <directive>--account={{ project }}</directive>
      <directive>--ntasks-per-node={{ tasks_per_node }}</directive>
    </directives>
    <queues>
      <queue walltimemin="00:00:00" walltimemax="72:00:00" nodemin="1" nodemax="64" default="true">lr3</queue>
    </queues>
  </batch_system>

  <batch_system MACH="lawrencium-lr2" type="slurm">
    <batch_submit>sbatch</batch_submit>
    <directives>
       <directive>--qos=lr_normal</directive>
       <directive>--partition=lr2</directive>
       <directive>--account={{ project }}</directive>
       <directive>--ntasks-per-node={{ tasks_per_node }}</directive>
    </directives>
    <queues>
      <queue walltimemin="00:00:00" walltimemax="72:00:00" nodemin="1" nodemax="64" default="true">lr2</queue>
    </queues>
  </batch_system>

  <batch_system MACH="mira" type="cobalt">
    <queues>
      <queue walltimemax="06:00:00" nodemin="1" nodemax="12288" default="true">default</queue>
    </queues>
  </batch_system>

  <!-- modex is PBS -->
  <batch_system MACH="modex" type="pbs">
    <directives>
      <directive>-l nodes={{ num_nodes }}:ppn={{ tasks_per_node }}</directive>
      <directive default="/bin/bash" > -S {{ shell }}  </directive>
    </directives>
    <queues>
      <queue walltimemax="36:00:00" default="true">batch</queue>
    </queues>
  </batch_system>

  <batch_system MACH="olympus" type="slurm">
    <batch_submit>sbatch</batch_submit>
    <submit_args>
      <arg flag="--time" name="$JOB_WALLCLOCK_TIME"/>
      <arg flag="-p" name="$JOB_QUEUE"/>
      <arg flag="--account" name="$PROJECT"/>
    </submit_args>
    <queues>
      <queue walltimemin="0" walltimemax="00:59:00" nodemin="0" nodemax="312" default="true">queue</queue>
    </queues>
  </batch_system>

  <!-- NAS pleiades machines -->
  <batch_system type="pbs" MACH="pleiades-bro" >
    <directives>
      <directive>-W group_list=$PROJECT</directive>
      <directive>-l select={{ num_nodes }}:ncpus={{ max_tasks_per_node }}:mpiprocs={{ tasks_per_node }}:ompthreads={{ thread_count }}:model=bro</directive>
      <directive>-l place=scatter:excl</directive>
      <directive default="/bin/bash" > -S {{ shell }}  </directive>
    </directives>
    <queues>
      <queue walltimemin="" walltimemax="08:00:00" nodemin="0" nodemax="357" default="true">normal</queue>
    </queues>
  </batch_system>

  <batch_system type="pbs" MACH="pleiades-has" >
    <directives>
      <directive>-W group_list=$PROJECT</directive>
      <directive>-l select={{ num_nodes }}:ncpus={{ max_tasks_per_node }}:mpiprocs={{ tasks_per_node }}:ompthreads={{ thread_count }}:model=has</directive>
      <directive>-l place=scatter:excl</directive>
      <directive default="/bin/bash" > -S {{ shell }}  </directive>
    </directives>
    <queues>
      <queue walltimemin="" walltimemax="08:00:00" nodemin="0" nodemax="357" default="true">normal</queue>
    </queues>
  </batch_system>

  <batch_system type="pbs" MACH="pleiades-ivy" >
    <directives>
      <directive>-W group_list=$PROJECT </directive>
      <directive>-l select={{ num_nodes }}:ncpus={{ max_tasks_per_node }}:mpiprocs={{ tasks_per_node }}:ompthreads={{ thread_count }}:model=ivy</directive>
      <directive>-l place=scatter:excl</directive>
      <directive default="/bin/bash" > -S {{ shell }}  </directive>
    </directives>
    <queues>
      <queue walltimemin="" walltimemax="08:00:00" nodemin="0" nodemax="500" default="true">normal</queue>
    </queues>
  </batch_system>

  <batch_system type="pbs" MACH="pleiades-san" >
    <directives>
      <directive>-W group_list=$PROJECT </directive>
      <directive>-l select={{ num_nodes }}:ncpus={{ max_tasks_per_node }}:mpiprocs={{ tasks_per_node }}:ompthreads={{ thread_count }}:model=san</directive>
      <directive>-l place=scatter:excl</directive>
      <directive default="/bin/bash" > -S {{ shell }}  </directive>
    </directives>
    <queues>
      <queue walltimemin="" walltimemax="08:00:00" nodemin="0" nodemax="624" default="true">normal</queue>
    </queues>
  </batch_system>

<<<<<<< HEAD
  <!-- sierra is SLURM -->
  <batch_system MACH="sierra" type="slurm">
    <batch_submit>sbatch</batch_submit>
    <batch_directive>#MSUB</batch_directive>
    <submit_args>
      <arg flag="--time" name="$JOB_WALLCLOCK_TIME"/>
      <arg flag="-p" name="$JOB_QUEUE"/>
      <arg flag="--account" name="$PROJECT"/>
    </submit_args>
    <directives>
      <directive> </directive>
      <directive>-A ees </directive>
      <directive>-l nodes={{ num_nodes }}</directive>
      <directive>-l gres=lscratchd</directive>
    </directives>
  </batch_system>

  <batch_system MACH="eastwind" type="slurm" >
    <batch_submit>sbatch</batch_submit>
    <submit_args>
      <arg flag="--time" name="$JOB_WALLCLOCK_TIME"/>
      <arg flag="-p" name="$JOB_QUEUE"/>
      <arg flag="--account" name="$PROJECT"/>
    </submit_args>
    <queues>
      <queue nodemin="1" nodemax="833" default="true">batch</queue>
    </queues>
  </batch_system>

   <!-- vilje is PBS -->
  <batch_system MACH="vilje" type="pbs">
    <submit_args>
      <arg flag="-N cesmRun"/> 
    </submit_args>
    <directives>
      <directive>-A nn2345k</directive>
      <directive>-l select={{ num_nodes }}:ncpus={{ MAX_TASKS_PER_NODE }}:mpiprocs={{ tasks_per_node }}:ompthreads={{ thread_count }}</directive>
    </directives>
    <queues>
	   <queue walltimemax="00:59:00" nodemin="1" nodemax="9999" default="true">workq</queue>
    </queues>
    <!--walltimes>
	    <walltime default="true">00:59:00</walltime>
    </walltimes-->
  </batch_system>

  <batch_system MACH="cori-haswell" type="slurm" >
    <batch_submit>sbatch</batch_submit>
    <submit_args>
      <arg flag="--time" name="$JOB_WALLCLOCK_TIME"/>
      <arg flag="-q" name="$JOB_QUEUE"/>
      <arg flag="--account" name="$PROJECT"/>
    </submit_args>
    <directives>
      <directive>-C haswell </directive>
    </directives>
    <queues>
      <queue walltimemax="06:00:00" nodemin="1" nodemax="710">regular</queue>
    <!--  <queue walltimemax="00:30:00" nodemin="1" nodemax="3072" default="true">debug</queue> -->
    </queues>
  </batch_system>

  <batch_system MACH="cori-knl" type="slurm" >
    <batch_submit>sbatch</batch_submit>
    <submit_args>
      <arg flag="--time" name="$JOB_WALLCLOCK_TIME"/>
      <arg flag="-q" name="$JOB_QUEUE"/>
      <arg flag="--account" name="$PROJECT"/>
    </submit_args>
    <directives>
      <directive>-C knl,quad,cache </directive>
      <directive>-S 2 </directive>
    </directives>
    <queues>
      <queue walltimemax="02:00:00" nodemin="1" nodemax="177">regular</queue>
    <!--  <queue walltimemax="00:30:00" nodemin="1" nodemax="3072" default="true">debug</queue> -->
    </queues>
  </batch_system>

  <batch_system MACH="edison" type="slurm" >
    <batch_submit>sbatch</batch_submit>
    <submit_args>
      <arg flag="--time" name="$JOB_WALLCLOCK_TIME"/>
      <arg flag="-q" name="$JOB_QUEUE"/>
      <arg flag="--account" name="$PROJECT"/>
    </submit_args>
    <queues>
      <queue walltimemax="36:00:00" nodemin="1" nodemax="2712" >regular</queue>
      <queue walltimemax="00:30:00" nodemin="1" nodemax="256" default="true">debug</queue>
    </queues>
  </batch_system>

  <batch_system MACH="lawrencium-lr3" type="slurm">
    <batch_submit>sbatch</batch_submit>
    <directives>
      <directive>--qos=lr_normal</directive>
      <directive>--partition=lr3</directive>
      <directive>--account={{ project }}</directive>
      <directive>--ntasks-per-node={{ tasks_per_node }}</directive>
    </directives>
    <queues>
      <queue walltimemin="00:00:00" walltimemax="72:00:00" nodemin="1" nodemax="64" default="true">lr3</queue>
    </queues>
  </batch_system>

  <batch_system MACH="lawrencium-lr2" type="slurm">
    <batch_submit>sbatch</batch_submit>
    <directives>
       <directive>--qos=lr_normal</directive>
       <directive>--partition=lr2</directive>
       <directive>--account={{ project }}</directive>
       <directive>--ntasks-per-node={{ tasks_per_node }}</directive>
    </directives>
    <queues>
      <queue walltimemin="00:00:00" walltimemax="72:00:00" nodemin="1" nodemax="64" default="true">lr2</queue>
    </queues>
  </batch_system>

=======
>>>>>>> a812b87a
  <batch_system MACH="stampede2-skx" type="slurm" >
    <batch_submit>ssh stampede2.tacc.utexas.edu cd $CASEROOT ; sbatch</batch_submit>
    <submit_args>
      <arg flag="--time" name="$JOB_WALLCLOCK_TIME"/>
      <arg flag="-p" name="$JOB_QUEUE"/>
      <arg flag="--account" name="$PROJECT"/>
    </submit_args>
    <queues>
      <queue walltimemax="48:00:00" nodemin="1" nodemax="256" default="true">skx-normal</queue>
      <queue walltimemax="02:00:00" nodemin="1" nodemax="4" >skx-dev</queue>
    </queues>
  </batch_system>

  <batch_system MACH="stampede2-knl" type="slurm" >
    <batch_submit>ssh stampede2.tacc.utexas.edu cd $CASEROOT ; sbatch</batch_submit>
    <submit_args>
      <arg flag="--time" name="$JOB_WALLCLOCK_TIME"/>
      <arg flag="-p" name="$JOB_QUEUE"/>
      <arg flag="--account" name="$PROJECT"/>
    </submit_args>
    <queues>
      <queue walltimemax="48:00:00" nodemin="1" nodemax="256" >normal</queue>
      <queue walltimemax="02:00:00" nodemin="1" nodemax="8" default="true">development</queue>
    </queues>
  </batch_system>

  <batch_system type="pbs" MACH="theia" >
    <submit_args>
      <arg flag="-l procs=" name=" $TOTALPES"/>
    </submit_args>
    <queues>
      <queue walltimemax="01:00:00" nodemin="1" nodemax="35">batch</queue>
    </queues>
  </batch_system>

  <batch_system MACH="theta" type="cobalt_theta">
    <queues>
      <queue walltimemax="00:60:00" nodemin="1" nodemax="50" default="true">default</queue>
    </queues>
  </batch_system>

   <!-- vilje is PBS -->
  <batch_system MACH="vilje" type="pbs">
    <submit_args>
      <arg flag="-N cesmRun"/> 
    </submit_args>
    <directives>
      <directive>-A nn2345k</directive>
      <directive>-l select={{ num_nodes }}:ncpus={{ MAX_TASKS_PER_NODE }}:mpiprocs={{ tasks_per_node }}:ompthreads={{ thread_count }}</directive>
    </directives>
    <queues>
	   <queue walltimemax="00:59:00" nodemin="1" nodemax="9999" default="true">workq</queue>
    </queues>
    <!--walltimes>
                  	    <walltime default="true">00:59:00</walltime>
    </walltimes-->
  </batch_system>

  <batch_system MACH="fram" type="slurm">
    <batch_submit>sbatch</batch_submit>
    <submit_args>
      <arg flag="--time" name="$JOB_WALLCLOCK_TIME"/>
      <arg flag="-p" name="$JOB_QUEUE"/>
      <arg flag="--account" name="$PROJECT"/>
    </submit_args>
    <directives>
     <directive> --ntasks={{ total_tasks }}</directive>
     <directive> --export=ALL</directive>
     <directive> --switches=1</directive>
   </directives>
    <queues>
      <queue walltimemax="00:59:00" nodemin="1" nodemax="288" default="true">normal</queue>
    </queues>
  </batch_system>

  <batch_jobs>
    <!-- order matters, with no-batch jobs will be run in the order listed here -->
    <job name="case.run">
      <template>template.case.run</template>
      <prereq>$BUILD_COMPLETE and not $TEST</prereq>
    </job>
    <job name="case.test">
      <template>template.case.test</template>
      <prereq>$BUILD_COMPLETE and $TEST</prereq>
    </job>
    <job name="case.st_archive">
      <template>template.st_archive</template>
      <task_count>1</task_count>
      <walltime>0:59:00</walltime>
      <!-- If DOUT_S is true and case.run (or case.test) exits successfully then run st_archive-->
      <dependency>case.run or case.test</dependency>
      <prereq>$DOUT_S</prereq>
    </job>
  </batch_jobs>

</config_batch><|MERGE_RESOLUTION|>--- conflicted
+++ resolved
@@ -467,127 +467,6 @@
     </queues>
   </batch_system>
 
-<<<<<<< HEAD
-  <!-- sierra is SLURM -->
-  <batch_system MACH="sierra" type="slurm">
-    <batch_submit>sbatch</batch_submit>
-    <batch_directive>#MSUB</batch_directive>
-    <submit_args>
-      <arg flag="--time" name="$JOB_WALLCLOCK_TIME"/>
-      <arg flag="-p" name="$JOB_QUEUE"/>
-      <arg flag="--account" name="$PROJECT"/>
-    </submit_args>
-    <directives>
-      <directive> </directive>
-      <directive>-A ees </directive>
-      <directive>-l nodes={{ num_nodes }}</directive>
-      <directive>-l gres=lscratchd</directive>
-    </directives>
-  </batch_system>
-
-  <batch_system MACH="eastwind" type="slurm" >
-    <batch_submit>sbatch</batch_submit>
-    <submit_args>
-      <arg flag="--time" name="$JOB_WALLCLOCK_TIME"/>
-      <arg flag="-p" name="$JOB_QUEUE"/>
-      <arg flag="--account" name="$PROJECT"/>
-    </submit_args>
-    <queues>
-      <queue nodemin="1" nodemax="833" default="true">batch</queue>
-    </queues>
-  </batch_system>
-
-   <!-- vilje is PBS -->
-  <batch_system MACH="vilje" type="pbs">
-    <submit_args>
-      <arg flag="-N cesmRun"/> 
-    </submit_args>
-    <directives>
-      <directive>-A nn2345k</directive>
-      <directive>-l select={{ num_nodes }}:ncpus={{ MAX_TASKS_PER_NODE }}:mpiprocs={{ tasks_per_node }}:ompthreads={{ thread_count }}</directive>
-    </directives>
-    <queues>
-	   <queue walltimemax="00:59:00" nodemin="1" nodemax="9999" default="true">workq</queue>
-    </queues>
-    <!--walltimes>
-	    <walltime default="true">00:59:00</walltime>
-    </walltimes-->
-  </batch_system>
-
-  <batch_system MACH="cori-haswell" type="slurm" >
-    <batch_submit>sbatch</batch_submit>
-    <submit_args>
-      <arg flag="--time" name="$JOB_WALLCLOCK_TIME"/>
-      <arg flag="-q" name="$JOB_QUEUE"/>
-      <arg flag="--account" name="$PROJECT"/>
-    </submit_args>
-    <directives>
-      <directive>-C haswell </directive>
-    </directives>
-    <queues>
-      <queue walltimemax="06:00:00" nodemin="1" nodemax="710">regular</queue>
-    <!--  <queue walltimemax="00:30:00" nodemin="1" nodemax="3072" default="true">debug</queue> -->
-    </queues>
-  </batch_system>
-
-  <batch_system MACH="cori-knl" type="slurm" >
-    <batch_submit>sbatch</batch_submit>
-    <submit_args>
-      <arg flag="--time" name="$JOB_WALLCLOCK_TIME"/>
-      <arg flag="-q" name="$JOB_QUEUE"/>
-      <arg flag="--account" name="$PROJECT"/>
-    </submit_args>
-    <directives>
-      <directive>-C knl,quad,cache </directive>
-      <directive>-S 2 </directive>
-    </directives>
-    <queues>
-      <queue walltimemax="02:00:00" nodemin="1" nodemax="177">regular</queue>
-    <!--  <queue walltimemax="00:30:00" nodemin="1" nodemax="3072" default="true">debug</queue> -->
-    </queues>
-  </batch_system>
-
-  <batch_system MACH="edison" type="slurm" >
-    <batch_submit>sbatch</batch_submit>
-    <submit_args>
-      <arg flag="--time" name="$JOB_WALLCLOCK_TIME"/>
-      <arg flag="-q" name="$JOB_QUEUE"/>
-      <arg flag="--account" name="$PROJECT"/>
-    </submit_args>
-    <queues>
-      <queue walltimemax="36:00:00" nodemin="1" nodemax="2712" >regular</queue>
-      <queue walltimemax="00:30:00" nodemin="1" nodemax="256" default="true">debug</queue>
-    </queues>
-  </batch_system>
-
-  <batch_system MACH="lawrencium-lr3" type="slurm">
-    <batch_submit>sbatch</batch_submit>
-    <directives>
-      <directive>--qos=lr_normal</directive>
-      <directive>--partition=lr3</directive>
-      <directive>--account={{ project }}</directive>
-      <directive>--ntasks-per-node={{ tasks_per_node }}</directive>
-    </directives>
-    <queues>
-      <queue walltimemin="00:00:00" walltimemax="72:00:00" nodemin="1" nodemax="64" default="true">lr3</queue>
-    </queues>
-  </batch_system>
-
-  <batch_system MACH="lawrencium-lr2" type="slurm">
-    <batch_submit>sbatch</batch_submit>
-    <directives>
-       <directive>--qos=lr_normal</directive>
-       <directive>--partition=lr2</directive>
-       <directive>--account={{ project }}</directive>
-       <directive>--ntasks-per-node={{ tasks_per_node }}</directive>
-    </directives>
-    <queues>
-      <queue walltimemin="00:00:00" walltimemax="72:00:00" nodemin="1" nodemax="64" default="true">lr2</queue>
-    </queues>
-  </batch_system>
-
-=======
->>>>>>> a812b87a
   <batch_system MACH="stampede2-skx" type="slurm" >
     <batch_submit>ssh stampede2.tacc.utexas.edu cd $CASEROOT ; sbatch</batch_submit>
     <submit_args>
