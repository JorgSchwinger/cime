--- conflicted
+++ resolved
@@ -169,7 +169,6 @@
     </directives>
   </batch_system>
 
-<<<<<<< HEAD
   <batch_system type="slurm_nor" >
     <batch_query per_job_arg="-j">squeue</batch_query>
     <batch_cancel>scancel</batch_cancel>
@@ -188,7 +187,8 @@
       <directive> --ntasks-per-node={{ max_tasks_per_node }}</directive>
       <directive> --output={{ job_id }}   </directive>
     </directives>
-=======
+  </batch_system>
+
   <batch_system MACH="aleph" type="pbs" >
     <directives>
       <directive>-l nodes={{ num_nodes }}</directive>
@@ -216,7 +216,6 @@
       <queue walltimemin="02:00" walltimemax="04:00" default="true">poe_medium</queue>
       <queue walltimemin="04:00" walltimemax="08:00">poe_long</queue>
     </queues>
->>>>>>> 40c73352
   </batch_system>
 
   <!-- bluewaters is PBS -->
@@ -676,14 +675,7 @@
       <queue walltimemax="02:00:00" nodemin="1" nodemax="4" default="true">regular</queue>
     </queues>
   </batch_system>      
-
-<<<<<<< HEAD
    <!-- vilje is PBS -->
-=======
-<!-- settings for machines: vilje, fram and nebula no updated and not functional -->
-   <!-- vilje is PBS -->
-<!--
->>>>>>> 40c73352
   <batch_system MACH="vilje" type="pbs">
     <submit_args>
       <arg flag="-N cesmRun"/> 
@@ -695,21 +687,14 @@
     <queues>
       <queue walltimemax="00:59:00" nodemin="1" nodemax="9999" default="true">workq</queue>
     </queues>
-<<<<<<< HEAD
     <!--walltimes>
                   	    <walltime default="true">00:59:00</walltime>
     </walltimes-->
-=======
-    <walltimes>
-                  	    <walltime default="true">00:59:00</walltime>
-    </walltimes>
->>>>>>> 40c73352
   </batch_system>
 
   <batch_system MACH="fram" type="slurm">
     <batch_submit>sbatch</batch_submit>
     <submit_args>
-<<<<<<< HEAD
       <arg flag="--time" name="$JOB_WALLCLOCK_TIME"/>
       <arg flag="-p" name="$JOB_QUEUE"/>
       <arg flag="--account" name="$PROJECT"/>
@@ -718,29 +703,13 @@
       <directive> --ntasks={{ total_tasks }}</directive>
       <directive> --export=ALL</directive>
       <directive> --switches=1</directive>
-=======
-      <arg flag="- -time" name="$JOB_WALLCLOCK_TIME"/>
-      <arg flag="-p" name="$JOB_QUEUE"/>
-      <arg flag="- -account" name="$PROJECT"/>
-    </submit_args>
-    <directives>
-      <directive> - -ntasks={{ total_tasks }}</directive>
-      <directive> - -export=ALL</directive>
-      <directive> - -switches=1</directive>
->>>>>>> 40c73352
     </directives>
     <queues>
       <queue walltimemax="00:59:00" nodemin="1" nodemax="288" default="true">normal</queue>
     </queues>
   </batch_system>
-<<<<<<< HEAD
 
   <batch_system MACH="betzy" type="slurm_nor">
-=======
--->
-
-  <batch_system MACH="betzy" type="slurm">
->>>>>>> 40c73352
     <batch_submit>sbatch</batch_submit>
     <submit_args>
       <arg flag="--time" name="$JOB_WALLCLOCK_TIME"/>
@@ -753,33 +722,19 @@
       <directive> --switches=1</directive>
     </directives>
     <queues>
-<<<<<<< HEAD
       <queue walltimemax="00:59:00" nodemin="4" nodemax="288" default="true">normal</queue>
       <queue walltimemax="00:59:00" nodemin="1" nodemax="1" >preproc</queue>
       <queue walltimemax="00:30:00" nodemin="1" nodemax="4" >normal</queue>
-=======
-      <queue walltimemax="00:59:00" nodemin="1" nodemax="288" default="true">normal</queue>
->>>>>>> 40c73352
     </queues>
   </batch_system>
 
   <!-- nebula is slurm -->
-<<<<<<< HEAD
   <batch_system MACH="nebula" type="slurm">
     <batch_submit>sbatch</batch_submit>
     <submit_args>
       <arg flag="--time" name="$JOB_WALLCLOCK_TIME"/>
       <arg flag="-p" name="$JOB_QUEUE"/>
       <arg flag="--account" name="$PROJECT"/>
-=======
-<!--
-  <batch_system MACH="nebula" type="slurm">
-    <batch_submit>sbatch</batch_submit>
-    <submit_args>
-      <arg flag="- -time" name="$JOB_WALLCLOCK_TIME"/>
-      <arg flag="-p" name="$JOB_QUEUE"/>
-      <arg flag="- -account" name="$PROJECT"/>
->>>>>>> 40c73352
     </submit_args>
     <directives>
       <directive>-C thin </directive>
@@ -787,7 +742,6 @@
     <queues>
       <queue walltimemax="06:00:00" nodemin="1" nodemax="710" default="true">nebula</queue>
     </queues>
-<<<<<<< HEAD
     <!--walltimes>
                      <walltime default="true">00:59:00</walltime>
     </walltimes-->
@@ -805,31 +759,4 @@
     </queues>
   </batch_system>
 
-  <batch_jobs>
-    <!-- order matters, with no-batch jobs will be run in the order listed here -->
-    <job name="case.run">
-      <template>template.case.run</template>
-      <prereq>$BUILD_COMPLETE and not $TEST</prereq>
-    </job>
-    <job name="case.test">
-      <template>template.case.test</template>
-      <prereq>$BUILD_COMPLETE and $TEST</prereq>
-    </job>
-    <job name="case.st_archive">
-      <template>template.st_archive</template>
-      <task_count>1</task_count>
-      <walltime>0:59:00</walltime>
-      <!-- If DOUT_S is true and case.run (or case.test) exits successfully then run st_archive-->
-      <dependency>case.run or case.test</dependency>
-      <prereq>$DOUT_S</prereq>
-    </job>
-  </batch_jobs>
-=======
-    <walltimes>
-                     <walltime default="true">00:59:00</walltime>
-    </walltimes>
-  </batch_system>
--->
->>>>>>> 40c73352
-
 </config_batch>