--- conflicted
+++ resolved
@@ -285,7 +285,7 @@
     </directives>
   </batch_system>
 
- <batch_system MACH="laramie" type="pbs">
+  <batch_system MACH="laramie" type="pbs">
     <directives>
       <directive default="/bin/bash" > -S {{ shell }}  </directive>
       <directive> -l select={{ num_nodes }}:ncpus={{ max_tasks_per_node }}:mpiprocs={{ tasks_per_node }}:ompthreads={{ thread_count }}</directive>
@@ -425,7 +425,6 @@
     </queues>
   </batch_system>
 
-<<<<<<< HEAD
    <!-- vilje is PBS -->
   <batch_system MACH="vilje" type="pbs">
     <submit_args>
@@ -443,20 +442,6 @@
     </walltimes-->
   </batch_system>
 
-  <batch_system MACH="fram" type="slurm">
-    <batch_submit>sbatch</batch_submit>
-    <directives>
-     <directive> --switches=1</directive>
-     <directive> --ntasks={{ total_tasks }}</directive>
-     <directive> --export=ALL</directive>
-   </directives>
-    <queues>
-      <queue walltimemax="00:59:00" nodemin="1" nodemax="288" default="true">normal</queue>
-    </queues>
-  </batch_system>
-
-=======
->>>>>>> c43e0605
   <batch_system MACH="cori-haswell" type="slurm" >
     <batch_submit>sbatch</batch_submit>
     <submit_args>
