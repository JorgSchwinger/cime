<?xml version="1.0"?>
<gridmaps driver="nuopc">
<<<<<<< HEAD

    <!--- atm to ocean and ocean to atm mapping files -->
    <gridmap atm_grid="0.9x1.25" ocn_grid="gx1v7">
      <map name="ATM2OCN_FMAPNAME">cpl/gridmaps/fv0.9x1.25/map_fv0.9x1.25_TO_gx1v7_aave.151008.nc</map>
      <map name="ATM2OCN_SMAPNAME">cpl/gridmaps/fv0.9x1.25/map_fv0.9x1.25_TO_gx1v7_blin.151008.nc</map>
      <map name="ATM2OCN_VMAPNAME">cpl/gridmaps/fv0.9x1.25/map_fv0.9x1.25_TO_gx1v7_patc.151008.nc</map>
    </gridmap>

    <gridmap atm_grid="T62" ocn_grid="tx0.66v1">
      <map name="ATM2OCN_FMAPNAME">cpl/gridmaps/T62/map_T62_TO_tx0.66v1_aave.190314.nc</map>
      <map name="ATM2OCN_SMAPNAME">cpl/gridmaps/T62/map_T62_TO_tx0.66v1_blin.190314.nc</map>
      <map name="ATM2OCN_VMAPNAME">cpl/gridmaps/T62/map_T62_TO_tx0.66v1_blin.190314.nc</map>
      <map name="OCN2ATM_FMAPNAME">cpl/gridmaps/tx0.66v1/map_tx0.66v1_TO_T62_aave.190314.nc</map>
      <map name="OCN2ATM_SMAPNAME">cpl/gridmaps/tx0.66v1/map_tx0.66v1_TO_T62_aave.190314.nc</map>
    </gridmap>
    <gridmap atm_grid="T62" ocn_grid="gx3v7">
      <map name="ATM2OCN_FMAPNAME">cpl/gridmaps/T62/map_T62_TO_gx3v7_aave.130322.nc</map>
      <map name="ATM2OCN_SMAPNAME">cpl/gridmaps/T62/map_T62_TO_gx3v7_blin.130322.nc</map>
      <map name="ATM2OCN_VMAPNAME">cpl/gridmaps/T62/map_T62_TO_gx3v7_patc.130322.nc</map>
      <map name="OCN2ATM_FMAPNAME">cpl/gridmaps/gx3v7/map_gx3v7_TO_T62_aave.130322.nc</map>
      <map name="OCN2ATM_SMAPNAME">cpl/gridmaps/gx3v7/map_gx3v7_TO_T62_aave.130322.nc</map>
    </gridmap>
    <gridmap atm_grid="T62" ocn_grid="gx1v6">
      <map name="ATM2OCN_FMAPNAME">cpl/gridmaps/T62/map_T62_TO_gx1v6_aave.130322.nc</map>
      <map name="ATM2OCN_SMAPNAME">cpl/gridmaps/T62/map_T62_TO_gx1v6_blin.130322.nc</map>
      <map name="ATM2OCN_VMAPNAME">cpl/gridmaps/T62/map_T62_TO_gx1v6_patc.130322.nc</map>
      <map name="OCN2ATM_FMAPNAME">cpl/gridmaps/gx1v6/map_gx1v6_TO_T62_aave.130322.nc</map>
      <map name="OCN2ATM_SMAPNAME">cpl/gridmaps/gx1v6/map_gx1v6_TO_T62_aave.130322.nc</map>
    </gridmap>
    <gridmap atm_grid="T62" ocn_grid="gx1v7">
      <map name="ATM2OCN_FMAPNAME">cpl/gridmaps/T62/map_T62_TO_gx1v7_aave.151008.nc</map>
      <map name="ATM2OCN_SMAPNAME">cpl/gridmaps/T62/map_T62_TO_gx1v7_blin.151008.nc</map>
      <map name="ATM2OCN_VMAPNAME">cpl/gridmaps/T62/map_T62_TO_gx1v7_patc.151008.nc</map>
      <map name="OCN2ATM_FMAPNAME">cpl/gridmaps/gx1v7/map_gx1v7_TO_T62_aave.151008.nc</map>
      <map name="OCN2ATM_SMAPNAME">cpl/gridmaps/gx1v7/map_gx1v7_TO_T62_aave.151008.nc</map>
    </gridmap>
    <gridmap atm_grid="T62" ocn_grid="tx1v1">
      <map name="ATM2OCN_FMAPNAME">cpl/cpl6/map_T62_to_tx1v1_aave_da_090122.nc</map>
      <map name="ATM2OCN_SMAPNAME">cpl/cpl6/map_T62_to_tx1v1_bilin_da_090122.nc</map>
      <map name="ATM2OCN_VMAPNAME">cpl/cpl6/map_T62_to_tx1v1_bilin_da_090122.nc</map>
      <map name="OCN2ATM_FMAPNAME">cpl/cpl6/map_tx1v1_to_T62_aave_da_090122.nc</map>
      <map name="OCN2ATM_SMAPNAME">cpl/cpl6/map_tx1v1_to_T62_aave_da_090122.nc</map>
    </gridmap>
    <gridmap atm_grid="T62" ocn_grid="tx0.1v2">
      <map name="ATM2OCN_FMAPNAME">cpl/cpl6/map_T62_to_tx0.1v2_aave_da_090220.nc</map>
      <map name="ATM2OCN_SMAPNAME">cpl/cpl6/map_T62_to_tx0.1v2_bilin_da_090220.nc</map>
      <map name="ATM2OCN_VMAPNAME">cpl/cpl6/map_T62_to_tx0.1v2_bilin_da_090220.nc</map>
      <map name="OCN2ATM_FMAPNAME">cpl/cpl6/map_tx0.1v2_to_T62_aave_da_090220.nc</map>
      <map name="OCN2ATM_SMAPNAME">cpl/cpl6/map_tx0.1v2_to_T62_aave_da_090220.nc</map>
    </gridmap>
    <gridmap atm_grid="T62" ocn_grid="tx0.1v3">
      <map name="ATM2OCN_FMAPNAME">cpl/cpl6/map_T62_TO_tx0.1v3_patc.170928.nc</map>
      <map name="ATM2OCN_SMAPNAME">cpl/cpl6/map_T62_TO_tx0.1v3_patc.170928.nc</map>
      <map name="ATM2OCN_VMAPNAME">cpl/cpl6/map_T62_TO_tx0.1v3_patc.170928.nc</map>
      <map name="OCN2ATM_FMAPNAME">cpl/cpl6/map_tx0.1v3_TO_T62_aave.170928.nc</map>
      <map name="OCN2ATM_SMAPNAME">cpl/cpl6/map_tx0.1v3_TO_T62_aave.170928.nc</map>
    </gridmap>
    <gridmap atm_grid="T62" ocn_grid="oQU120">
      <map name="ATM2OCN_FMAPNAME">cpl/gridmaps/T62/map_T62_TO_oQU120_aave.151209.nc</map>
      <map name="ATM2OCN_SMAPNAME">cpl/gridmaps/T62/map_T62_TO_oQU120_aave.151209.nc</map>
      <map name="ATM2OCN_VMAPNAME">cpl/gridmaps/T62/map_T62_TO_oQU120_aave.151209.nc</map>
      <map name="OCN2ATM_FMAPNAME">cpl/gridmaps/oQU120/map_oQU120_TO_T62_aave.151209.nc</map>
      <map name="OCN2ATM_SMAPNAME">cpl/gridmaps/oQU120/map_oQU120_TO_T62_aave.151209.nc</map>
    </gridmap>

    <gridmap atm_grid="T31" ocn_grid="gx3v7">
      <!-- alias is used for gridname -->
      <map name="ATM2OCN_FMAPNAME">cpl/cpl6/map_T31_to_gx3v7_aave_da_090903.nc</map>
      <map name="ATM2OCN_SMAPNAME">cpl/cpl6/map_T31_to_gx3v7_patch_090903.nc</map>
      <map name="ATM2OCN_VMAPNAME">cpl/cpl6/map_T31_to_gx3v7_patch_090903.nc</map>
      <map name="OCN2ATM_FMAPNAME">cpl/cpl6/map_gx3v7_to_T31_aave_da_090903.nc</map>
      <map name="OCN2ATM_SMAPNAME">cpl/cpl6/map_gx3v7_to_T31_aave_da_090903.nc</map>
    </gridmap>

    <gridmap atm_grid="T85" ocn_grid="gx1v6">
      <map name="ATM2OCN_FMAPNAME">cpl/gridmaps/T85/map_T85_to_gx1v6_aave_110411.nc</map>
      <map name="ATM2OCN_SMAPNAME">cpl/gridmaps/T85/map_T85_to_gx1v6_bilin_110411.nc</map>
      <map name="ATM2OCN_VMAPNAME">cpl/gridmaps/T85/map_T85_to_gx1v6_bilin_110411.nc</map>
      <map name="OCN2ATM_FMAPNAME">cpl/gridmaps/gx1v6/map_gx1v6_to_T85_aave_110411.nc</map>
      <map name="OCN2ATM_SMAPNAME">cpl/gridmaps/gx1v6/map_gx1v6_to_T85_aave_110411.nc</map>
    </gridmap>
    <gridmap atm_grid="T85" lnd_grid="0.9x1.25">
      <map name="ATM2LND_FMAPNAME">cpl/gridmaps/T85/map_T85_to_fv0.9x1.25_aave_110411.nc</map>
      <map name="ATM2LND_SMAPNAME">cpl/gridmaps/T85/map_T85_to_fv0.9x1.25_bilin_110411.nc</map>
      <map name="LND2ATM_FMAPNAME">cpl/gridmaps/fv0.9x1.25/map_fv0.9x1.25_to_T85_aave_110411.nc</map>
      <map name="LND2ATM_SMAPNAME">cpl/gridmaps/fv0.9x1.25/map_fv0.9x1.25_to_T85_bilin_110411.nc</map>
    </gridmap>
    <gridmap atm_grid="T85" ocn_grid="tx0.1v2">
      <map name="ATM2OCN_FMAPNAME">cpl/gridmaps/T85/map_T85_to_tx0.1v2_aave_110411.nc</map>
      <map name="ATM2OCN_SMAPNAME">cpl/gridmaps/T85/map_T85_to_tx0.1v2_bilin_110411.nc</map>
      <map name="ATM2OCN_VMAPNAME">cpl/gridmaps/T85/map_T85_to_tx0.1v2_bilin_110411.nc</map>
      <map name="OCN2ATM_FMAPNAME">cpl/gridmaps/tx0.1v2/map_tx0.1v2_to_T85_bilin_110411.nc</map>
      <map name="OCN2ATM_SMAPNAME">cpl/gridmaps/tx0.1v2/map_tx0.1v2_to_T85_aave_110411.nc</map>
    </gridmap>
    <gridmap atm_grid="128x256" lnd_grid="0.9x1.25">
      <map name="ATM2LND_FMAPNAME">cpl/gridmaps/T85/map_T85_to_fv0.9x1.25_aave_110411.nc</map>
      <map name="ATM2LND_SMAPNAME">cpl/gridmaps/T85/map_T85_to_fv0.9x1.25_bilin_110411.nc</map>
      <map name="LND2ATM_FMAPNAME">cpl/gridmaps/fv0.9x1.25/map_fv0.9x1.25_to_T85_aave_110411.nc</map>
      <map name="LND2ATM_SMAPNAME">cpl/gridmaps/fv0.9x1.25/map_fv0.9x1.25_to_T85_aave_110411.nc</map>
    </gridmap>

    <gridmap atm_grid="512x1024" ocn_grid="tx0.1v2">
      <map name="ATM2OCN_FMAPNAME">cpl/gridmaps/T341/map_T341_to_tx0.1v2_aave_110413.nc</map>
      <map name="ATM2OCN_SMAPNAME">cpl/gridmaps/T341/map_T341_to_tx0.1v2_aave_110413.nc</map>
      <map name="ATM2OCN_VMAPNAME">cpl/gridmaps/T341/map_T341_to_tx0.1v2_aave_110413.nc</map>
      <map name="OCN2ATM_FMAPNAME">cpl/gridmaps/tx0.1v2/map_tx0.1v2_to_T341_aave_110413.nc</map>
      <map name="OCN2ATM_SMAPNAME">cpl/gridmaps/tx0.1v2/map_tx0.1v2_to_T341_aave_110413.nc</map>
    </gridmap>
    <gridmap atm_grid="512x1024" lnd_grid="0.23x0.31" >
      <map name="ATM2LND_FMAPNAME">cpl/gridmaps/T341/map_T341_to_fv0.23x0.31_aave_110413.nc</map>
      <map name="ATM2LND_SMAPNAME">cpl/gridmaps/T341/map_T341_to_fv0.23x0.31_aave_110413.nc</map>
      <map name="LND2ATM_FMAPNAME">cpl/gridmaps/fv0.23x0.31/map_fv0.23x0.31_to_T341_aave_110413.nc</map>
      <map name="LND2ATM_SMAPNAME">cpl/gridmaps/fv0.23x0.31/map_fv0.23x0.31_to_T341_aave_110413.nc</map>
    </gridmap>

    <gridmap atm_grid="0.9x1.25" wav_grid="ww3a">
      <map name="ATM2WAV_SMAPNAME">cpl/gridmaps/fv0.9x1.25/map_fv0.9x1.25_TO_ww3a_bilin.160324.nc</map>
    </gridmap>
    <gridmap atm_grid="T31" wav_grid="ww3a">
      <map name="ATM2WAV_SMAPNAME">cpl/gridmaps/T31/map_T31_TO_ww3a_bilin_131104.nc</map>
    </gridmap>
    <gridmap atm_grid="T62" wav_grid="ww3a">
      <map name="ATM2WAV_SMAPNAME">cpl/gridmaps/T62/map_T62_TO_ww3a_bilin.150617.nc</map>
    </gridmap>
    <gridmap atm_grid="TL319" wav_grid="ww3a">
      <map name="ATM2WAV_SMAPNAME">cpl/gridmaps/TL319/map_TL319_TO_ww3a_bilin.170707.nc</map>
    </gridmap>

    <!-- MizuRoute mapping files -->
    <gridmap lnd_grid="0.9x1.25" rof_grid="HDMAmz">
      <!-- These mapping files were NOT created using ESMF as ESMF regridding failed, but with an offline python script -->
      <!-- They were then converted to SCRIP mapping file format so they could be read by cime -->
      <map name="LND2ROF_FMAPNAME">rof/mizuRoute/gridmaps/map_f09_TO_HDMAmz_aave.210321.nc</map>
      <map name="ROF2LND_FMAPNAME">rof/mizuRoute/gridmaps/map_HDMAmz_TO_f09_aave.210321.nc</map>
    </gridmap>
    <gridmap lnd_grid="1.9x2.5" rof_grid="HDMAmz">
      <!-- These mapping files were NOT created using ESMF as ESMF regridding failed, but with an offline python script -->
      <!-- They were then converted to SCRIP mapping file format so they could be read by cime -->
      <map name="LND2ROF_FMAPNAME">rof/mizuRoute/gridmaps/map_f19_TO_HDMAmz_aave.200901.nc</map>
      <map name="ROF2LND_FMAPNAME">rof/mizuRoute/gridmaps/map_HDMAmz_TO_f19_aave.200901.nc</map>
    </gridmap>
    <gridmap lnd_grid="0.9x1.25" rof_grid="MERITmz">
      <!-- These mapping files were NOT created using ESMF as ESMF regridding failed, but with an offline python script -->
      <!-- They were then converted to SCRIP mapping file format so they could be read by cime -->
      <map name="LND2ROF_FMAPNAME">rof/mizuRoute/gridmaps/map_f09_TO_MERITmz_aave.210320.nc</map>
      <map name="ROF2LND_FMAPNAME">rof/mizuRoute/gridmaps/map_MERITmz_TO_f09_aave.210320.nc</map>
    </gridmap>
    <gridmap lnd_grid="1.9x2.5" rof_grid="MERITmz">
      <!-- These mapping files were NOT created using ESMF as ESMF regridding failed, but with an offline python script -->
      <!-- They were then converted to SCRIP mapping file format so they could be read by cime -->
      <map name="LND2ROF_FMAPNAME">rof/mizuRoute/gridmaps/map_f19_TO_MERITmz_aave.210103.nc</map>
      <map name="ROF2LND_FMAPNAME">rof/mizuRoute/gridmaps/map_MERITmz_TO_f19_aave.210103.nc</map>
    </gridmap>
    <gridmap lnd_grid="0.125nldas2" rof_grid="HDMA_CONUSmz">
      <map name="LND2ROF_FMAPNAME">rof/mizuRoute/gridmaps/map_0.125nldas2_TO_HDMAmz_CONUS_aave.201104.nc</map>
      <map name="ROF2LND_FMAPNAME">rof/mizuRoute/gridmaps/map_HDMAmz_CONUS_TO_0.125nldas2_aave.201104.nc</map>
    </gridmap>
   <!-- do not have the files yet 
    <gridmap lnd_grid="0.125nldas2" rof_grid="MERIT_CONUSmz">
      <map name="LND2ROF_FMAPNAME">rof/mizuRoute/gridmaps/map_0.125nldas2_TO_MERITmz_CONUS_aave.210113.nc</map>
      <map name="ROF2LND_FMAPNAME">rof/mizuRoute/gridmaps/map_MERITmz_CONUS_TO_0.125nldas2_aave.210113.nc</map>
    </gridmap>
    -->
    <gridmap lnd_grid="0.125nldas2" rof_grid="USGS_GFmz">
      <map name="LND2ROF_FMAPNAME">rof/mizuRoute/gridmaps/map_0.125nldas2_TO_USGS_GFmz_aave.201028.nc</map>
      <map name="ROF2LND_FMAPNAME">rof/mizuRoute/gridmaps/map_USGS_GFmz_TO_0.125nldas2_aave.201028.nc</map>
    </gridmap>
    <gridmap lnd_grid="5x5_amazon" rof_grid="HDMAmz_5x5_amazon">
      <map name="LND2ROF_FMAPNAME">rof/mizuRoute/gridmaps/map_5x5_amazon_TO_HDMAmz_5x5_amazon_aave.201028.nc</map>
      <map name="ROF2LND_FMAPNAME">rof/mizuRoute/gridmaps/map_HDMAmz_5x5_amazon_TO_5x5_amazon_aave.201028.nc</map>
    </gridmap>

  </gridmaps>
=======
  <!-- no nuopc specific gridmaps -->
</gridmaps>
>>>>>>> 7e5c1d1f
<|MERGE_RESOLUTION|>--- conflicted
+++ resolved
@@ -1,133 +1,9 @@
 <?xml version="1.0"?>
 <gridmaps driver="nuopc">
-<<<<<<< HEAD
 
-    <!--- atm to ocean and ocean to atm mapping files -->
-    <gridmap atm_grid="0.9x1.25" ocn_grid="gx1v7">
-      <map name="ATM2OCN_FMAPNAME">cpl/gridmaps/fv0.9x1.25/map_fv0.9x1.25_TO_gx1v7_aave.151008.nc</map>
-      <map name="ATM2OCN_SMAPNAME">cpl/gridmaps/fv0.9x1.25/map_fv0.9x1.25_TO_gx1v7_blin.151008.nc</map>
-      <map name="ATM2OCN_VMAPNAME">cpl/gridmaps/fv0.9x1.25/map_fv0.9x1.25_TO_gx1v7_patc.151008.nc</map>
-    </gridmap>
-
-    <gridmap atm_grid="T62" ocn_grid="tx0.66v1">
-      <map name="ATM2OCN_FMAPNAME">cpl/gridmaps/T62/map_T62_TO_tx0.66v1_aave.190314.nc</map>
-      <map name="ATM2OCN_SMAPNAME">cpl/gridmaps/T62/map_T62_TO_tx0.66v1_blin.190314.nc</map>
-      <map name="ATM2OCN_VMAPNAME">cpl/gridmaps/T62/map_T62_TO_tx0.66v1_blin.190314.nc</map>
-      <map name="OCN2ATM_FMAPNAME">cpl/gridmaps/tx0.66v1/map_tx0.66v1_TO_T62_aave.190314.nc</map>
-      <map name="OCN2ATM_SMAPNAME">cpl/gridmaps/tx0.66v1/map_tx0.66v1_TO_T62_aave.190314.nc</map>
-    </gridmap>
-    <gridmap atm_grid="T62" ocn_grid="gx3v7">
-      <map name="ATM2OCN_FMAPNAME">cpl/gridmaps/T62/map_T62_TO_gx3v7_aave.130322.nc</map>
-      <map name="ATM2OCN_SMAPNAME">cpl/gridmaps/T62/map_T62_TO_gx3v7_blin.130322.nc</map>
-      <map name="ATM2OCN_VMAPNAME">cpl/gridmaps/T62/map_T62_TO_gx3v7_patc.130322.nc</map>
-      <map name="OCN2ATM_FMAPNAME">cpl/gridmaps/gx3v7/map_gx3v7_TO_T62_aave.130322.nc</map>
-      <map name="OCN2ATM_SMAPNAME">cpl/gridmaps/gx3v7/map_gx3v7_TO_T62_aave.130322.nc</map>
-    </gridmap>
-    <gridmap atm_grid="T62" ocn_grid="gx1v6">
-      <map name="ATM2OCN_FMAPNAME">cpl/gridmaps/T62/map_T62_TO_gx1v6_aave.130322.nc</map>
-      <map name="ATM2OCN_SMAPNAME">cpl/gridmaps/T62/map_T62_TO_gx1v6_blin.130322.nc</map>
-      <map name="ATM2OCN_VMAPNAME">cpl/gridmaps/T62/map_T62_TO_gx1v6_patc.130322.nc</map>
-      <map name="OCN2ATM_FMAPNAME">cpl/gridmaps/gx1v6/map_gx1v6_TO_T62_aave.130322.nc</map>
-      <map name="OCN2ATM_SMAPNAME">cpl/gridmaps/gx1v6/map_gx1v6_TO_T62_aave.130322.nc</map>
-    </gridmap>
-    <gridmap atm_grid="T62" ocn_grid="gx1v7">
-      <map name="ATM2OCN_FMAPNAME">cpl/gridmaps/T62/map_T62_TO_gx1v7_aave.151008.nc</map>
-      <map name="ATM2OCN_SMAPNAME">cpl/gridmaps/T62/map_T62_TO_gx1v7_blin.151008.nc</map>
-      <map name="ATM2OCN_VMAPNAME">cpl/gridmaps/T62/map_T62_TO_gx1v7_patc.151008.nc</map>
-      <map name="OCN2ATM_FMAPNAME">cpl/gridmaps/gx1v7/map_gx1v7_TO_T62_aave.151008.nc</map>
-      <map name="OCN2ATM_SMAPNAME">cpl/gridmaps/gx1v7/map_gx1v7_TO_T62_aave.151008.nc</map>
-    </gridmap>
-    <gridmap atm_grid="T62" ocn_grid="tx1v1">
-      <map name="ATM2OCN_FMAPNAME">cpl/cpl6/map_T62_to_tx1v1_aave_da_090122.nc</map>
-      <map name="ATM2OCN_SMAPNAME">cpl/cpl6/map_T62_to_tx1v1_bilin_da_090122.nc</map>
-      <map name="ATM2OCN_VMAPNAME">cpl/cpl6/map_T62_to_tx1v1_bilin_da_090122.nc</map>
-      <map name="OCN2ATM_FMAPNAME">cpl/cpl6/map_tx1v1_to_T62_aave_da_090122.nc</map>
-      <map name="OCN2ATM_SMAPNAME">cpl/cpl6/map_tx1v1_to_T62_aave_da_090122.nc</map>
-    </gridmap>
-    <gridmap atm_grid="T62" ocn_grid="tx0.1v2">
-      <map name="ATM2OCN_FMAPNAME">cpl/cpl6/map_T62_to_tx0.1v2_aave_da_090220.nc</map>
-      <map name="ATM2OCN_SMAPNAME">cpl/cpl6/map_T62_to_tx0.1v2_bilin_da_090220.nc</map>
-      <map name="ATM2OCN_VMAPNAME">cpl/cpl6/map_T62_to_tx0.1v2_bilin_da_090220.nc</map>
-      <map name="OCN2ATM_FMAPNAME">cpl/cpl6/map_tx0.1v2_to_T62_aave_da_090220.nc</map>
-      <map name="OCN2ATM_SMAPNAME">cpl/cpl6/map_tx0.1v2_to_T62_aave_da_090220.nc</map>
-    </gridmap>
-    <gridmap atm_grid="T62" ocn_grid="tx0.1v3">
-      <map name="ATM2OCN_FMAPNAME">cpl/cpl6/map_T62_TO_tx0.1v3_patc.170928.nc</map>
-      <map name="ATM2OCN_SMAPNAME">cpl/cpl6/map_T62_TO_tx0.1v3_patc.170928.nc</map>
-      <map name="ATM2OCN_VMAPNAME">cpl/cpl6/map_T62_TO_tx0.1v3_patc.170928.nc</map>
-      <map name="OCN2ATM_FMAPNAME">cpl/cpl6/map_tx0.1v3_TO_T62_aave.170928.nc</map>
-      <map name="OCN2ATM_SMAPNAME">cpl/cpl6/map_tx0.1v3_TO_T62_aave.170928.nc</map>
-    </gridmap>
-    <gridmap atm_grid="T62" ocn_grid="oQU120">
-      <map name="ATM2OCN_FMAPNAME">cpl/gridmaps/T62/map_T62_TO_oQU120_aave.151209.nc</map>
-      <map name="ATM2OCN_SMAPNAME">cpl/gridmaps/T62/map_T62_TO_oQU120_aave.151209.nc</map>
-      <map name="ATM2OCN_VMAPNAME">cpl/gridmaps/T62/map_T62_TO_oQU120_aave.151209.nc</map>
-      <map name="OCN2ATM_FMAPNAME">cpl/gridmaps/oQU120/map_oQU120_TO_T62_aave.151209.nc</map>
-      <map name="OCN2ATM_SMAPNAME">cpl/gridmaps/oQU120/map_oQU120_TO_T62_aave.151209.nc</map>
-    </gridmap>
-
-    <gridmap atm_grid="T31" ocn_grid="gx3v7">
-      <!-- alias is used for gridname -->
-      <map name="ATM2OCN_FMAPNAME">cpl/cpl6/map_T31_to_gx3v7_aave_da_090903.nc</map>
-      <map name="ATM2OCN_SMAPNAME">cpl/cpl6/map_T31_to_gx3v7_patch_090903.nc</map>
-      <map name="ATM2OCN_VMAPNAME">cpl/cpl6/map_T31_to_gx3v7_patch_090903.nc</map>
-      <map name="OCN2ATM_FMAPNAME">cpl/cpl6/map_gx3v7_to_T31_aave_da_090903.nc</map>
-      <map name="OCN2ATM_SMAPNAME">cpl/cpl6/map_gx3v7_to_T31_aave_da_090903.nc</map>
-    </gridmap>
-
-    <gridmap atm_grid="T85" ocn_grid="gx1v6">
-      <map name="ATM2OCN_FMAPNAME">cpl/gridmaps/T85/map_T85_to_gx1v6_aave_110411.nc</map>
-      <map name="ATM2OCN_SMAPNAME">cpl/gridmaps/T85/map_T85_to_gx1v6_bilin_110411.nc</map>
-      <map name="ATM2OCN_VMAPNAME">cpl/gridmaps/T85/map_T85_to_gx1v6_bilin_110411.nc</map>
-      <map name="OCN2ATM_FMAPNAME">cpl/gridmaps/gx1v6/map_gx1v6_to_T85_aave_110411.nc</map>
-      <map name="OCN2ATM_SMAPNAME">cpl/gridmaps/gx1v6/map_gx1v6_to_T85_aave_110411.nc</map>
-    </gridmap>
-    <gridmap atm_grid="T85" lnd_grid="0.9x1.25">
-      <map name="ATM2LND_FMAPNAME">cpl/gridmaps/T85/map_T85_to_fv0.9x1.25_aave_110411.nc</map>
-      <map name="ATM2LND_SMAPNAME">cpl/gridmaps/T85/map_T85_to_fv0.9x1.25_bilin_110411.nc</map>
-      <map name="LND2ATM_FMAPNAME">cpl/gridmaps/fv0.9x1.25/map_fv0.9x1.25_to_T85_aave_110411.nc</map>
-      <map name="LND2ATM_SMAPNAME">cpl/gridmaps/fv0.9x1.25/map_fv0.9x1.25_to_T85_bilin_110411.nc</map>
-    </gridmap>
-    <gridmap atm_grid="T85" ocn_grid="tx0.1v2">
-      <map name="ATM2OCN_FMAPNAME">cpl/gridmaps/T85/map_T85_to_tx0.1v2_aave_110411.nc</map>
-      <map name="ATM2OCN_SMAPNAME">cpl/gridmaps/T85/map_T85_to_tx0.1v2_bilin_110411.nc</map>
-      <map name="ATM2OCN_VMAPNAME">cpl/gridmaps/T85/map_T85_to_tx0.1v2_bilin_110411.nc</map>
-      <map name="OCN2ATM_FMAPNAME">cpl/gridmaps/tx0.1v2/map_tx0.1v2_to_T85_bilin_110411.nc</map>
-      <map name="OCN2ATM_SMAPNAME">cpl/gridmaps/tx0.1v2/map_tx0.1v2_to_T85_aave_110411.nc</map>
-    </gridmap>
-    <gridmap atm_grid="128x256" lnd_grid="0.9x1.25">
-      <map name="ATM2LND_FMAPNAME">cpl/gridmaps/T85/map_T85_to_fv0.9x1.25_aave_110411.nc</map>
-      <map name="ATM2LND_SMAPNAME">cpl/gridmaps/T85/map_T85_to_fv0.9x1.25_bilin_110411.nc</map>
-      <map name="LND2ATM_FMAPNAME">cpl/gridmaps/fv0.9x1.25/map_fv0.9x1.25_to_T85_aave_110411.nc</map>
-      <map name="LND2ATM_SMAPNAME">cpl/gridmaps/fv0.9x1.25/map_fv0.9x1.25_to_T85_aave_110411.nc</map>
-    </gridmap>
-
-    <gridmap atm_grid="512x1024" ocn_grid="tx0.1v2">
-      <map name="ATM2OCN_FMAPNAME">cpl/gridmaps/T341/map_T341_to_tx0.1v2_aave_110413.nc</map>
-      <map name="ATM2OCN_SMAPNAME">cpl/gridmaps/T341/map_T341_to_tx0.1v2_aave_110413.nc</map>
-      <map name="ATM2OCN_VMAPNAME">cpl/gridmaps/T341/map_T341_to_tx0.1v2_aave_110413.nc</map>
-      <map name="OCN2ATM_FMAPNAME">cpl/gridmaps/tx0.1v2/map_tx0.1v2_to_T341_aave_110413.nc</map>
-      <map name="OCN2ATM_SMAPNAME">cpl/gridmaps/tx0.1v2/map_tx0.1v2_to_T341_aave_110413.nc</map>
-    </gridmap>
-    <gridmap atm_grid="512x1024" lnd_grid="0.23x0.31" >
-      <map name="ATM2LND_FMAPNAME">cpl/gridmaps/T341/map_T341_to_fv0.23x0.31_aave_110413.nc</map>
-      <map name="ATM2LND_SMAPNAME">cpl/gridmaps/T341/map_T341_to_fv0.23x0.31_aave_110413.nc</map>
-      <map name="LND2ATM_FMAPNAME">cpl/gridmaps/fv0.23x0.31/map_fv0.23x0.31_to_T341_aave_110413.nc</map>
-      <map name="LND2ATM_SMAPNAME">cpl/gridmaps/fv0.23x0.31/map_fv0.23x0.31_to_T341_aave_110413.nc</map>
-    </gridmap>
-
-    <gridmap atm_grid="0.9x1.25" wav_grid="ww3a">
-      <map name="ATM2WAV_SMAPNAME">cpl/gridmaps/fv0.9x1.25/map_fv0.9x1.25_TO_ww3a_bilin.160324.nc</map>
-    </gridmap>
-    <gridmap atm_grid="T31" wav_grid="ww3a">
-      <map name="ATM2WAV_SMAPNAME">cpl/gridmaps/T31/map_T31_TO_ww3a_bilin_131104.nc</map>
-    </gridmap>
-    <gridmap atm_grid="T62" wav_grid="ww3a">
-      <map name="ATM2WAV_SMAPNAME">cpl/gridmaps/T62/map_T62_TO_ww3a_bilin.150617.nc</map>
-    </gridmap>
-    <gridmap atm_grid="TL319" wav_grid="ww3a">
-      <map name="ATM2WAV_SMAPNAME">cpl/gridmaps/TL319/map_TL319_TO_ww3a_bilin.170707.nc</map>
-    </gridmap>
+  <!-- By default NUOPC mapping is done on the fly, so mapping files do NOT need to be created to go between grids -->
+  <!-- The exception to this are when mapping files need to be created to cut down on the time, CPU, and memory requirements
+       for creating remapping on the fly -->
 
     <!-- MizuRoute mapping files -->
     <gridmap lnd_grid="0.9x1.25" rof_grid="HDMAmz">
@@ -173,8 +49,4 @@
       <map name="ROF2LND_FMAPNAME">rof/mizuRoute/gridmaps/map_HDMAmz_5x5_amazon_TO_5x5_amazon_aave.201028.nc</map>
     </gridmap>
 
-  </gridmaps>
-=======
-  <!-- no nuopc specific gridmaps -->
-</gridmaps>
->>>>>>> 7e5c1d1f
+</gridmaps>