<components version="2.0">

  <comp_archive_spec compname="cam" compclass="atm">
    <rest_file_extension>[ri]</rest_file_extension>
    <rest_file_extension>rh\d*</rest_file_extension>
    <rest_file_extension>rs</rest_file_extension>
    <hist_file_extension>h\d*.*\.nc$</hist_file_extension>
    <hist_file_extension>e</hist_file_extension>
    <rest_history_varname>nhfil</rest_history_varname>
    <rpointer>
      <rpointer_file>rpointer.atm$NINST_STRING</rpointer_file>
      <rpointer_content>$CASE.cam$NINST_STRING.r.$DATENAME.nc </rpointer_content>
    </rpointer>
  </comp_archive_spec>

  <comp_archive_spec compname="datm" compclass="atm">
    <rest_file_extension>r</rest_file_extension>
    <rest_history_varname>unset</rest_history_varname>
    <rpointer>
      <rpointer_file>rpointer.atm$NINST_STRING</rpointer_file>
      <rpointer_content >$CASE.datm$NINST_STRING.r.$DATENAME.nc,$CASE.datm$NINST_STRING.rs1.$DATENAME.bin</rpointer_content>
    </rpointer>
  </comp_archive_spec>

  <comp_archive_spec compname="clm" compclass="lnd">
    <rest_file_extension>r</rest_file_extension>
    <rest_file_extension>rh\d?</rest_file_extension>
    <hist_file_extension>h\d*.*\.nc$</hist_file_extension>
    <rest_history_varname>locfnh</rest_history_varname>
    <rpointer>
      <rpointer_file>rpointer.lnd$NINST_STRING</rpointer_file>
      <rpointer_content>./$CASE.clm2$NINST_STRING.r.$DATENAME.nc</rpointer_content>
    </rpointer>
  </comp_archive_spec>

  <comp_archive_spec compname="dlnd" compclass="lnd">
    <rest_file_extension>r</rest_file_extension>
    <rest_history_varname>unset</rest_history_varname>
    <rpointer>
      <rpointer_file>rpointer.lnd$NINST_STRING</rpointer_file>
      <rpointer_content >$CASE.dlnd$NINST_STRING.r.$DATENAME.nc,$CASE.dlnd$NINST_STRING.rs1.$DATENAME.bin</rpointer_content>
    </rpointer>
  </comp_archive_spec>

  <comp_archive_spec compname="rtm" compclass="rof">
    <rest_file_extension>r</rest_file_extension>
    <rest_file_extension>rh\d*</rest_file_extension>
<<<<<<< HEAD
    <hist_file_extension>h\d*</hist_file_extension>
=======
    <hist_file_extension>h\d*.*\.nc$</hist_file_extension>
>>>>>>> 35ce6f18
    <rest_history_varname>locfnh</rest_history_varname>
    <rpointer>
      <rpointer_file>rpointer.rof$NINST_STRING</rpointer_file>
      <rpointer_content>$CASE.rtm$NINST_STRING.r.$DATENAME.nc</rpointer_content>
    </rpointer>
  </comp_archive_spec>

  <comp_archive_spec compname="mosart" compclass="rof">
    <rest_file_extension>r</rest_file_extension>
    <rest_file_extension>rh\d*</rest_file_extension>
<<<<<<< HEAD
    <hist_file_extension>h\d*</hist_file_extension>
=======
    <hist_file_extension>h\d*.*\.nc$</hist_file_extension>
>>>>>>> 35ce6f18
    <rest_history_varname>locfnh</rest_history_varname>
    <rpointer>
      <rpointer_file>rpointer.rof$NINST_STRING</rpointer_file>
      <rpointer_content>$CASE.mosart$NINST_STRING.r.$DATENAME.nc</rpointer_content>
    </rpointer>
  </comp_archive_spec>


  <comp_archive_spec compname="cice" compclass="ice">
    <rest_file_extension>[ri]</rest_file_extension>
    <hist_file_extension>h\d*.*\.nc$</hist_file_extension>
    <rest_history_varname>unset</rest_history_varname>
    <rpointer>
      <rpointer_file>rpointer.ice$NINST_STRING</rpointer_file>
      <rpointer_content>./$CASE.cice$NINST_STRING.r.$DATENAME.nc</rpointer_content>
    </rpointer>
  </comp_archive_spec>


  <comp_archive_spec compname="pop" compclass="ocn">
    <rest_file_extension>r</rest_file_extension>
    <rest_file_extension>r[ho]</rest_file_extension>
<<<<<<< HEAD
    <hist_file_extension>h\d*|d[dovt]\.</hist_file_extension>
=======
    <hist_file_extension>h\d*.*\.nc$</hist_file_extension>
    <hist_file_extension>d[dovt]</hist_file_extension>
>>>>>>> 35ce6f18
    <rest_history_varname>unset</rest_history_varname>
    <rpointer>
      <rpointer_file>rpointer.ocn$NINST_STRING.restart</rpointer_file>
      <rpointer_content>./$CASE.pop$NINST_STRING.r.$DATENAME.nc,RESTART_FMT=nc</rpointer_content>
    </rpointer>
    <rpointer>
      <rpointer_file>rpointer.ocn$NINST_STRING.ovf</rpointer_file>
      <rpointer_content>./$CASE.pop$NINST_STRING.ro.$DATENAME</rpointer_content>
    </rpointer>
    <rpointer>
      <rpointer_file>rpointer.ocn$NINST_STRING.tavg</rpointer_file>
      <rpointer_content>./$CASE.pop$NINST_STRING.rh.$DATENAME.nc</rpointer_content>
    </rpointer>
  </comp_archive_spec>

  <comp_archive_spec compname="cism" compclass="glc">
    <rest_file_extension>[ri]</rest_file_extension>
    <hist_file_extension>h\d*.*\.nc$</hist_file_extension>
    <hist_file_extension>initial_hist</hist_file_extension>
    <rest_history_varname>unset</rest_history_varname>
    <rpointer>
      <rpointer_file>rpointer.glc$NINST_STRING</rpointer_file>
      <rpointer_content>./$CASE.cism$NINST_STRING.r.$DATENAME.nc</rpointer_content>
    </rpointer>
  </comp_archive_spec>

  <comp_archive_spec compname="ww3" compclass="wav">
    <rest_file_extension>r</rest_file_extension>
    <hist_file_extension>hi.*\.nc$</hist_file_extension>
    <rest_history_varname>unset</rest_history_varname>
    <rpointer>
      <rpointer_file>rpointer.wav$NINST_STRING</rpointer_file>
      <rpointer_content>unset</rpointer_content>
    </rpointer>
    </comp_archive_spec>
    <comp_archive_spec compclass="esp" compname="dart">
      <rest_file_extension>r</rest_file_extension>
      <hist_file_extension>[ei]</hist_file_extension>
      <rest_history_varname>restart_hist</rest_history_varname>
      <rpointer>
        <rpointer_file>rpointer.unset</rpointer_file>
        <rpointer_content>unset</rpointer_content>
      </rpointer>
    </comp_archive_spec>
  </components><|MERGE_RESOLUTION|>--- conflicted
+++ resolved
@@ -45,11 +45,7 @@
   <comp_archive_spec compname="rtm" compclass="rof">
     <rest_file_extension>r</rest_file_extension>
     <rest_file_extension>rh\d*</rest_file_extension>
-<<<<<<< HEAD
-    <hist_file_extension>h\d*</hist_file_extension>
-=======
     <hist_file_extension>h\d*.*\.nc$</hist_file_extension>
->>>>>>> 35ce6f18
     <rest_history_varname>locfnh</rest_history_varname>
     <rpointer>
       <rpointer_file>rpointer.rof$NINST_STRING</rpointer_file>
@@ -60,11 +56,7 @@
   <comp_archive_spec compname="mosart" compclass="rof">
     <rest_file_extension>r</rest_file_extension>
     <rest_file_extension>rh\d*</rest_file_extension>
-<<<<<<< HEAD
-    <hist_file_extension>h\d*</hist_file_extension>
-=======
     <hist_file_extension>h\d*.*\.nc$</hist_file_extension>
->>>>>>> 35ce6f18
     <rest_history_varname>locfnh</rest_history_varname>
     <rpointer>
       <rpointer_file>rpointer.rof$NINST_STRING</rpointer_file>
@@ -87,12 +79,8 @@
   <comp_archive_spec compname="pop" compclass="ocn">
     <rest_file_extension>r</rest_file_extension>
     <rest_file_extension>r[ho]</rest_file_extension>
-<<<<<<< HEAD
-    <hist_file_extension>h\d*|d[dovt]\.</hist_file_extension>
-=======
     <hist_file_extension>h\d*.*\.nc$</hist_file_extension>
     <hist_file_extension>d[dovt]</hist_file_extension>
->>>>>>> 35ce6f18
     <rest_history_varname>unset</rest_history_varname>
     <rpointer>
       <rpointer_file>rpointer.ocn$NINST_STRING.restart</rpointer_file>
