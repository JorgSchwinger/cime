<components version="2.0">

  <comp_archive_spec compname="cam" compclass="atm">
    <rest_file_extension>\.[ri]\..*</rest_file_extension>
    <rest_file_extension>\.rh\d\.*</rest_file_extension>
    <rest_file_extension>\.rs\.*</rest_file_extension>
    <hist_file_extension>\.h.*.nc$</hist_file_extension>
    <rest_history_varname>nhfil</rest_history_varname>
    <rpointer>
      <rpointer_file>rpointer.atm$NINST_STRING</rpointer_file>
      <rpointer_content>$CASE.cam$NINST_STRING.r.$DATENAME.nc </rpointer_content>
    </rpointer>
  </comp_archive_spec>

  <comp_archive_spec compname="datm" compclass="atm">
    <rest_file_extension>\.r.*</rest_file_extension>
    <rest_history_varname>unset</rest_history_varname>
    <rpointer>
      <rpointer_file>rpointer.atm$NINST_STRING</rpointer_file>
      <rpointer_content >$CASE.datm$NINST_STRING.r.$DATENAME.nc,$CASE.datm$NINST_STRING.rs1.$DATENAME.bin</rpointer_content>
    </rpointer>
  </comp_archive_spec>

  <comp_archive_spec compname="clm" compclass="lnd">
    <rest_file_extension>\.[ri]\..*</rest_file_extension>
    <rest_file_extension>\.rh.*</rest_file_extension>
    <hist_file_extension>\.h.*.nc$</hist_file_extension>
    <rest_history_varname>locfnh</rest_history_varname>
    <rpointer>
      <rpointer_file>rpointer.lnd$NINST_STRING</rpointer_file>
      <rpointer_content>./$CASE.clm2$NINST_STRING.r.$DATENAME.nc</rpointer_content>
    </rpointer>
  </comp_archive_spec>

  <comp_archive_spec compname="dlnd" compclass="lnd">
    <rest_file_extension>\.r.*</rest_file_extension>
    <rest_history_varname>unset</rest_history_varname>
    <rpointer>
      <rpointer_file>rpointer.lnd$NINST_STRING</rpointer_file>
      <rpointer_content >$CASE.dlnd$NINST_STRING.r.$DATENAME.nc,$CASE.dlnd$NINST_STRING.rs1.$DATENAME.bin</rpointer_content>
    </rpointer>
  </comp_archive_spec>

  <comp_archive_spec compname="rtm" compclass="rof">
    <rest_file_extension>\.r.*</rest_file_extension>
    <hist_file_extension>\.h.*.nc$</hist_file_extension>
    <rest_history_varname>locfnh</rest_history_varname>
    <rpointer>
      <rpointer_file>rpointer.rof$NINST_STRING</rpointer_file>
      <rpointer_content>$CASE.rtm$NINST_STRING.r.$DATENAME.nc</rpointer_content>
    </rpointer>
  </comp_archive_spec>

  <comp_archive_spec compname="mosart" compclass="rof">
    <rest_file_extension>\.r.*</rest_file_extension>
    <hist_file_extension>\.h.*.nc$</hist_file_extension>
    <rest_history_varname>locfnh</rest_history_varname>
    <rpointer>
      <rpointer_file>rpointer.rof$NINST_STRING</rpointer_file>
      <rpointer_content>$CASE.mosart$NINST_STRING.r.$DATENAME.nc</rpointer_content>
    </rpointer>
  </comp_archive_spec>


  <comp_archive_spec compname="cice" compclass="ice">
    <rest_file_extension>\.[ri].*</rest_file_extension>
    <hist_file_extension>\.h.*.nc$</hist_file_extension>
    <rest_history_varname>unset</rest_history_varname>
    <rpointer>
      <rpointer_file>rpointer.ice$NINST_STRING</rpointer_file>
      <rpointer_content>./$CASE.cice$NINST_STRING.r.$DATENAME.nc</rpointer_content>
    </rpointer>
  </comp_archive_spec>


  <comp_archive_spec compname="pop" compclass="ocn">
    <rest_file_extension>\.r.*</rest_file_extension>
    <hist_file_extension>\.h.*.nc$|\.d[dovt]\.</hist_file_extension>
    <rest_history_varname>unset</rest_history_varname>
    <rpointer>
      <rpointer_file>rpointer.ocn$NINST_STRING.restart</rpointer_file>
      <rpointer_content>./$CASE.pop$NINST_STRING.r.$DATENAME.nc,RESTART_FMT=nc</rpointer_content>
    </rpointer>
    <rpointer>
      <rpointer_file>rpointer.ocn$NINST_STRING.ovf</rpointer_file>
      <rpointer_content>./$CASE.pop$NINST_STRING.ro.$DATENAME</rpointer_content>
    </rpointer>
    <rpointer>
      <rpointer_file>rpointer.ocn$NINST_STRING.tavg</rpointer_file>
      <rpointer_content>./$CASE.pop$NINST_STRING.rh.$DATENAME.nc</rpointer_content>
    </rpointer>
  </comp_archive_spec>

  <comp_archive_spec compname="cism" compclass="glc">
    <rest_file_extension>\.[ri]\..*</rest_file_extension>
    <hist_file_extension>\.h\..*\.nc$</hist_file_extension>
    <hist_file_extension>\.initial_hist\..*\.nc$</hist_file_extension>
    <rest_history_varname>unset</rest_history_varname>
    <rpointer>
      <rpointer_file>rpointer.glc$NINST_STRING</rpointer_file>
      <rpointer_content>./$CASE.cism$NINST_STRING.r.$DATENAME.nc</rpointer_content>
    </rpointer>
  </comp_archive_spec>

  <comp_archive_spec compname="ww3" compclass="wav">
    <rest_file_extension>\.r.*</rest_file_extension>
    <hist_file_extension>\.hi\..*\.nc$</hist_file_extension>
    <rest_history_varname>unset</rest_history_varname>
    <rpointer>
      <rpointer_file>rpointer.wav$NINST_STRING</rpointer_file>
      <rpointer_content>unset</rpointer_content>
    </rpointer>
  </comp_archive_spec>


  <comp_archive_spec compclass="esp" compname="dart">
    <rest_file_extension>inflate_restart.*</rest_file_extension>
    <hist_file_extension>\.True_State.*</hist_file_extension>
    <hist_file_extension>\.Prior_Diag.*</hist_file_extension>
    <hist_file_extension>\.Posterior_Diag.*</hist_file_extension>
    <hist_file_extension>\..+\.posterior*</hist_file_extension>
    <hist_file_extension>\..+\.prior*</hist_file_extension>
    <hist_file_extension>\..+$_obs_seq.*</hist_file_extension>
    <rest_history_varname>unset</rest_history_varname>
    <rpointer>
      <rpointer_file>rpointer.unset</rpointer_file>
      <rpointer_content>unset</rpointer_content>
    </rpointer>
  </comp_archive_spec>
<<<<<<< HEAD

=======
  
>>>>>>> 7aa00c61
  <comp_archive_spec compname="micom" compclass="ocn">
    <rest_file_extension>\.r.*</rest_file_extension>
    <hist_file_extension>\.h.*.nc$</hist_file_extension>
    <rest_history_varname>unset</rest_history_varname>
    <rpointer>
      <rpointer_file>rpointer$NINST_STRING.ocn</rpointer_file>
      <rpointer_content>./$CASE.micom$NINST_STRING.r.$DATENAME.nc</rpointer_content>
    </rpointer>
  </comp_archive_spec>
<<<<<<< HEAD

</components>
=======
</components>
>>>>>>> 7aa00c61
<|MERGE_RESOLUTION|>--- conflicted
+++ resolved
@@ -127,11 +127,6 @@
       <rpointer_content>unset</rpointer_content>
     </rpointer>
   </comp_archive_spec>
-<<<<<<< HEAD
-
-=======
-  
->>>>>>> 7aa00c61
   <comp_archive_spec compname="micom" compclass="ocn">
     <rest_file_extension>\.r.*</rest_file_extension>
     <hist_file_extension>\.h.*.nc$</hist_file_extension>
@@ -141,9 +136,4 @@
       <rpointer_content>./$CASE.micom$NINST_STRING.r.$DATENAME.nc</rpointer_content>
     </rpointer>
   </comp_archive_spec>
-<<<<<<< HEAD
-
-</components>
-=======
-</components>
->>>>>>> 7aa00c61
+</components>