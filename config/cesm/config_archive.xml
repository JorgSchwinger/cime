<components version="2.0">
  <comp_archive_spec compname="clm" compclass="lnd">
    <rest_file_extension>r</rest_file_extension>
    <rest_file_extension>rh\d?</rest_file_extension>
    <hist_file_extension>h\d*.*\.nc$</hist_file_extension>
    <hist_file_extension>e</hist_file_extension>
    <rest_history_varname>locfnh</rest_history_varname>
    <rpointer>
      <rpointer_file>rpointer.lnd$NINST_STRING</rpointer_file>
      <rpointer_content>./$CASE.clm2$NINST_STRING.r.$DATENAME.nc</rpointer_content>
    </rpointer>
    <test_file_names>
      <tfile disposition="copy">rpointer.lnd</tfile>
      <tfile disposition="copy">rpointer.lnd_9999</tfile>
      <tfile disposition="copy">casename.clm2.r.1976-01-01-00000.nc</tfile>
      <tfile disposition="copy">casename.clm2.rh4.1976-01-01-00000.nc</tfile>
      <tfile disposition="move">casename.clm2.h0.1976-01-01-00000.nc</tfile>
      <tfile disposition="ignore">casename.clm2.h0.1976-01-01-00000.nc.base</tfile>
      <tfile disposition="move">casename.clm2_0002.e.postassim.1976-01-01-00000.nc</tfile>
      <tfile disposition="move">casename.clm2_0002.e.preassim.1976-01-01-00000.nc</tfile>
      <tfile disposition="ignore">anothercasename.clm2.i.1976-01-01-00000.nc</tfile>
    </test_file_names>
  </comp_archive_spec>

  <comp_archive_spec compname="rtm" compclass="rof">
    <rest_file_extension>r</rest_file_extension>
    <rest_file_extension>rh\d*</rest_file_extension>
    <hist_file_extension>h\d*.*\.nc$</hist_file_extension>
    <rest_history_varname>locfnh</rest_history_varname>
    <rpointer>
      <rpointer_file>rpointer.rof$NINST_STRING</rpointer_file>
      <rpointer_content>$CASE.rtm$NINST_STRING.r.$DATENAME.nc</rpointer_content>
    </rpointer>
  </comp_archive_spec>

  <comp_archive_spec compname="mosart" compclass="rof">
    <rest_file_extension>r</rest_file_extension>
    <rest_file_extension>rh\d*</rest_file_extension>
    <hist_file_extension>h\d*.*\.nc$</hist_file_extension>
    <rest_history_varname>locfnh</rest_history_varname>
    <rpointer>
      <rpointer_file>rpointer.rof$NINST_STRING</rpointer_file>
      <rpointer_content>$CASE.mosart$NINST_STRING.r.$DATENAME.nc</rpointer_content>
    </rpointer>
  </comp_archive_spec>


  <comp_archive_spec compname="cice" compclass="ice">
    <rest_file_extension>[ri]</rest_file_extension>
    <hist_file_extension>h\d*.*\.nc$</hist_file_extension>
    <rest_history_varname>unset</rest_history_varname>
    <rpointer>
      <rpointer_file>rpointer.ice$NINST_STRING</rpointer_file>
      <rpointer_content>./$CASE.cice$NINST_STRING.r.$DATENAME.nc</rpointer_content>
    </rpointer>
    <test_file_names>
      <tfile disposition="copy">rpointer.ice</tfile>
      <tfile disposition="copy">casename.cice.r.1976-01-01-00000.nc</tfile>
      <tfile disposition="move">casename.cice.h.1976-01-01-00000.nc</tfile>
    </test_file_names>
  </comp_archive_spec>


  <comp_archive_spec compname="pop" compclass="ocn">
    <rest_file_extension>r</rest_file_extension>
    <rest_file_extension>r[ho]</rest_file_extension>
    <hist_file_extension>h\d*.*\.nc$</hist_file_extension>
    <hist_file_extension>d[dovt]</hist_file_extension>
    <rest_history_varname>unset</rest_history_varname>
    <rpointer>
      <rpointer_file>rpointer.ocn$NINST_STRING.restart</rpointer_file>
      <rpointer_content>./$CASE.pop$NINST_STRING.r.$DATENAME.nc,RESTART_FMT=nc</rpointer_content>
    </rpointer>
    <rpointer>
      <rpointer_file>rpointer.ocn$NINST_STRING.ovf</rpointer_file>
      <rpointer_content>./$CASE.pop$NINST_STRING.ro.$DATENAME</rpointer_content>
    </rpointer>
    <rpointer>
      <rpointer_file>rpointer.ocn$NINST_STRING.tavg</rpointer_file>
      <rpointer_content>./$CASE.pop$NINST_STRING.rh.$DATENAME.nc</rpointer_content>
    </rpointer>
    <test_file_names>
      <tfile disposition="copy">rpointer.pop</tfile>
      <tfile disposition="copy">casename.pop_0001.r.1976-01-01-00000.nc</tfile>
      <tfile disposition="copy">casename.pop.r.1976-01-01-00000.nc</tfile>
      <tfile disposition="move">casename.pop.h.1976-01-01-00000.nc</tfile>
      <tfile disposition="move">casename.pop.h.1975-02-01-00000.nc</tfile>
      <tfile disposition="move">casename.pop.h0.1976-01-01-00000.nc</tfile>
      <tfile disposition="move">casename.pop.dd.1976-01-01-00000.nc</tfile>
      <tfile disposition="ignore">casename.pop.r.1975-01-01-00000.nc</tfile>
      <tfile disposition="ignore">anothercasename.pop.r.1976-01-01-00000.nc</tfile>
    </test_file_names>
  </comp_archive_spec>

  <comp_archive_spec compname="cism" compclass="glc">
    <rest_file_extension>[ri]</rest_file_extension>
    <hist_file_extension>h\d*.*\.nc$</hist_file_extension>
    <hist_file_extension>initial_hist</hist_file_extension>
    <rest_history_varname>unset</rest_history_varname>
    <rpointer>
      <rpointer_file>rpointer.glc$NINST_STRING</rpointer_file>
      <rpointer_content>./$CASE.cism$NINST_STRING.r.$DATENAME.nc</rpointer_content>
    </rpointer>
    <test_file_names>
      <!-- Should copy rpointer file(s) -->
      <tfile disposition="copy">rpointer.glc</tfile>
      <tfile disposition="copy">rpointer.glc_9999</tfile>
      <!-- Should only copy last restart file -->
      <tfile disposition="ignore">casename.cism.r.1975-01-01-00000.nc</tfile>
      <tfile disposition="copy">casename.cism.r.1976-01-01-00000.nc</tfile>
      <!-- Should copy all history files -->
      <tfile disposition="move">casename.cism.initial_hist.0001-01-01-00000.nc</tfile>
      <tfile disposition="move">casename.cism.h.1975-01-01-00000.nc</tfile>
      <tfile disposition="move">casename.cism.h.1976-01-01-00000.nc</tfile>
      <!-- Should ignore files created by test suite, files from other cases, etc. -->
      <tfile disposition="ignore">casename.cism.h.1976-01-01-00000.nc.base</tfile>
      <tfile disposition="ignore">anothercasename.cism.r.1976-01-01-00000.nc</tfile>
    </test_file_names>
  </comp_archive_spec>

  <comp_archive_spec compname="ww3" compclass="wav">
    <rest_file_extension>r</rest_file_extension>
    <hist_file_extension>hi.*\.nc$</hist_file_extension>
    <rest_history_varname>unset</rest_history_varname>
    <rpointer>
      <rpointer_file>rpointer.wav$NINST_STRING</rpointer_file>
      <rpointer_content>unset</rpointer_content>
    </rpointer>
    </comp_archive_spec>

<<<<<<< HEAD
  <comp_archive_spec compclass="esp" compname="dart">
    <rest_file_extension>inflate_restart.*</rest_file_extension>
    <hist_file_extension>\.True_State.*</hist_file_extension>
    <hist_file_extension>\.Prior_Diag.*</hist_file_extension>
    <hist_file_extension>\.Posterior_Diag.*</hist_file_extension>
    <hist_file_extension>\..+\.posterior*</hist_file_extension>
    <hist_file_extension>\..+\.prior*</hist_file_extension>
    <hist_file_extension>\..+$_obs_seq.*</hist_file_extension>
    <rest_history_varname>unset</rest_history_varname>
    <rpointer>
      <rpointer_file>rpointer.unset</rpointer_file>
      <rpointer_content>unset</rpointer_content>
    </rpointer>
  </comp_archive_spec>
  <comp_archive_spec compname="micom" compclass="ocn">
    <rest_file_extension>\.r.*</rest_file_extension>
    <hist_file_extension>\.h.*.nc$</hist_file_extension>
    <rest_history_varname>unset</rest_history_varname>
    <rpointer>
      <rpointer_file>rpointer$NINST_STRING.ocn</rpointer_file>
      <rpointer_content>./$CASE.micom$NINST_STRING.r.$DATENAME.nc</rpointer_content>
    </rpointer>
  </comp_archive_spec>
</components>
=======
    <comp_archive_spec compclass="esp" compname="dart">
      <rest_file_extension>r</rest_file_extension>
      <rest_file_extension>rh\d?</rest_file_extension>
      <hist_file_extension>[ei]</hist_file_extension>
      <rest_history_varname>restart_hist</rest_history_varname>
      <rpointer>
        <rpointer_file>rpointer.unset</rpointer_file>
        <rpointer_content>unset</rpointer_content>
      </rpointer>
      <test_file_names>
        <!-- Copy the little restart file and the files it references -->
        <tfile disposition="copy">casename.dart.r.1976-01-01-00000.nc</tfile>
        <tfile disposition="copy">casename.dart.rh.pop_preassim_priorinf_mean.1976-01-01-00000.nc</tfile>
        <tfile disposition="copy">casename.dart.rh.cam_preassim_priorinf_mean.1976-01-01-00000.nc</tfile>
        <!-- Move all the rest -->
        <tfile disposition="move">casename.dart.e.cam_postassim_mean.1976-01-01-00000.nc</tfile>
        <tfile disposition="move">casename.dart.i.cam_output_mean.1976-01-01-00000.nc</tfile>
        <tfile disposition="move">casename.dart.e.cam_obs_seq_final.1976-01-01-00000.nc</tfile>
      </test_file_names>
    </comp_archive_spec>
  </components>
>>>>>>> c43e0605
<|MERGE_RESOLUTION|>--- conflicted
+++ resolved
@@ -128,32 +128,6 @@
     </rpointer>
     </comp_archive_spec>
 
-<<<<<<< HEAD
-  <comp_archive_spec compclass="esp" compname="dart">
-    <rest_file_extension>inflate_restart.*</rest_file_extension>
-    <hist_file_extension>\.True_State.*</hist_file_extension>
-    <hist_file_extension>\.Prior_Diag.*</hist_file_extension>
-    <hist_file_extension>\.Posterior_Diag.*</hist_file_extension>
-    <hist_file_extension>\..+\.posterior*</hist_file_extension>
-    <hist_file_extension>\..+\.prior*</hist_file_extension>
-    <hist_file_extension>\..+$_obs_seq.*</hist_file_extension>
-    <rest_history_varname>unset</rest_history_varname>
-    <rpointer>
-      <rpointer_file>rpointer.unset</rpointer_file>
-      <rpointer_content>unset</rpointer_content>
-    </rpointer>
-  </comp_archive_spec>
-  <comp_archive_spec compname="micom" compclass="ocn">
-    <rest_file_extension>\.r.*</rest_file_extension>
-    <hist_file_extension>\.h.*.nc$</hist_file_extension>
-    <rest_history_varname>unset</rest_history_varname>
-    <rpointer>
-      <rpointer_file>rpointer$NINST_STRING.ocn</rpointer_file>
-      <rpointer_content>./$CASE.micom$NINST_STRING.r.$DATENAME.nc</rpointer_content>
-    </rpointer>
-  </comp_archive_spec>
-</components>
-=======
     <comp_archive_spec compclass="esp" compname="dart">
       <rest_file_extension>r</rest_file_extension>
       <rest_file_extension>rh\d?</rest_file_extension>
@@ -174,5 +148,14 @@
         <tfile disposition="move">casename.dart.e.cam_obs_seq_final.1976-01-01-00000.nc</tfile>
       </test_file_names>
     </comp_archive_spec>
-  </components>
->>>>>>> c43e0605
+
+    <comp_archive_spec compname="micom" compclass="ocn">
+      <rest_file_extension>\.r.*</rest_file_extension>
+      <hist_file_extension>\.h.*.nc$</hist_file_extension>
+      <rest_history_varname>unset</rest_history_varname>
+      <rpointer>
+        <rpointer_file>rpointer$NINST_STRING.ocn</rpointer_file>
+        <rpointer_content>./$CASE.micom$NINST_STRING.r.$DATENAME.nc</rpointer_content>
+      </rpointer>
+    </comp_archive_spec>
+  </components>