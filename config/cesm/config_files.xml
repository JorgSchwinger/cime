<?xml version="1.0"?>

<?xml-stylesheet type="text/xsl" ?>

<entry_id>

  <entry id="MODEL">
    <type>char</type>
    <default_value>cesm</default_value>
    <group>case_der</group>
    <file>env_case.xml</file>
    <desc>model system name</desc>
  </entry>

  <!-- ============================================================ -->
  <!-- Filenames for case config, grids, machines and pio -->
  <!-- ============================================================ -->

  <entry id="CASEFILE_HEADERS">
    <type>char</type>
    <default_value>$CIMEROOT/config/config_headers.xml</default_value>
    <group>case_der</group>
    <file>env_case.xml</file>
    <desc>contains both header and group information for all the case env_*.xml files </desc>
  </entry>

  <entry id="GRIDS_SPEC_FILE">
    <type>char</type>
    <default_value>$CIMEROOT/config/$MODEL/config_grids.xml</default_value>
    <group>case_last</group>
    <file>env_case.xml</file>
    <desc>file containing specification of all supported model grids, domains and mapping files (for documentation only - DO NOT EDIT)</desc>
    <schema>$CIMEROOT/config/xml_schemas/config_grids_v2.1.xsd</schema>
  </entry>

  <entry id="MACHINES_SPEC_FILE">
    <type>char</type>
    <default_value>$CIMEROOT/config/$MODEL/machines/config_machines.xml</default_value>
    <group>case_last</group>
    <file>env_case.xml</file>
    <desc>file containing machine specifications for target model primary component (for documentation only - DO NOT EDIT)</desc>
    <schema>$CIMEROOT/config/xml_schemas/config_machines.xsd</schema>
  </entry>

  <entry id="BATCH_SPEC_FILE">
    <type>char</type>
    <default_value>$CIMEROOT/config/$MODEL/machines/config_batch.xml</default_value>
    <group>case_last</group>
    <file>env_case.xml</file>
    <desc>file containing batch system details for target system  (for documentation only - DO NOT EDIT)</desc>
    <schema>$CIMEROOT/config/xml_schemas/config_batch.xsd</schema>
  </entry>

  <entry id="INPUTDATA_SPEC_FILE">
    <type>char</type>
    <default_value>$CIMEROOT/config/$MODEL/config_inputdata.xml</default_value>
    <group>case_last</group>
    <file>env_case.xml</file>
    <desc>file containing inputdata server descriptions  (for documentation only - DO NOT EDIT)</desc>
    <schema>$CIMEROOT/config/xml_schemas/config_inputdata.xsd</schema>
  </entry>

  <entry id="COMPILERS_SPEC_FILE">
    <type>char</type>
    <default_value>$CIMEROOT/config/$MODEL/machines/config_compilers.xml</default_value>
    <group>case_last</group>
    <file>env_case.xml</file>
    <desc>file containing compiler specifications for target model primary component (for documentation only - DO NOT EDIT)</desc>
    <schema>$CIMEROOT/config/xml_schemas/config_compilers_v2.xsd</schema>
  </entry>

  <entry id="PIO_SPEC_FILE">
    <type>char</type>
    <default_value>$CIMEROOT/config/$MODEL/machines/config_pio.xml</default_value>
    <group>case_last</group>
    <file>env_case.xml</file>
    <desc>file containing specification of pio settings for target model possible machine, compiler, mpilib, compset and/or grid attributes (for documentation only - DO NOT EDIT)</desc>
  </entry>

  <entry id="CONFIG_TESTS_FILE">
    <type>char</type>
    <values>
      <value>$CIMEROOT/config/config_tests.xml</value>
      <!-- component specific config_tests files -->
      <value component="clm">$COMP_ROOT_DIR_LND/cime_config/config_tests.xml</value>
    </values>
    <group>test</group>
    <file>env_test.xml</file>
    <desc>file containing system test descriptions </desc>
  </entry>

  <!-- ============================================================ -->
  <!-- Filenames for determining compsets and tests file            -->
  <!-- Depends on component attribute value   -->
  <!-- ============================================================ -->

  <entry id="COMP_ROOT_DIR_ATM">
    <type>char</type>
    <values>
      <value component="datm"      >$CIMEROOT/src/components/data_comps/datm</value>
      <value component="satm"      >$CIMEROOT/src/components/stub_comps/satm</value>
      <value component="xatm"      >$CIMEROOT/src/components/xcpl_comps/xatm</value>
      <value component="cam"      >$SRCROOT/components/cam/</value>
      <value component="fv3gfs"      >$SRCROOT/components/fv3/</value>
    </values>
    <group>case_comps</group>
    <file>env_case.xml</file>
    <desc>Root directory of the case atmospheric component  </desc>
    <schema>$CIMEROOT/config/xml_schemas/config_compsets.xsd</schema>
  </entry>

  <entry id="COMP_ROOT_DIR_CPL">
    <type>char</type>
    <values>
      <value>$CIMEROOT/src/drivers/$COMP_INTERFACE</value>  -->
    </values> -->
    <group>case_comps</group>
    <file>env_case.xml</file>
    <desc>Root directory of the case driver/coupler component  </desc>
    <schema>$CIMEROOT/config/xml_schemas/config_compsets.xsd</schema>
  </entry>

  <entry id="COMP_ROOT_DIR_OCN">
    <type>char</type>
    <default_value>unset</default_value>
    <values>
<<<<<<< HEAD
      <value component="pop"      >$SRCROOT/components/pop/</value>
      <value component="mom"      >$SRCROOT/components/mom/</value>
=======
      <value component="pop"       >$SRCROOT/components/pop/</value>
      <value component="mom"       >$SRCROOT/components/mom/</value>
>>>>>>> 6f67496b
      <value component="docn"      >$CIMEROOT/src/components/data_comps/docn</value>
      <value component="socn"      >$CIMEROOT/src/components/stub_comps/socn</value>
      <value component="xocn"      >$CIMEROOT/src/components/xcpl_comps/xocn</value>
    </values>
    <group>case_comps</group>
    <file>env_case.xml</file>
    <desc>Root directory of the case ocean component  </desc>
    <schema>$CIMEROOT/config/xml_schemas/config_compsets.xsd</schema>
  </entry>

  <entry id="COMP_ROOT_DIR_WAV">
    <type>char</type>
    <default_value>unset</default_value>
    <values>
      <value component="ww3"      >$SRCROOT/components/ww3/</value>
      <value component="dwav"      >$CIMEROOT/src/components/data_comps/dwav</value>
      <value component="swav"      >$CIMEROOT/src/components/stub_comps/swav</value>
      <value component="xwav"      >$CIMEROOT/src/components/xcpl_comps/xwav</value>
    </values>
    <group>case_comps</group>
    <file>env_case.xml</file>
    <desc>Root directory of the case wave model component  </desc>
    <schema>$CIMEROOT/config/xml_schemas/config_compsets.xsd</schema>
  </entry>

  <entry id="COMP_ROOT_DIR_GLC">
    <type>char</type>
    <default_value>unset</default_value>
    <values>
      <value component="cism"      >$SRCROOT/components/cism/</value>
      <value component="dglc"      >$CIMEROOT/src/components/data_comps/dglc</value>
      <value component="sglc"      >$CIMEROOT/src/components/stub_comps/sglc</value>
      <value component="xglc"      >$CIMEROOT/src/components/xcpl_comps/xglc</value>
    </values>
    <group>case_comps</group>
    <file>env_case.xml</file>
    <desc>Root directory of the case land ice component  </desc>
    <schema>$CIMEROOT/config/xml_schemas/config_compsets.xsd</schema>
  </entry>

  <entry id="COMP_ROOT_DIR_ICE">
    <type>char</type>
    <default_value>unset</default_value>
    <values>
      <value component="cice"      >$SRCROOT/components/cice/</value>
      <value component="dice"      >$CIMEROOT/src/components/data_comps/dice</value>
      <value component="sice"      >$CIMEROOT/src/components/stub_comps/sice</value>
      <value component="xice"      >$CIMEROOT/src/components/xcpl_comps/xice</value>
    </values>
    <group>case_comps</group>
    <file>env_case.xml</file>
    <desc>Root directory of the case sea ice component  </desc>
    <schema>$CIMEROOT/config/xml_schemas/config_compsets.xsd</schema>
  </entry>

  <entry id="COMP_ROOT_DIR_ROF">
    <type>char</type>
    <default_value>unset</default_value>
    <values>
      <value component="rtm"      >$SRCROOT/components/rtm/</value>
      <value component="mosart"      >$SRCROOT/components/mosart/</value>
      <value component="drof"      >$CIMEROOT/src/components/data_comps/drof</value>
      <value component="srof"      >$CIMEROOT/src/components/stub_comps/srof</value>
      <value component="xrof"      >$CIMEROOT/src/components/xcpl_comps/xrof</value>
    </values>
    <group>case_comps</group>
    <file>env_case.xml</file>
    <desc>Root directory of the case river runoff model component  </desc>
    <schema>$CIMEROOT/config/xml_schemas/config_compsets.xsd</schema>
  </entry>

  <entry id="COMP_ROOT_DIR_LND">
    <type>char</type>
    <default_value>unset</default_value>
    <values>
      <value component="clm"      >$SRCROOT/components/clm/</value>
      <value component="dlnd"      >$CIMEROOT/src/components/data_comps/dlnd</value>
      <value component="slnd"      >$CIMEROOT/src/components/stub_comps/slnd</value>
      <value component="xlnd"      >$CIMEROOT/src/components/xcpl_comps/xlnd</value>
    </values>
    <group>case_comps</group>
    <file>env_case.xml</file>
    <desc>Root directory of the case land model component  </desc>
    <schema>$CIMEROOT/config/xml_schemas/config_compsets.xsd</schema>
  </entry>

  <entry id="COMP_ROOT_DIR_ESP">
    <type>char</type>
    <default_value>unset</default_value>
    <values>
      <value component="desp"      >$CIMEROOT/src/components/data_comps/desp</value>
      <value component="sesp"      >$CIMEROOT/src/components/stub_comps/sesp</value>
    </values>
    <group>case_comps</group>
    <file>env_case.xml</file>
    <desc>Root directory of the case external system processing (esp) component  </desc>
    <schema>$CIMEROOT/config/xml_schemas/config_compsets.xsd</schema>
  </entry>

  <entry id="COMPSETS_SPEC_FILE">
    <type>char</type>
    <default_value>unset</default_value>
    <values>
      <value component="allactive">$SRCROOT/cime_config/config_compsets.xml</value>
      <value component="drv"      >$COMP_ROOT_DIR_CPL/cime_config/config_compsets.xml</value>
      <value component="cam"      >$COMP_ROOT_DIR_ATM/cime_config/config_compsets.xml</value>
      <value component="fv3gfs"   >$COMP_ROOT_DIR_ATM/cime_config/config_compsets.xml</value>
      <value component="cism"     >$COMP_ROOT_DIR_GLC/cime_config/config_compsets.xml</value>
      <value component="clm"      >$COMP_ROOT_DIR_LND/cime_config/config_compsets.xml</value>
      <value component="cice"     >$COMP_ROOT_DIR_ICE/cime_config/config_compsets.xml</value>
      <value component="pop"      >$COMP_ROOT_DIR_OCN/cime_config/config_compsets.xml</value>
      <value component="mom"      >$COMP_ROOT_DIR_OCN/cime_config/config_compsets.xml</value>
    </values>
    <group>case_last</group>
    <file>env_case.xml</file>
    <desc>file containing specification of all compsets for primary component (for documentation only - DO NOT EDIT)</desc>
    <schema>$CIMEROOT/config/xml_schemas/config_compsets.xsd</schema>
  </entry>

  <entry id="PES_SPEC_FILE">
    <type>char</type>
    <default_value>unset</default_value>
    <values>
      <value component="allactive">$SRCROOT/cime_config/config_pes.xml</value>
      <value component="drv"      >$COMP_ROOT_DIR_CPL/cime_config/config_pes.xml</value>
      <value component="cam"      >$COMP_ROOT_DIR_ATM/cime_config/config_pes.xml</value>
      <value component="fv3gfs"   >$COMP_ROOT_DIR_ATM/cime_config/config_pes.xml</value>
      <value component="cism"     >$COMP_ROOT_DIR_GLC/cime_config/config_pes.xml</value>
      <value component="clm"      >$COMP_ROOT_DIR_LND/cime_config/config_pes.xml</value>
      <value component="cice"     >$COMP_ROOT_DIR_ICE/cime_config/config_pes.xml</value>
      <value component="pop"      >$COMP_ROOT_DIR_OCN/cime_config/config_pes.xml</value>
      <value component="mom"      >$COMP_ROOT_DIR_OCN/cime_config/config_pes.xml</value>
    </values>
    <group>case_last</group>
    <file>env_case.xml</file>
    <desc>file containing specification of all pe-layouts for primary component (for documentation only - DO NOT EDIT)</desc>
    <schema>$CIMEROOT/config/xml_schemas/config_pes.xsd</schema>
  </entry>

  <entry id="ARCHIVE_SPEC_FILE">
    <type>char</type>
    <values>
      <value>$CIMEROOT/config/cesm/config_archive.xml</value>
      <value component="drv"      >$COMP_ROOT_DIR_CPL/cime_config/config_archive.xml</value>
      <!-- data model components -->
      <value component="drof">$COMP_ROOT_DIR_ROF/cime_config/config_archive.xml</value>
      <value component="datm">$COMP_ROOT_DIR_ATM/cime_config/config_archive.xml</value>
      <value component="dice">$COMP_ROOT_DIR_ICE/cime_config/config_archive.xml</value>
      <value component="dlnd">$COMP_ROOT_DIR_LND/cime_config/config_archive.xml</value>
      <value component="docn">$COMP_ROOT_DIR_OCN/cime_config/config_archive.xml</value>
      <value component="dwav">$COMP_ROOT_DIR_WAV/cime_config/config_archive.xml</value>
      <!-- external model components -->
      <value component="cam"      >$COMP_ROOT_DIR_ATM/cime_config/config_archive.xml</value>
      <value component="cism"     >$COMP_ROOT_DIR_GLC/cime_config/config_archive.xml</value>
      <value component="clm"      >$COMP_ROOT_DIR_LND/cime_config/config_archive.xml</value>
      <value component="cice"     >$COMP_ROOT_DIR_ICE/cime_config/config_archive.xml</value>
      <value component="pop"      >$COMP_ROOT_DIR_OCN/cime_config/config_archive.xml</value>
      <value component="mom"      >$COMP_ROOT_DIR_OCN/cime_config/config_archive.xml</value>
<<<<<<< HEAD
=======
      <value component="rtm"      >$COMP_ROOT_DIR_ROF/cime_config/config_archive.xml</value>
      <value component="mosart"   >$COMP_ROOT_DIR_ROF/cime_config/config_archive.xml</value>
>>>>>>> 6f67496b
    </values>
    <group>case_last</group>
    <file>env_case.xml</file>
    <desc>file containing specification of archive files for each component (for documentation only - DO NOT EDIT)</desc>
    <schema>$CIMEROOT/config/xml_schemas/config_archive.xsd</schema>
  </entry>

  <entry id="SYSTEM_TESTS_DIR">
    <type>char</type>
    <values>
      <value component="any">$CIMEROOT/scripts/lib/CIME/SystemTests</value>
      <value component="clm">$COMP_ROOT_DIR_LND/cime_config/SystemTests</value>
      <value component="cam">$COMP_ROOT_DIR_ATM/cime_config/SystemTests</value>
      <value component="pop">$COMP_ROOT_DIR_OCN/cime_config/SystemTests</value>
      <value component="mom">$COMP_ROOT_DIR_OCN/cime_config/SystemTests</value>
      <value component="cice">$COMP_ROOT_DIR_ICE/cime_config/SystemTests</value>
      <value component="cism">$COMP_ROOT_DIR_GLC/cime_config/SystemTests</value>
      <value component="rtm">$COMP_ROOT_DIR_ROF/cime_config/SystemTests</value>
      <value component="mosart">$COMP_ROOT_DIR_ROF/cime_config/SystemTests</value>
    </values>
    <group>test</group>
    <file>env_test.xml</file>
    <desc>directories containing cime compatible system test modules</desc>
  </entry>

  <entry id="TESTS_SPEC_FILE">
    <type>char</type>
    <default_value>unset</default_value>
    <values>
      <value component="allactive">$SRCROOT/cime_config/testlist_allactive.xml</value>
      <value component="drv"      >$COMP_ROOT_DIR_CPL/cime_config/testdefs/testlist_drv.xml</value>
      <value component="cam"      >$COMP_ROOT_DIR_ATM/cime_config/testdefs/testlist_cam.xml</value>
      <value component="cism"     >$COMP_ROOT_DIR_GLC/cime_config/testdefs/testlist_cism.xml</value>
      <value component="clm"      >$COMP_ROOT_DIR_LND/cime_config/testdefs/testlist_clm.xml</value>
      <value component="cice"     >$COMP_ROOT_DIR_ICE/cime_config/testdefs/testlist_cice.xml</value>
      <value component="pop"      >$COMP_ROOT_DIR_OCN/cime_config/testdefs/testlist_pop.xml</value>
      <value component="mom"      >$COMP_ROOT_DIR_OCN/cime_config/testdefs/testlist_mom.xml</value>
      <value component="rtm"      >$COMP_ROOT_DIR_ROF/cime_config/testdefs/testlist_rtm.xml</value>
      <value component="mosart"   >$COMP_ROOT_DIR_ROF/cime_config/testdefs/testlist_mosart.xml</value>
    </values>
    <group>case_last</group>
    <file>env_case.xml</file>
    <desc>file containing specification of all system tests for primary component (for documentation only - DO NOT EDIT)</desc>
    <schema>$CIMEROOT/config/xml_schemas/testlist.xsd</schema>
  </entry>

  <entry id="TESTS_MODS_DIR">
    <type>char</type>
    <default_value>unset</default_value>
    <values>
      <value component="allactive">$SRCROOT/cime_config/testmods_dirs</value>
      <value component="drv"      >$COMP_ROOT_DIR_CPL/cime_config/testdefs/testmods_dirs</value>
      <value component="cam"      >$COMP_ROOT_DIR_ATM/cime_config/testdefs/testmods_dirs</value>
      <value component="cism"     >$COMP_ROOT_DIR_GLC/cime_config/testdefs/testmods_dirs</value>
      <value component="clm"      >$COMP_ROOT_DIR_LND/cime_config/testdefs/testmods_dirs</value>
      <value component="cice"     >$COMP_ROOT_DIR_ICE/cime_config/testdefs/testmods_dirs</value>
      <value component="rtm"      >$COMP_ROOT_DIR_ROF/cime_config/testdefs/testmods_dirs</value>
      <value component="mosart"   >$COMP_ROOT_DIR_ROF/cime_config/testdefs/testmods_dirs</value>
      <value component="pop"      >$COMP_ROOT_DIR_OCN/cime_config/testdefs/testmods_dirs</value>
      <value component="mom"      >$COMP_ROOT_DIR_OCN/cime_config/testdefs/testmods_dirs</value>
    </values>
    <group>case_last</group>
    <file>env_case.xml</file>
    <desc>directory containing test modifications for primary component tests (for documentation only - DO NOT EDIT)</desc>
  </entry>

  <entry id="USER_MODS_DIR">
    <type>char</type>
    <default_value>unset</default_value>
    <values>
      <value component="allactive">$SRCROOT/cime_config/usermods_dirs</value>
      <value component="drv"      >$COMP_ROOT_DIR_CPL/cime_config/usermods_dirs</value>
      <value component="cam"      >$COMP_ROOT_DIR_ATM/cime_config/usermods_dirs</value>
      <value component="cism"     >$COMP_ROOT_DIR_GLC/cime_config/usermods_dirs</value>
      <value component="clm"      >$COMP_ROOT_DIR_LND/cime_config/usermods_dirs</value>
      <value component="cice"     >$COMP_ROOT_DIR_ICE/cime_config/usermods_dirs</value>
      <value component="rtm"      >$COMP_ROOT_DIR_ROF/cime_config/usermods_dirs</value>
      <value component="mosart"   >$COMP_ROOT_DIR_ROF/cime_config/usermods_dirs</value>
      <value component="pop"      >$COMP_ROOT_DIR_OCN/cime_config/usermods_dirs</value>
      <value component="mom"      >$COMP_ROOT_DIR_OCN/cime_config/usermods_dirs</value>
    </values>
    <group>case_last</group>
    <file>env_case.xml</file>
    <desc>directory containing user modifications for primary components (for documentation only - DO NOT EDIT)</desc>
  </entry>


  <entry id="NAMELIST_DEFINITION_FILE">
    <type>char</type>
    <default_value>unset</default_value>
    <values>
      <value component="drv"      >$COMP_ROOT_DIR_CPL/cime_config/namelist_definition_drv.xml</value>
      <!-- data model components -->
      <value component="drof">$CIMEROOT/src/components/data_comps/drof/cime_config/namelist_definition_drof.xml</value>
      <value component="datm">$CIMEROOT/src/components/data_comps/datm/cime_config/namelist_definition_datm.xml</value>
      <value component="dice">$CIMEROOT/src/components/data_comps/dice/cime_config/namelist_definition_dice.xml</value>
      <value component="dlnd">$CIMEROOT/src/components/data_comps/dlnd/cime_config/namelist_definition_dlnd.xml</value>
      <value component="docn">$CIMEROOT/src/components/data_comps/docn/cime_config/namelist_definition_docn.xml</value>
      <value component="dwav">$CIMEROOT/src/components/data_comps/dwav/cime_config/namelist_definition_dwav.xml</value>
      <!-- external model components -->
      <!--  TODO
      <value component="cam"      >$COMP_ROOT_DIR_ATM/bld/namelist_files/namelist_definition.xml</value>
      <value component="cism"     >$COMP_ROOT_DIR_GLC/bld/namelist_files/namelist_definition_cism.xml</value>
      <value component="cice"     >$COMP_ROOT_DIR_ICE/cime_config/namelist_definition_cice.xml</value>
      <value component="clm"      >$COMP_ROOT_DIR_LND/bld/namelist_files/namelist_definition_ctsm.xml</value>
      <value component="pop"      >$COMP_ROOT_DIR_OCN/bld/namelist_files/namelist_definition_pop.xml</value>
      <value component="mom"      >$COMP_ROOT_DIR_OCN/bld/namelist_files/namelist_definition_mom.xml</value>
      -->
    </values>
    <group>case_last</group>
    <file>env_case.xml</file>
    <desc>file containing namelist_definitions for all components </desc>
    <schema>$CIMEROOT/config/xml_schemas/entry_id_namelist.xsd</schema>
  </entry>

  <!-- =============================================================== -->
  <!-- File names for all component specific configuration variables -->
  <!-- =============================================================== -->

  <entry id="CONFIG_CPL_FILE">
    <type>char</type>
    <values>
      <value>$COMP_ROOT_DIR_CPL/cime_config/config_component.xml</value>
    </values>
    <group>case_last</group>
    <file>env_case.xml</file>
    <desc>file containing all non-component specific case configuration variables (for documentation only - DO NOT EDIT)</desc>
    <schema version="2.0">$CIMEROOT/config/xml_schemas/entry_id.xsd</schema>
    <schema version="3.0">$CIMEROOT/config/xml_schemas/entry_id_version3.xsd</schema>
  </entry>

  <entry id="CONFIG_CPL_FILE_MODEL_SPECIFIC">
    <type>char</type>
    <values>
      <value>$CIMEROOT/src/drivers/$COMP_INTERFACE/cime_config/config_component_$MODEL.xml</value>
    </values>
    <group>case_last</group>
    <file>env_case.xml</file>
    <desc>file containing all component specific driver configuration variables (for documentation only - DO NOT EDIT)</desc>
    <schema version="2.0">$CIMEROOT/config/xml_schemas/entry_id.xsd</schema>
    <schema version="3.0">$CIMEROOT/config/xml_schemas/entry_id_version3.xsd</schema>
  </entry>

  <entry id="CONFIG_ATM_FILE">
    <type>char</type>
    <default_value>unset</default_value>
    <values>
      <value>$COMP_ROOT_DIR_ATM/cime_config/config_component.xml</value>
    </values>
    <group>case_last</group>
    <file>env_case.xml</file>
    <desc>file containing specification of component specific definitions and values(for documentation only - DO NOT EDIT)</desc>
    <schema version="2.0">$CIMEROOT/config/xml_schemas/entry_id.xsd</schema>
    <schema version="3.0">$CIMEROOT/config/xml_schemas/entry_id_version3.xsd</schema>
  </entry>

  <entry id="CONFIG_LND_FILE">
    <type>char</type>
    <values>
      <value>$COMP_ROOT_DIR_LND/cime_config/config_component.xml</value>
    </values>
    <group>case_last</group>
    <file>env_case.xml</file>
    <desc>file containing specification of component specific definitions and values(for documentation only - DO NOT EDIT)</desc>
    <schema version="2.0">$CIMEROOT/config/xml_schemas/entry_id.xsd</schema>
    <schema version="3.0">$CIMEROOT/config/xml_schemas/entry_id_version3.xsd</schema>
  </entry>

  <entry id="CONFIG_ROF_FILE">
    <type>char</type>
    <values>
      <value>$COMP_ROOT_DIR_ROF/cime_config/config_component.xml</value>
    </values>
    <group>case_last</group>
    <file>env_case.xml</file>
    <desc>file containing specification of component specific definitions and values(for documentation only - DO NOT EDIT)</desc>
    <schema version="2.0">$CIMEROOT/config/xml_schemas/entry_id.xsd</schema>
    <schema version="3.0">$CIMEROOT/config/xml_schemas/entry_id_version3.xsd</schema>
  </entry>

  <entry id="CONFIG_ICE_FILE">
    <type>char</type>
    <values>
      <value>$COMP_ROOT_DIR_ICE/cime_config/config_component.xml</value>
    </values>
    <group>case_last</group>
    <file>env_case.xml</file>
    <desc>file containing specification of component specific definitions and values(for documentation only - DO NOT EDIT)</desc>
    <schema version="2.0">$CIMEROOT/config/xml_schemas/entry_id.xsd</schema>
    <schema version="3.0">$CIMEROOT/config/xml_schemas/entry_id_version3.xsd</schema>
  </entry>

  <entry id="CONFIG_OCN_FILE">
    <type>char</type>
    <values>
      <value>$COMP_ROOT_DIR_OCN/cime_config/config_component.xml</value>
    </values>
    <group>case_last</group>
    <file>env_case.xml</file>
    <desc>file containing specification of component specific definitions and values(for documentation only - DO NOT EDIT)</desc>
    <schema version="2.0">$CIMEROOT/config/xml_schemas/entry_id.xsd</schema>
    <schema version="3.0">$CIMEROOT/config/xml_schemas/entry_id_version3.xsd</schema>
  </entry>

  <entry id="CONFIG_GLC_FILE">
    <type>char</type>
    <values>
      <value>$COMP_ROOT_DIR_GLC/cime_config/config_component.xml</value>
    </values>
    <group>case_last</group>
    <file>env_case.xml</file>
    <desc>file containing specification of component specific definitions and values(for documentation only - DO NOT EDIT)</desc>
    <schema version="2.0">$CIMEROOT/config/xml_schemas/entry_id.xsd</schema>
    <schema version="3.0">$CIMEROOT/config/xml_schemas/entry_id_version3.xsd</schema>
  </entry>

  <entry id="CONFIG_WAV_FILE">
    <type>char</type>
    <values>
      <value>$COMP_ROOT_DIR_WAV/cime_config/config_component.xml</value>
    </values>
    <group>case_last</group>
    <file>env_case.xml</file>
    <desc>file containing specification of component specific definitions and values(for documentation only - DO NOT EDIT)</desc>
    <schema version="2.0">$CIMEROOT/config/xml_schemas/entry_id.xsd</schema>
    <schema version="3.0">$CIMEROOT/config/xml_schemas/entry_id_version3.xsd</schema>
  </entry>

  <entry id="CONFIG_ESP_FILE">
    <type>char</type>
    <values>
      <value >$COMP_ROOT_DIR_ESP/cime_config/config_component.xml</value>
    </values>
    <group>case_last</group>
    <file>env_case.xml</file>
    <desc>file containing specification of component specific definitions and values(for documentation only - DO NOT EDIT)</desc>
    <schema version="2.0">$CIMEROOT/config/xml_schemas/entry_id.xsd</schema>
    <schema version="3.0">$CIMEROOT/config/xml_schemas/entry_id_version3.xsd</schema>
  </entry>

</entry_id><|MERGE_RESOLUTION|>--- conflicted
+++ resolved
@@ -124,13 +124,8 @@
     <type>char</type>
     <default_value>unset</default_value>
     <values>
-<<<<<<< HEAD
-      <value component="pop"      >$SRCROOT/components/pop/</value>
-      <value component="mom"      >$SRCROOT/components/mom/</value>
-=======
       <value component="pop"       >$SRCROOT/components/pop/</value>
       <value component="mom"       >$SRCROOT/components/mom/</value>
->>>>>>> 6f67496b
       <value component="docn"      >$CIMEROOT/src/components/data_comps/docn</value>
       <value component="socn"      >$CIMEROOT/src/components/stub_comps/socn</value>
       <value component="xocn"      >$CIMEROOT/src/components/xcpl_comps/xocn</value>
@@ -289,11 +284,8 @@
       <value component="cice"     >$COMP_ROOT_DIR_ICE/cime_config/config_archive.xml</value>
       <value component="pop"      >$COMP_ROOT_DIR_OCN/cime_config/config_archive.xml</value>
       <value component="mom"      >$COMP_ROOT_DIR_OCN/cime_config/config_archive.xml</value>
-<<<<<<< HEAD
-=======
       <value component="rtm"      >$COMP_ROOT_DIR_ROF/cime_config/config_archive.xml</value>
       <value component="mosart"   >$COMP_ROOT_DIR_ROF/cime_config/config_archive.xml</value>
->>>>>>> 6f67496b
     </values>
     <group>case_last</group>
     <file>env_case.xml</file>
