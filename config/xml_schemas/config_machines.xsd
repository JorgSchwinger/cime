<?xml version="1.0" encoding="UTF-8"?>
<xs:schema xmlns:xs="http://www.w3.org/2001/XMLSchema" elementFormDefault="qualified">
  <!-- attributes -->
  <xs:attribute name="version" type="xs:string"/>
  <xs:attribute name="MACH" type="xs:NCName"/>
  <xs:attribute name="compiler" type="xs:string"/>
  <xs:attribute name="mpilib" type="xs:string"/>
  <xs:attribute name="comp_interface" type="xs:string"/>
  <xs:attribute name="queue" type="xs:string"/>
  <xs:attribute name="DEBUG" type="upperBoolean"/>
  <xs:attribute name="PIO_VERSION" type="xs:integer"/>
  <xs:attribute name="threaded" type="xs:boolean"/>
  <xs:attribute name="allow_error" type="xs:boolean"/>
  <xs:attribute name="unit_testing" type="xs:boolean"/>
  <xs:attribute name="type" type="xs:NCName"/>
  <xs:attribute name="lang" type="xs:NCName"/>
<<<<<<< HEAD
  <xs:attribute name="name" type="xs:string"/>
=======
  <xs:attribute name="name" type="xs:NCName"/>
  <xs:attribute name="source" type="xs:NCName"/>
>>>>>>> 40c73352

  <!-- simple elements -->
  <xs:simpleType name="upperBoolean">
    <xs:restriction base="xs:token">
      <xs:enumeration value="TRUE"/>
      <xs:enumeration value="FALSE"/>
    </xs:restriction>
  </xs:simpleType>
  <xs:element name="DESC" type="xs:string"/>
  <xs:element name="NODENAME_REGEX" type="xs:string"/>
  <xs:element name="NODE_FAIL_REGEX" type="xs:string"/>
  <xs:element name="MPIRUN_RETRY_REGEX" type="xs:string"/>
  <xs:element name="MPIRUN_RETRY_COUNT" type="xs:integer"/>
  <xs:element name="OS" type="xs:NCName"/>
  <xs:element name="PROXY" type="xs:string"/>
  <xs:element name="COMPILERS" type="xs:string"/>
  <xs:element name="MPILIBS" type="AttrElement"/>
  <xs:element name="PROJECT" type="xs:NCName"/>
  <xs:element name="CHARGE_ACCOUNT" type="xs:NCName"/>
  <xs:element name="SAVE_TIMING_DIR" type="xs:string"/>
  <xs:element name="SAVE_TIMING_DIR_PROJECTS" type="xs:string"/>
  <xs:element name="CIME_OUTPUT_ROOT" type="xs:string"/>
  <xs:element name="CIME_HTML_ROOT" type="xs:string"/>
  <xs:element name="CIME_URL_ROOT" type="xs:string"/>
  <xs:element name="DIN_LOC_ROOT" type="xs:string"/>
  <xs:element name="DIN_LOC_ROOT_CLMFORC" type="xs:string"/>
  <xs:element name="DOUT_S_ROOT" type="xs:string"/>
  <xs:element name="DOUT_L_ROOT" type="xs:string"/>
  <xs:element name="DOUT_L_HOSTNAME" type="xs:string"/>
  <xs:element name="BASELINE_ROOT" type="xs:string"/>
  <xs:element name="CCSM_CPRNC" type="xs:string"/>
  <xs:element name="PERL5LIB" type="xs:string"/>
  <xs:element name="GMAKE" type="xs:string"/>
  <xs:element name="GMAKE_J" type="xs:integer"/>
  <xs:element name="TESTS" type="xs:string"/>
  <xs:element name="NTEST_PARALLEL_JOBS" type="xs:integer"/>
  <xs:element name="BATCH_SYSTEM" type="xs:NCName"/>
  <xs:element name="ALLOCATE_SPARE_NODES" type="upperBoolean"/>
  <xs:element name="SUPPORTED_BY" type="xs:string"/>
  <xs:element name="MAX_TASKS_PER_NODE" type="AttrElement"/>
  <xs:element name="MAX_MPITASKS_PER_NODE" type="AttrElement"/>
  <xs:element name="COSTPES_PER_NODE" type="xs:integer"/>
  <xs:element name="PROJECT_REQUIRED" type="xs:NCName"/>
  <xs:element name="executable" type="xs:string"/>
  <xs:element name="default_run_exe" type="xs:string"/>
  <xs:element name="default_run_misc_suffix" type="xs:string"/>
  <xs:element name="run_exe" type="xs:string"/>
  <xs:element name="run_misc_suffix" type="xs:string"/>
  <xs:element name="RUNDIR" type="xs:string"/>
  <xs:element name="EXEROOT" type="xs:string"/>
  <xs:element name="TEST_TPUT_TOLERANCE" type="xs:string"/>
  <xs:element name="MAX_GB_OLD_TEST_DATA" type="xs:string"/>


  <!-- complex elements -->

  <xs:complexType name="AttrElement">
    <xs:simpleContent>
      <xs:extension base="xs:string">
        <xs:attribute ref="compiler">
        </xs:attribute>
      </xs:extension>
    </xs:simpleContent>
  </xs:complexType>


  <xs:element name="config_machines">
    <xs:complexType>
      <xs:sequence>
        <xs:element ref="machine" minOccurs="1" maxOccurs="unbounded"/>
        <xs:element ref="default_run_suffix" minOccurs="0" maxOccurs="1"/>
      </xs:sequence>
      <xs:attribute ref="version"/>
    </xs:complexType>
  </xs:element>
  <xs:element name="machine">
    <xs:complexType>
      <xs:sequence>
        <!-- DESC: a text description of the machine, this field is current not used-->
        <xs:element ref="DESC" minOccurs="1" maxOccurs="1"/>
        <!-- NODENAME_REGEX: a regular expression used to identify this machine
          it must work on compute nodes as well as login nodes, use machine option
          to create_test or create_newcase if this flag is not available -->
        <xs:element ref="NODENAME_REGEX" minOccurs="0" maxOccurs="1"/>
        <!-- regex to look for in log files that will triger retry of mpirun
             command on extra allocated nodes -->
        <xs:element ref="NODE_FAIL_REGEX" minOccurs="0" maxOccurs="1"/>
        <!-- regex to look for in log files that will triger retry of mpirun command -->
        <xs:element ref="MPIRUN_RETRY_REGEX" minOccurs="0" maxOccurs="1"/>
        <!-- Number of retry attempts to make if MPIRUN_RETRY_REGEX matches   -->
        <xs:element ref="MPIRUN_RETRY_COUNT" minOccurs="0" maxOccurs="1"/>
        <!-- OS: the operating system of this machine. -->
        <xs:element ref="OS" minOccurs="1" maxOccurs="1"/>
        <!-- PROXY: optional http proxy for access to the internet-->
        <xs:element ref="PROXY" minOccurs="0" maxOccurs="1"/>
        <!-- COMPILERS: compilers supported on this machine, comma seperated list, first is default -->
        <xs:element ref="COMPILERS" minOccurs="1" maxOccurs="1"/>
        <!-- MPILIBS: mpilibs supported on this machine, comma seperated list, first is default -->
        <xs:element ref="MPILIBS" minOccurs="1" maxOccurs="unbounded"/>
        <!-- PROJECT: A project or account number used for batch jobs
          can be overridden in environment or $HOME/.cime/config -->
        <xs:element ref="PROJECT" minOccurs="0" maxOccurs="1"/>
        <!-- CHARGE_ACCOUNT: The name of the account to charge for batch jobs
          can be overridden in environment or $HOME/.cime/config -->
        <xs:element ref="CHARGE_ACCOUNT" minOccurs="0" maxOccurs="1"/>
        <!-- SAVE_TIMING_DIR: (Acme only) directory for archiving timing output -->
        <xs:element ref="SAVE_TIMING_DIR" minOccurs="0" maxOccurs="1"/>
        <!-- SAVE_TIMING_DIR_PROJECTS: (Acme only) projects whose jobs archive timing output -->
        <xs:element ref="SAVE_TIMING_DIR_PROJECTS" minOccurs="0" maxOccurs="1"/>
        <!-- CIME_OUTPUT_ROOT: Base directory for case output,
             the bld and run directories are written below here -->
        <xs:element ref="CIME_OUTPUT_ROOT" minOccurs="1" maxOccurs="1"/>
        <!-- CIME_HTML_ROOT: Base directory for CIME SystemTest output websites-->
        <xs:element ref="CIME_HTML_ROOT" minOccurs="0" maxOccurs="1"/>
        <!-- CIME_URL_ROOT: Base URL for CIME SystemTest output websites-->
        <xs:element ref="CIME_URL_ROOT" minOccurs="0" maxOccurs="1"/>
        <!-- DIN_LOC_ROOT: location of the inputdata directory -->
        <xs:element ref="DIN_LOC_ROOT" minOccurs="1" maxOccurs="1"/>
        <!-- DIN_LOC_ROOT_CLMFORC: optional input location for clm forcing data  -->
        <xs:element ref="DIN_LOC_ROOT_CLMFORC" minOccurs="0" maxOccurs="1"/>
        <!-- DOUT_S_ROOT: root directory of short term archive files -->
        <xs:element ref="DOUT_S_ROOT" minOccurs="1" maxOccurs="1"/>
<<<<<<< HEAD
        <!-- DOUT_L_ROOT: root directory of long term archive files -->
        <xs:element ref="DOUT_L_ROOT" minOccurs="0" maxOccurs="1"/>
        <!-- DOUT_L_HOSTNAME: hostname for long term archive files -->
        <xs:element ref="DOUT_L_HOSTNAME" minOccurs="0" maxOccurs="1"/>
	<!-- BASELINE_ROOT:  Root directory for system test baseline files -->
=======
        <!-- BASELINE_ROOT:  Root directory for system test baseline files -->
>>>>>>> 40c73352
        <xs:element ref="BASELINE_ROOT" minOccurs="0" maxOccurs="1"/>
        <!-- CCSM_CPRNC: location of the cprnc tool, compares model output in testing-->
        <xs:element ref="CCSM_CPRNC" minOccurs="0" maxOccurs="1"/>
        <!-- PERL5LIB: location of external PERL modules (this variable is deprecated) -->
        <xs:element ref="PERL5LIB" minOccurs="0" maxOccurs="1"/>
        <!-- GMAKE: gnu compatible make tool, default is 'gmake' -->
        <xs:element ref="GMAKE" minOccurs="0" maxOccurs="1"/>
        <!-- GMAKE_J: optional number of threads to pass to the gmake flag -->
        <xs:element ref="GMAKE_J" minOccurs="0" maxOccurs="1"/>
        <!-- TESTS: (acme only) list of tests to run on this machine -->
        <xs:element ref="TESTS" minOccurs="0" maxOccurs="1"/>
        <!-- NTEST_PARALLEL_JOBS: number of parallel jobs create_test will launch -->
        <xs:element ref="NTEST_PARALLEL_JOBS" minOccurs="0" maxOccurs="1"/>
        <!-- BATCH_SYSTEM: batch system used on this machine (none is okay) -->
        <xs:element ref="BATCH_SYSTEM" minOccurs="1" maxOccurs="1"/>
        <!-- ALLOCATE_SPARE_NODES: allocate spare nodes when job is launched default False-->
        <xs:element ref="ALLOCATE_SPARE_NODES" minOccurs="0" maxOccurs="1"/>
        <!-- SUPPORTED_BY: contact information for support for this system -->
        <xs:element ref="SUPPORTED_BY" minOccurs="1" maxOccurs="1"/>
        <!-- MAX_TASKS_PER_NODE: maximum number of threads*tasks per
             shared memory node on this machine-->
        <xs:element ref="MAX_TASKS_PER_NODE" minOccurs="1" maxOccurs="4"/>
        <!-- MAX_MPITASKS_PER_NODE: number of physical PES per shared node on
             this machine, in practice the MPI tasks per node will not exceed this value -->
        <xs:element ref="MAX_MPITASKS_PER_NODE" minOccurs="1" maxOccurs="4"/>
        <!-- Optional cost factor per node unit -->
        <xs:element ref="COSTPES_PER_NODE" minOccurs="0" maxOccurs="1"/>
        <!-- PROJECT_REQUIRED: Does this machine require a project to be specified to
             the batch system?  See PROJECT above -->
        <xs:element ref="PROJECT_REQUIRED" minOccurs="0" maxOccurs="1"/>
        <!-- mpirun: The mpi exec to start a job on this machine
             see detail below-->
        <xs:element ref="mpirun" minOccurs="1" maxOccurs="unbounded"/>
        <!-- module_system: how and what modules to load on this system ,
             see detail below -->
        <xs:element ref="module_system" minOccurs="1" maxOccurs="1"/>
        <!-- environment_variables: environment_variables to set on this system,
          see detail below-->
        <xs:element ref="RUNDIR" minOccurs="0" maxOccurs="1"/>
        <xs:element ref="EXEROOT" minOccurs="0" maxOccurs="1"/>
        <xs:element ref="TEST_TPUT_TOLERANCE" minOccurs="0" maxOccurs="1"/>
        <xs:element ref="MAX_GB_OLD_TEST_DATA" minOccurs="0" maxOccurs="1"/>
        <xs:element minOccurs="0" maxOccurs="unbounded" ref="environment_variables"/>
        <xs:element minOccurs="0" maxOccurs="unbounded" ref="resource_limits"/>
      </xs:sequence>
      <xs:attribute ref="MACH" use="required"/>
    </xs:complexType>
  </xs:element>

  <xs:element name="mpirun">
    <xs:complexType>
      <xs:sequence>
        <xs:element ref="executable"/>
        <xs:element ref="arguments" minOccurs="0"/>
        <!-- run_exe: The run executable to use; overrides default_run_exe -->
        <xs:element ref="run_exe" minOccurs="0"/>
        <!-- run_misc_suffix: the misc run suffix to use; overrides default_run_misc_suffix -->
        <xs:element ref="run_misc_suffix" minOccurs="0"/>
      </xs:sequence>
      <xs:attribute ref="compiler"/>
      <xs:attribute ref="queue"/>
      <xs:attribute ref="mpilib"/>
      <xs:attribute ref="threaded"/>
      <xs:attribute ref="unit_testing"/>
    </xs:complexType>
  </xs:element>
  <xs:element name="arguments">
    <xs:complexType>
      <xs:sequence>
        <xs:element name="arg" minOccurs="0" maxOccurs="unbounded"/>
      </xs:sequence>
    </xs:complexType>
  </xs:element>

  <xs:element name="module_system">
    <xs:complexType>
      <xs:sequence>
        <xs:element minOccurs="0" maxOccurs="unbounded" ref="init_path"/>
        <xs:element minOccurs="0" maxOccurs="unbounded" ref="cmd_path"/>
        <xs:element minOccurs="0" maxOccurs="unbounded" ref="modules"/>
      </xs:sequence>
      <xs:attribute ref="type" use="required"/>
      <xs:attribute ref="allow_error"/>
    </xs:complexType>
  </xs:element>
  <xs:element name="init_path">
    <xs:complexType mixed="true">
      <xs:attribute ref="lang" use="required"/>
    </xs:complexType>
  </xs:element>
  <xs:element name="cmd_path">
    <xs:complexType mixed="true">
      <xs:attribute ref="lang" use="required"/>
    </xs:complexType>
  </xs:element>
  <xs:element name="modules">
    <xs:complexType>
      <xs:sequence>
        <xs:element maxOccurs="unbounded" ref="command"/>
      </xs:sequence>
      <xs:attribute ref="compiler"/>
      <xs:attribute ref="DEBUG"/>
      <xs:attribute ref="PIO_VERSION"/>
      <xs:attribute ref="mpilib"/>
      <xs:attribute ref="comp_interface"/>
    </xs:complexType>
  </xs:element>
  <xs:element name="command">
    <xs:complexType mixed="true">
      <xs:attribute ref="name" use="required"/>
    </xs:complexType>
  </xs:element>
  <xs:element name="environment_variables">
    <xs:complexType>
      <xs:sequence>
        <xs:element maxOccurs="unbounded" ref="env"/>
      </xs:sequence>
      <xs:anyAttribute processContents="skip"/>
    </xs:complexType>
  </xs:element>
  <xs:element name="resource_limits">
    <xs:complexType>
      <xs:sequence>
        <xs:element maxOccurs="unbounded" ref="resource"/>
      </xs:sequence>
      <xs:attribute ref="DEBUG"/>
      <xs:attribute ref="mpilib"/>
      <xs:attribute ref="compiler"/>
      <xs:attribute ref="unit_testing"/>
    </xs:complexType>
  </xs:element>

  <xs:element name="env">
    <xs:complexType mixed="true">
      <xs:attribute ref="name" />
      <xs:attribute ref="source"/>
    </xs:complexType>
  </xs:element>
  <xs:element name="resource">
    <xs:complexType mixed="true">
      <xs:attribute ref="name" use="required"/>
    </xs:complexType>
  </xs:element>
  <xs:element name="default_run_suffix">
    <xs:complexType>
      <xs:sequence>
        <xs:element ref="default_run_exe"/>
        <xs:element ref="default_run_misc_suffix"/>
      </xs:sequence>
    </xs:complexType>
  </xs:element>
</xs:schema><|MERGE_RESOLUTION|>--- conflicted
+++ resolved
@@ -14,12 +14,8 @@
   <xs:attribute name="unit_testing" type="xs:boolean"/>
   <xs:attribute name="type" type="xs:NCName"/>
   <xs:attribute name="lang" type="xs:NCName"/>
-<<<<<<< HEAD
   <xs:attribute name="name" type="xs:string"/>
-=======
-  <xs:attribute name="name" type="xs:NCName"/>
   <xs:attribute name="source" type="xs:NCName"/>
->>>>>>> 40c73352
 
   <!-- simple elements -->
   <xs:simpleType name="upperBoolean">
@@ -142,15 +138,11 @@
         <xs:element ref="DIN_LOC_ROOT_CLMFORC" minOccurs="0" maxOccurs="1"/>
         <!-- DOUT_S_ROOT: root directory of short term archive files -->
         <xs:element ref="DOUT_S_ROOT" minOccurs="1" maxOccurs="1"/>
-<<<<<<< HEAD
         <!-- DOUT_L_ROOT: root directory of long term archive files -->
         <xs:element ref="DOUT_L_ROOT" minOccurs="0" maxOccurs="1"/>
         <!-- DOUT_L_HOSTNAME: hostname for long term archive files -->
         <xs:element ref="DOUT_L_HOSTNAME" minOccurs="0" maxOccurs="1"/>
 	<!-- BASELINE_ROOT:  Root directory for system test baseline files -->
-=======
-        <!-- BASELINE_ROOT:  Root directory for system test baseline files -->
->>>>>>> 40c73352
         <xs:element ref="BASELINE_ROOT" minOccurs="0" maxOccurs="1"/>
         <!-- CCSM_CPRNC: location of the cprnc tool, compares model output in testing-->
         <xs:element ref="CCSM_CPRNC" minOccurs="0" maxOccurs="1"/>
