#!/usr/bin/env python
import ConfigParser
import sys, getopt, os
import numpy as np
import Nio
import time
import re
<<<<<<< HEAD
from asaptools.partition import EqualStride, Duplicate
import asaptools.simplecomm as simplecomm
=======
from asaptools.partition import EqualStride, Duplicate,EqualLength
import asaptools.simplecomm as simplecomm 
>>>>>>> a25ad558
import pyEnsLib

#This routine creates a summary file from an ensemble of CAM
#output files

def main(argv):

    print 'Running pyEnsSum!'

    # Get command line stuff and store in a dictionary
    s = 'tag= compset= esize= tslice= res= sumfile= indir= sumfiledir= mach= verbose jsonfile= mpi_enable maxnorm gmonly popens cumul regx= startMon= endMon= fIndex='
    optkeys = s.split()
    try:
        opts, args = getopt.getopt(argv, "h", optkeys)
    except getopt.GetoptError:
        pyEnsLib.EnsSum_usage()
        sys.exit(2)

    # Put command line options in a dictionary - also set defaults
    opts_dict={}

    # Defaults
    opts_dict['tag'] = ''
    opts_dict['compset'] = ''
    opts_dict['mach'] = ''
    opts_dict['esize'] = 151
    opts_dict['tslice'] = 0
    opts_dict['res'] = ''
    opts_dict['sumfile'] = 'ens.summary.nc'
    opts_dict['indir'] = './'
    opts_dict['sumfiledir'] = './'
    opts_dict['jsonfile'] = ''
    opts_dict['verbose'] = True
    opts_dict['mpi_enable'] = False
    opts_dict['maxnorm'] = False
    opts_dict['gmonly'] = False
    opts_dict['popens'] = False
    opts_dict['cumul'] = False
    opts_dict['regx'] = 'test'
    opts_dict['startMon'] = 1
    opts_dict['endMon'] = 1
    opts_dict['fIndex'] = 151

<<<<<<< HEAD
    # This creates the dictionary of input arguments
    opts_dict = pyEnsLib.getopt_parseconfig(opts,optkeys,'Ec',opts_dict)
=======
    # This creates the dictionary of input arguments 
    opts_dict = pyEnsLib.getopt_parseconfig(opts,optkeys,'ES',opts_dict)
>>>>>>> a25ad558

    verbose = opts_dict['verbose']

    st = opts_dict['esize']
    esize = int(st)

    if (verbose == True):
        print opts_dict
        print 'Ensemble size for summary = ', esize

    if not (opts_dict['tag'] and opts_dict['compset'] and opts_dict['mach'] or opts_dict['res']):
       print 'Please specify --tag, --compset, --mach and --res options'
       sys.exit()
       
    # Now find file names in indir
    input_dir = opts_dict['indir']
    # The var list that will be excluded
    ex_varlist=[]

    # Create a mpi simplecomm object
    if opts_dict['mpi_enable']:
        me=simplecomm.create_comm()
    else:
        me=simplecomm.create_comm(not opts_dict['mpi_enable'])


    if me.get_rank() == 0:
	if opts_dict['jsonfile']:
	    # Read in the excluded var list
	    ex_varlist=pyEnsLib.read_jsonlist(opts_dict['jsonfile'],'ES')

    # Broadcast the excluded var list to each processor
    if opts_dict['mpi_enable']:
	ex_varlist=me.partition(ex_varlist,func=Duplicate(),involved=True)

    in_files=[]
    if(os.path.exists(input_dir)):
        # Get the list of files
        in_files_temp = os.listdir(input_dir)
        in_files=sorted(in_files_temp)
        #print in_files
        # Make sure we have enough
        num_files = len(in_files)
        if (verbose == True):
            print 'Number of files in input directory = ', num_files
        if (num_files < esize):
            print 'Number of files in input directory (',num_files,\
                ') is less than specified ensemble size of ', esize
            sys.exit(2)
        if (num_files > esize):
            print 'NOTE: Number of files in ', input_dir, \
                'is greater than specified ensemble size of ', esize ,\
                '\nwill just use the first ',  esize, 'files'
    else:
        print 'Input directory: ',input_dir,' not found'
        sys.exit(2)

    if opts_dict['cumul']:
        if opts_dict['regx']:
           in_files_list=get_cumul_filelist(opts_dict,opts_dict['indir'],opts_dict['regx'])
        in_files=me.partition(in_files_list,func=EqualLength(),involved=True)
        if me.get_rank()==0:
           print 'in_files=',in_files

    # Open the files in the input directory
    o_files=[]
    for onefile in in_files[0:esize]:
        if (os.path.isfile(input_dir+'/' + onefile)):
            o_files.append(Nio.open_file(input_dir+'/' + onefile,"r"))
        else:
            print "COULD NOT LOCATE FILE "+ input_dir + onefile + "! EXITING...."
            sys.exit()

    # Store dimensions of the input fields
    if (verbose == True):
        print "Getting spatial dimensions"
    nlev = -1
    ncol = -1
    nlat = -1
    nlon = -1
    lonkey=''
    latkey=''
    # Look at first file and get dims
    input_dims = o_files[0].dimensions
    ndims = len(input_dims)

    for key in input_dims:
        if key == "lev":
            nlev = input_dims["lev"]
        elif key == "ncol":
            ncol = input_dims["ncol"]
<<<<<<< HEAD
        elif key == "nlon":
            nlon = input_dims["nlon"]
        elif key == "nlat":
            nlat = input_dims["nlat"]

    if (nlev == -1) :
=======
        elif (key == "nlon") or (key =="lon"):
            nlon = input_dims[key]
            lonkey=key
        elif (key == "nlat") or (key == "lat"):
            nlat = input_dims[key]
            latkey=key
        
    if (nlev == -1) : 
>>>>>>> a25ad558
        print "COULD NOT LOCATE valid dimension lev => EXITING...."
        sys.exit()

    if (( ncol == -1) and ((nlat == -1) or (nlon == -1))):
        print "Need either lat/lon or ncol  => EXITING...."
        sys.exit()

    # Check if this is SE or FV data
    if (ncol != -1):
        is_SE = True
    else:
        is_SE = False

    # Make sure all files have the same dimensions
    if (verbose == True):
        print "Checking dimensions across files...."
        print 'lev = ', nlev
        if (is_SE == True):
            print 'ncol = ', ncol
        else:
            print 'nlat = ', nlat
            print 'nlon = ', nlon

    for count, this_file in enumerate(o_files):
        input_dims = this_file.dimensions
        if (is_SE == True):
            if ( nlev != int(input_dims["lev"]) or ( ncol != int(input_dims["ncol"]))):
                print "Dimension mismatch between ", in_files[0], 'and', in_files[0], '!!!'
                sys.exit()
        else:
            if ( nlev != int(input_dims["lev"]) or ( nlat != int(input_dims[latkey]))\
                  or ( nlon != int(input_dims[lonkey]))): 
                print "Dimension mismatch between ", in_files[0], 'and', in_files[0], '!!!'
                sys.exit()

    # Get 2d vars, 3d vars and all vars (For now include all variables)
    vars_dict = o_files[0].variables
    # Remove the excluded variables (specified in json file) from variable dictionary
    if ex_varlist:
	for i in ex_varlist:
            if i in vars_dict:
	       del vars_dict[i]
    num_vars = len(vars_dict)
    if (verbose == True):
        print 'Number of variables (including metadata) found =  ', num_vars
    str_size = 0

    d2_var_names = []
    d3_var_names = []
    num_2d = 0
    num_3d = 0

    # Which are 2d, which are 3d and max str_size
    for k,v in vars_dict.iteritems():
        var = k
        vd = v.dimensions # all the variable's dimensions (names)
        vr = v.rank # num dimension
        vs = v.shape # dim values
        is_2d = False
        is_3d = False
        if (is_SE == True): # (time, lev, ncol) or (time, ncol)
	    if ((vr == 2) and (vs[1] == ncol)):
		is_2d = True
		num_2d += 1
	    elif ((vr == 3) and (vs[2] == ncol and vs[1] == nlev )):
		is_3d = True
		num_3d += 1
        else: # (time, lev, nlon, nlon) or (time, nlat, nlon)
            if ((vr == 3) and (vs[1] == nlat and vs[2] == nlon)):
                is_2d = True
                num_2d += 1
            elif ((vr == 4) and (vs[2] == nlat and vs[3] == nlon and vs[1] == nlev )):
                is_3d = True
                num_3d += 1
        if (is_3d == True) :
            str_size = max(str_size, len(k))
            d3_var_names.append(k)
        elif  (is_2d == True):
            str_size = max(str_size, len(k))
            d2_var_names.append(k)


    # Now sort these and combine (this sorts caps first, then lower case -
    # which is what we want)
    d2_var_names.sort()
    d3_var_names.sort()


    # All vars is 3d vars first (sorted), the 2d vars
    all_var_names = list(d3_var_names)
    all_var_names += d2_var_names
    n_all_var_names = len(all_var_names)

    if (verbose == True):
        print 'num vars = ', n_all_var_names, '(3d = ', num_3d, ' and 2d = ', num_2d, ")"

    # Create new summary ensemble file
    this_sumfile = opts_dict["sumfile"]

    if (verbose == True):
        print "Creating ", this_sumfile, "  ..."
    if(me.get_rank() ==0 | opts_dict["popens"]):
	if os.path.exists(this_sumfile):
	    os.unlink(this_sumfile)

	opt = Nio.options()
	opt.PreFill = False
	opt.Format = 'NetCDF4Classic'
	nc_sumfile = Nio.open_file(this_sumfile, 'w', options=opt)

	# Set dimensions
	if (verbose == True):
	    print "Setting dimensions ....."
	if (is_SE == True):
	    nc_sumfile.create_dimension('ncol', ncol)
	else:
	    nc_sumfile.create_dimension('nlat', nlat)
	    nc_sumfile.create_dimension('nlon', nlon)
	nc_sumfile.create_dimension('nlev', nlev)
	nc_sumfile.create_dimension('ens_size', esize)
	nc_sumfile.create_dimension('nvars', num_3d + num_2d)
	nc_sumfile.create_dimension('nvars3d', num_3d)
	nc_sumfile.create_dimension('nvars2d', num_2d)
	nc_sumfile.create_dimension('str_size', str_size)

	# Set global attributes
	now = time.strftime("%c")
	if (verbose == True):
	    print "Setting global attributes ....."
	setattr(nc_sumfile, 'creation_date',now)
	setattr(nc_sumfile, 'title', 'CAM verification ensemble summary file')
	setattr(nc_sumfile, 'tag', opts_dict["tag"])
	setattr(nc_sumfile, 'compset', opts_dict["compset"])
	setattr(nc_sumfile, 'resolution', opts_dict["res"])
	setattr(nc_sumfile, 'machine', opts_dict["mach"])

	# Create variables
	if (verbose == True):
	    print "Creating variables ....."
	v_lev = nc_sumfile.create_variable("lev", 'f', ('nlev',))
	v_vars = nc_sumfile.create_variable("vars", 'S1', ('nvars', 'str_size'))
	v_var3d = nc_sumfile.create_variable("var3d", 'S1', ('nvars3d', 'str_size'))
	v_var2d = nc_sumfile.create_variable("var2d", 'S1', ('nvars2d', 'str_size'))
        if not opts_dict['gmonly']:
	    if (is_SE == True):
		v_ens_avg3d = nc_sumfile.create_variable("ens_avg3d", 'f', ('nvars3d', 'nlev', 'ncol'))
		v_ens_stddev3d = nc_sumfile.create_variable("ens_stddev3d", 'f', ('nvars3d', 'nlev', 'ncol'))
		v_ens_avg2d = nc_sumfile.create_variable("ens_avg2d", 'f', ('nvars2d', 'ncol'))
		v_ens_stddev2d = nc_sumfile.create_variable("ens_stddev2d", 'f', ('nvars2d', 'ncol'))
	    else:
		v_ens_avg3d = nc_sumfile.create_variable("ens_avg3d", 'f', ('nvars3d', 'nlev', 'nlat', 'nlon'))
		v_ens_stddev3d = nc_sumfile.create_variable("ens_stddev3d", 'f', ('nvars3d', 'nlev', 'nlat', 'nlon'))
		v_ens_avg2d = nc_sumfile.create_variable("ens_avg2d", 'f', ('nvars2d', 'nlat', 'nlon'))
		v_ens_stddev2d = nc_sumfile.create_variable("ens_stddev2d", 'f', ('nvars2d', 'nlat', 'nlon'))

	    v_RMSZ = nc_sumfile.create_variable("RMSZ", 'f', ('nvars', 'ens_size'))
	v_gm = nc_sumfile.create_variable("global_mean", 'f', ('nvars', 'ens_size'))
	v_loadings_gm = nc_sumfile.create_variable('loadings_gm','f',('nvars','nvars'))
	v_mu_gm = nc_sumfile.create_variable('mu_gm','f',('nvars',))
	v_sigma_gm = nc_sumfile.create_variable('sigma_gm','f',('nvars',))
	v_sigma_scores_gm = nc_sumfile.create_variable('sigma_scores_gm','f',('nvars',))


	# Assign vars, var3d and var2d
	if (verbose == True):
	    print "Assigning vars, var3d, and var2d ....."

	eq_all_var_names =[]
	eq_d3_var_names = []
	eq_d2_var_names = []

	l_eq = len(all_var_names)
	for i in range(l_eq):
	    tt = list(all_var_names[i])
	    l_tt = len(tt)
	    if (l_tt < str_size):
		extra = list(' ')*(str_size - l_tt)
		tt.extend(extra)
	    eq_all_var_names.append(tt)

	l_eq = len(d3_var_names)
	for i in range(l_eq):
	    tt = list(d3_var_names[i])
	    l_tt = len(tt)
	    if (l_tt < str_size):
		extra = list(' ')*(str_size - l_tt)
		tt.extend(extra)
	    eq_d3_var_names.append(tt)

	l_eq = len(d2_var_names)
	for i in range(l_eq):
	    tt = list(d2_var_names[i])
	    l_tt = len(tt)
	    if (l_tt < str_size):
		extra = list(' ')*(str_size - l_tt)
		tt.extend(extra)
	    eq_d2_var_names.append(tt)

	v_vars[:] = eq_all_var_names[:]
	v_var3d[:] = eq_d3_var_names[:]
	v_var2d[:] = eq_d2_var_names[:]

	# Time-invarient metadata
	if (verbose == True):
	    print "Assigning time invariant metadata ....."
	lev_data = vars_dict["lev"]
	v_lev = lev_data

    # Form ensembles, each missing one member; compute RMSZs and global means
    #for each variable, we also do max norm also (currently done in pyStats)
    tslice = opts_dict['tslice']

    if not opts_dict['cumul']:
        # Partition the var list
        var3_list_loc=me.partition(d3_var_names,func=EqualStride(),involved=True)
        var2_list_loc=me.partition(d2_var_names,func=EqualStride(),involved=True)
    else:
        var3_list_loc=d3_var_names
        var2_list_loc=d2_var_names

    # Calculate global means #
    if (verbose == True):
        print "Calculating global means ....."
<<<<<<< HEAD
    gm3d,gm2d = pyEnsLib.generate_global_mean_for_summary(o_files,var3_list_loc,var2_list_loc ,tslice, is_SE, verbose)
=======
    if not opts_dict['cumul']:
        gm3d,gm2d = pyEnsLib.generate_global_mean_for_summary(o_files,var3_list_loc,var2_list_loc , is_SE, False,opts_dict)      
    if (verbose == True):
        print "Finish calculating global means ....."
>>>>>>> a25ad558

    # Calculate RMSZ scores
    if (verbose == True):
        print "Calculating RMSZ scores ....."
<<<<<<< HEAD
    if not opts_dict['gmonly']:
        zscore3d,zscore2d,ens_avg3d,ens_stddev3d,ens_avg2d,ens_stddev2d=pyEnsLib.calc_rmsz(o_files,o_files[0],var3_list_loc,var2_list_loc,tslice,is_SE,verbose)
=======
    if (not opts_dict['gmonly']) | (opts_dict['cumul']):
        zscore3d,zscore2d,ens_avg3d,ens_stddev3d,ens_avg2d,ens_stddev2d,temp1,temp2=pyEnsLib.calc_rmsz(o_files,var3_list_loc,var2_list_loc,is_SE,opts_dict)    
>>>>>>> a25ad558

    # Calculate max norm ensemble
    if opts_dict['maxnorm']:
	if (verbose == True):
	    print "Calculating max norm of ensembles ....."
	pyEnsLib.calculate_maxnormens(opts_dict,var3_list_loc)
	pyEnsLib.calculate_maxnormens(opts_dict,var2_list_loc)

<<<<<<< HEAD
    if opts_dict['mpi_enable']:
	# Gather the 3d variable results from all processors to the master processor
	slice_index=get_stride_list(len(d3_var_names),me)

	# Gather global means 3d results
	gm3d=gather_npArray(gm3d,me,slice_index,(len(d3_var_names),len(o_files)))
=======
    if opts_dict['mpi_enable'] & ( not opts_dict['popens']):
>>>>>>> a25ad558

        if not opts_dict['cumul']:
	    # Gather the 3d variable results from all processors to the master processor
	    slice_index=get_stride_list(len(d3_var_names),me)
	 
	    # Gather global means 3d results
	    gm3d=gather_npArray(gm3d,me,slice_index,(len(d3_var_names),len(o_files)))

<<<<<<< HEAD
	    # Gather ens_avg3d and ens_stddev3d results
	    shape_tuple3d=get_shape(ens_avg3d.shape,len(d3_var_names),me.get_rank())
	    ens_avg3d=gather_npArray(ens_avg3d,me,slice_index,shape_tuple3d)
	    ens_stddev3d=gather_npArray(ens_stddev3d,me,slice_index,shape_tuple3d)
=======
	    if not opts_dict['gmonly']:
		# Gather zscore3d results
		zscore3d=gather_npArray(zscore3d,me,slice_index,(len(d3_var_names),len(o_files)))
>>>>>>> a25ad558

		# Gather ens_avg3d and ens_stddev3d results
		shape_tuple3d=get_shape(ens_avg3d.shape,len(d3_var_names),me.get_rank())
		ens_avg3d=gather_npArray(ens_avg3d,me,slice_index,shape_tuple3d) 
		ens_stddev3d=gather_npArray(ens_stddev3d,me,slice_index,shape_tuple3d) 

	    # Gather 2d variable results from all processors to the master processor
	    slice_index=get_stride_list(len(d2_var_names),me)

	    # Gather global means 2d results
	    gm2d=gather_npArray(gm2d,me,slice_index,(len(d2_var_names),len(o_files)))

<<<<<<< HEAD
	    # Gather ens_avg3d and ens_stddev2d results
	    shape_tuple2d=get_shape(ens_avg2d.shape,len(d2_var_names),me.get_rank())
	    ens_avg2d=gather_npArray(ens_avg2d,me,slice_index,shape_tuple2d)
	    ens_stddev2d=gather_npArray(ens_stddev2d,me,slice_index,shape_tuple2d)
=======
	    if not opts_dict['gmonly']:
		# Gather zscore2d results
		zscore2d=gather_npArray(zscore2d,me,slice_index,(len(d2_var_names),len(o_files)))
>>>>>>> a25ad558

		# Gather ens_avg3d and ens_stddev2d results
		shape_tuple2d=get_shape(ens_avg2d.shape,len(d2_var_names),me.get_rank())
		ens_avg2d=gather_npArray(ens_avg2d,me,slice_index,shape_tuple2d) 
		ens_stddev2d=gather_npArray(ens_stddev2d,me,slice_index,shape_tuple2d) 

        else:
	    gmall=np.concatenate((temp1,temp2),axis=0)
            gmall=pyEnsLib.gather_npArray_pop(gmall,me,(me.get_size(),len(d3_var_names)+len(d2_var_names)))
    # Assign to file:
    if me.get_rank() == 0 | opts_dict['popens'] :
        if not opts_dict['cumul']:
	    gmall=np.concatenate((gm3d,gm2d),axis=0)
	    if not opts_dict['gmonly']:
		Zscoreall=np.concatenate((zscore3d,zscore2d),axis=0)
		v_RMSZ[:,:]=Zscoreall[:,:]
	    if not opts_dict['gmonly']:
		if (is_SE == True):
		    v_ens_avg3d[:,:,:]=ens_avg3d[:,:,:]
		    v_ens_stddev3d[:,:,:]=ens_stddev3d[:,:,:]
		    v_ens_avg2d[:,:]=ens_avg2d[:,:]
		    v_ens_stddev2d[:,:]=ens_stddev2d[:,:]
		else:
		    v_ens_avg3d[:,:,:,:]=ens_avg3d[:,:,:,:]
		    v_ens_stddev3d[:,:,:,:]=ens_stddev3d[:,:,:,:]
		    v_ens_avg2d[:,:,:]=ens_avg2d[:,:,:]
		    v_ens_stddev2d[:,:,:]=ens_stddev2d[:,:,:]
        else:
            gmall_temp=np.transpose(gmall[:,:])
            gmall=gmall_temp
	mu_gm,sigma_gm,standardized_global_mean,loadings_gm,scores_gm=pyEnsLib.pre_PCA(gmall)
	v_gm[:,:]=gmall[:,:]
	v_mu_gm[:]=mu_gm[:]
	v_sigma_gm[:]=sigma_gm[:].astype(np.float32)
	v_loadings_gm[:,:]=loadings_gm[:,:]
	v_sigma_scores_gm[:]=scores_gm[:]
                
	print "All Done"

def get_cumul_filelist(opts_dict,indir,regx):
   if not opts_dict['indir']:
      print 'input dir is not specified'
      sys.exit(2)
   #regx='(pgi(.)*-(01|02))'
   regx_list=["mon","gnu","pgi"]
   all_files=[]
   for prefix in regx_list: 
       for i in range(opts_dict['fIndex'],opts_dict['fIndex']+opts_dict['esize']/3):
	   for j in range(opts_dict['startMon'],opts_dict['endMon']+1):
	       mon_str=str(j).zfill(2)
	       regx='(^'+prefix+'(.)*'+str(i)+'(.)*-('+mon_str+'))'
	       print 'regx=',regx
	       res=[f for f in os.listdir(indir) if re.search(regx,f)]
	       in_files=sorted(res)
	       all_files.extend(in_files)
   print "all_files=",all_files
   #in_files=res
   return all_files
   
   
      
   

#
# Get the shape of all variable list in tuple for all processor
#
def get_shape(shape_tuple,shape1,rank):
    lst=list(shape_tuple)
    lst[0]=shape1
    shape_tuple=tuple(lst)
    return shape_tuple

#
# Get the mpi partition list for each processor
#
def get_stride_list(len_of_list,me):
    slice_index=[]
    for i in range(me.get_size()):
	index_arr=np.arange(len_of_list)
	slice_index.append(index_arr[i::me.get_size()])
    return slice_index

<<<<<<< HEAD
#
# Gather arrays from each processor to the master processor and make it an array
=======
# 
# Gather arrays from each processor by the var_list to the master processor and make it an array
>>>>>>> a25ad558
#
def gather_npArray(npArray,me,slice_index,array_shape):
    the_array=np.zeros(array_shape,dtype=np.float32)
    if me.get_rank()==0:
	k=0
	for j in slice_index[me.get_rank()]:
	     the_array[j,:]=npArray[k,:]
	     k=k+1
    for i in range(1,me.get_size()):
	if me.get_rank() == 0:
	    rank,npArray=me.collect()
	    k=0
	    for j in slice_index[rank]:
		the_array[j,:]=npArray[k,:]
		k=k+1
    if me.get_rank() != 0:
	message={"from_rank":me.get_rank(),"shape":npArray.shape}
	me.collect(npArray)
    me.sync()
    return the_array

if __name__ == "__main__":
    main(sys.argv[1:])<|MERGE_RESOLUTION|>--- conflicted
+++ resolved
@@ -1,17 +1,12 @@
 #!/usr/bin/env python
 import ConfigParser
-import sys, getopt, os
-import numpy as np
-import Nio
+import sys, getopt, os 
+import numpy as np 
+import Nio 
 import time
 import re
-<<<<<<< HEAD
-from asaptools.partition import EqualStride, Duplicate
-import asaptools.simplecomm as simplecomm
-=======
 from asaptools.partition import EqualStride, Duplicate,EqualLength
 import asaptools.simplecomm as simplecomm 
->>>>>>> a25ad558
 import pyEnsLib
 
 #This routine creates a summary file from an ensemble of CAM
@@ -24,7 +19,7 @@
     # Get command line stuff and store in a dictionary
     s = 'tag= compset= esize= tslice= res= sumfile= indir= sumfiledir= mach= verbose jsonfile= mpi_enable maxnorm gmonly popens cumul regx= startMon= endMon= fIndex='
     optkeys = s.split()
-    try:
+    try: 
         opts, args = getopt.getopt(argv, "h", optkeys)
     except getopt.GetoptError:
         pyEnsLib.EnsSum_usage()
@@ -32,7 +27,7 @@
 
     # Put command line options in a dictionary - also set defaults
     opts_dict={}
-
+    
     # Defaults
     opts_dict['tag'] = ''
     opts_dict['compset'] = ''
@@ -55,13 +50,8 @@
     opts_dict['endMon'] = 1
     opts_dict['fIndex'] = 151
 
-<<<<<<< HEAD
-    # This creates the dictionary of input arguments
-    opts_dict = pyEnsLib.getopt_parseconfig(opts,optkeys,'Ec',opts_dict)
-=======
     # This creates the dictionary of input arguments 
     opts_dict = pyEnsLib.getopt_parseconfig(opts,optkeys,'ES',opts_dict)
->>>>>>> a25ad558
 
     verbose = opts_dict['verbose']
 
@@ -96,7 +86,7 @@
     # Broadcast the excluded var list to each processor
     if opts_dict['mpi_enable']:
 	ex_varlist=me.partition(ex_varlist,func=Duplicate(),involved=True)
-
+        
     in_files=[]
     if(os.path.exists(input_dir)):
         # Get the list of files
@@ -133,7 +123,7 @@
             o_files.append(Nio.open_file(input_dir+'/' + onefile,"r"))
         else:
             print "COULD NOT LOCATE FILE "+ input_dir + onefile + "! EXITING...."
-            sys.exit()
+            sys.exit() 
 
     # Store dimensions of the input fields
     if (verbose == True):
@@ -153,14 +143,6 @@
             nlev = input_dims["lev"]
         elif key == "ncol":
             ncol = input_dims["ncol"]
-<<<<<<< HEAD
-        elif key == "nlon":
-            nlon = input_dims["nlon"]
-        elif key == "nlat":
-            nlat = input_dims["nlat"]
-
-    if (nlev == -1) :
-=======
         elif (key == "nlon") or (key =="lon"):
             nlon = input_dims[key]
             lonkey=key
@@ -169,19 +151,18 @@
             latkey=key
         
     if (nlev == -1) : 
->>>>>>> a25ad558
         print "COULD NOT LOCATE valid dimension lev => EXITING...."
-        sys.exit()
+        sys.exit() 
 
     if (( ncol == -1) and ((nlat == -1) or (nlon == -1))):
         print "Need either lat/lon or ncol  => EXITING...."
-        sys.exit()
+        sys.exit()            
 
     # Check if this is SE or FV data
     if (ncol != -1):
-        is_SE = True
+        is_SE = True 
     else:
-        is_SE = False
+        is_SE = False    
 
     # Make sure all files have the same dimensions
     if (verbose == True):
@@ -194,18 +175,18 @@
             print 'nlon = ', nlon
 
     for count, this_file in enumerate(o_files):
-        input_dims = this_file.dimensions
+        input_dims = this_file.dimensions     
         if (is_SE == True):
             if ( nlev != int(input_dims["lev"]) or ( ncol != int(input_dims["ncol"]))):
                 print "Dimension mismatch between ", in_files[0], 'and', in_files[0], '!!!'
-                sys.exit()
+                sys.exit() 
         else:
             if ( nlev != int(input_dims["lev"]) or ( nlat != int(input_dims[latkey]))\
                   or ( nlon != int(input_dims[lonkey]))): 
                 print "Dimension mismatch between ", in_files[0], 'and', in_files[0], '!!!'
-                sys.exit()
-
-    # Get 2d vars, 3d vars and all vars (For now include all variables)
+                sys.exit() 
+
+    # Get 2d vars, 3d vars and all vars (For now include all variables) 
     vars_dict = o_files[0].variables
     # Remove the excluded variables (specified in json file) from variable dictionary
     if ex_varlist:
@@ -222,8 +203,8 @@
     num_2d = 0
     num_3d = 0
 
-    # Which are 2d, which are 3d and max str_size
-    for k,v in vars_dict.iteritems():
+    # Which are 2d, which are 3d and max str_size 
+    for k,v in vars_dict.iteritems():  
         var = k
         vd = v.dimensions # all the variable's dimensions (names)
         vr = v.rank # num dimension
@@ -231,30 +212,30 @@
         is_2d = False
         is_3d = False
         if (is_SE == True): # (time, lev, ncol) or (time, ncol)
-	    if ((vr == 2) and (vs[1] == ncol)):
-		is_2d = True
+	    if ((vr == 2) and (vs[1] == ncol)):  
+		is_2d = True 
 		num_2d += 1
-	    elif ((vr == 3) and (vs[2] == ncol and vs[1] == nlev )):
-		is_3d = True
+	    elif ((vr == 3) and (vs[2] == ncol and vs[1] == nlev )):  
+		is_3d = True 
 		num_3d += 1
         else: # (time, lev, nlon, nlon) or (time, nlat, nlon)
-            if ((vr == 3) and (vs[1] == nlat and vs[2] == nlon)):
-                is_2d = True
+            if ((vr == 3) and (vs[1] == nlat and vs[2] == nlon)):  
+                is_2d = True 
                 num_2d += 1
-            elif ((vr == 4) and (vs[2] == nlat and vs[3] == nlon and vs[1] == nlev )):
-                is_3d = True
+            elif ((vr == 4) and (vs[2] == nlat and vs[3] == nlon and vs[1] == nlev )):  
+                is_3d = True 
                 num_3d += 1
         if (is_3d == True) :
             str_size = max(str_size, len(k))
             d3_var_names.append(k)
-        elif  (is_2d == True):
+        elif  (is_2d == True):    
             str_size = max(str_size, len(k))
             d2_var_names.append(k)
 
 
-    # Now sort these and combine (this sorts caps first, then lower case -
+    # Now sort these and combine (this sorts caps first, then lower case - 
     # which is what we want)
-    d2_var_names.sort()
+    d2_var_names.sort()       
     d3_var_names.sort()
 
 
@@ -301,10 +282,10 @@
 	    print "Setting global attributes ....."
 	setattr(nc_sumfile, 'creation_date',now)
 	setattr(nc_sumfile, 'title', 'CAM verification ensemble summary file')
-	setattr(nc_sumfile, 'tag', opts_dict["tag"])
-	setattr(nc_sumfile, 'compset', opts_dict["compset"])
-	setattr(nc_sumfile, 'resolution', opts_dict["res"])
-	setattr(nc_sumfile, 'machine', opts_dict["mach"])
+	setattr(nc_sumfile, 'tag', opts_dict["tag"]) 
+	setattr(nc_sumfile, 'compset', opts_dict["compset"]) 
+	setattr(nc_sumfile, 'resolution', opts_dict["res"]) 
+	setattr(nc_sumfile, 'machine', opts_dict["mach"]) 
 
 	# Create variables
 	if (verbose == True):
@@ -393,25 +374,16 @@
     # Calculate global means #
     if (verbose == True):
         print "Calculating global means ....."
-<<<<<<< HEAD
-    gm3d,gm2d = pyEnsLib.generate_global_mean_for_summary(o_files,var3_list_loc,var2_list_loc ,tslice, is_SE, verbose)
-=======
     if not opts_dict['cumul']:
         gm3d,gm2d = pyEnsLib.generate_global_mean_for_summary(o_files,var3_list_loc,var2_list_loc , is_SE, False,opts_dict)      
     if (verbose == True):
         print "Finish calculating global means ....."
->>>>>>> a25ad558
-
-    # Calculate RMSZ scores
+
+    # Calculate RMSZ scores  
     if (verbose == True):
         print "Calculating RMSZ scores ....."
-<<<<<<< HEAD
-    if not opts_dict['gmonly']:
-        zscore3d,zscore2d,ens_avg3d,ens_stddev3d,ens_avg2d,ens_stddev2d=pyEnsLib.calc_rmsz(o_files,o_files[0],var3_list_loc,var2_list_loc,tslice,is_SE,verbose)
-=======
     if (not opts_dict['gmonly']) | (opts_dict['cumul']):
         zscore3d,zscore2d,ens_avg3d,ens_stddev3d,ens_avg2d,ens_stddev2d,temp1,temp2=pyEnsLib.calc_rmsz(o_files,var3_list_loc,var2_list_loc,is_SE,opts_dict)    
->>>>>>> a25ad558
 
     # Calculate max norm ensemble
     if opts_dict['maxnorm']:
@@ -420,16 +392,7 @@
 	pyEnsLib.calculate_maxnormens(opts_dict,var3_list_loc)
 	pyEnsLib.calculate_maxnormens(opts_dict,var2_list_loc)
 
-<<<<<<< HEAD
-    if opts_dict['mpi_enable']:
-	# Gather the 3d variable results from all processors to the master processor
-	slice_index=get_stride_list(len(d3_var_names),me)
-
-	# Gather global means 3d results
-	gm3d=gather_npArray(gm3d,me,slice_index,(len(d3_var_names),len(o_files)))
-=======
     if opts_dict['mpi_enable'] & ( not opts_dict['popens']):
->>>>>>> a25ad558
 
         if not opts_dict['cumul']:
 	    # Gather the 3d variable results from all processors to the master processor
@@ -438,16 +401,9 @@
 	    # Gather global means 3d results
 	    gm3d=gather_npArray(gm3d,me,slice_index,(len(d3_var_names),len(o_files)))
 
-<<<<<<< HEAD
-	    # Gather ens_avg3d and ens_stddev3d results
-	    shape_tuple3d=get_shape(ens_avg3d.shape,len(d3_var_names),me.get_rank())
-	    ens_avg3d=gather_npArray(ens_avg3d,me,slice_index,shape_tuple3d)
-	    ens_stddev3d=gather_npArray(ens_stddev3d,me,slice_index,shape_tuple3d)
-=======
 	    if not opts_dict['gmonly']:
 		# Gather zscore3d results
 		zscore3d=gather_npArray(zscore3d,me,slice_index,(len(d3_var_names),len(o_files)))
->>>>>>> a25ad558
 
 		# Gather ens_avg3d and ens_stddev3d results
 		shape_tuple3d=get_shape(ens_avg3d.shape,len(d3_var_names),me.get_rank())
@@ -460,16 +416,9 @@
 	    # Gather global means 2d results
 	    gm2d=gather_npArray(gm2d,me,slice_index,(len(d2_var_names),len(o_files)))
 
-<<<<<<< HEAD
-	    # Gather ens_avg3d and ens_stddev2d results
-	    shape_tuple2d=get_shape(ens_avg2d.shape,len(d2_var_names),me.get_rank())
-	    ens_avg2d=gather_npArray(ens_avg2d,me,slice_index,shape_tuple2d)
-	    ens_stddev2d=gather_npArray(ens_stddev2d,me,slice_index,shape_tuple2d)
-=======
 	    if not opts_dict['gmonly']:
 		# Gather zscore2d results
 		zscore2d=gather_npArray(zscore2d,me,slice_index,(len(d2_var_names),len(o_files)))
->>>>>>> a25ad558
 
 		# Gather ens_avg3d and ens_stddev2d results
 		shape_tuple2d=get_shape(ens_avg2d.shape,len(d2_var_names),me.get_rank())
@@ -535,13 +484,13 @@
 
 #
 # Get the shape of all variable list in tuple for all processor
-#
+# 
 def get_shape(shape_tuple,shape1,rank):
     lst=list(shape_tuple)
     lst[0]=shape1
     shape_tuple=tuple(lst)
     return shape_tuple
-
+ 
 #
 # Get the mpi partition list for each processor
 #
@@ -552,13 +501,8 @@
 	slice_index.append(index_arr[i::me.get_size()])
     return slice_index
 
-<<<<<<< HEAD
-#
-# Gather arrays from each processor to the master processor and make it an array
-=======
 # 
 # Gather arrays from each processor by the var_list to the master processor and make it an array
->>>>>>> a25ad558
 #
 def gather_npArray(npArray,me,slice_index,array_shape):
     the_array=np.zeros(array_shape,dtype=np.float32)
@@ -574,11 +518,11 @@
 	    for j in slice_index[rank]:
 		the_array[j,:]=npArray[k,:]
 		k=k+1
-    if me.get_rank() != 0:
+    if me.get_rank() != 0: 
 	message={"from_rank":me.get_rank(),"shape":npArray.shape}
 	me.collect(npArray)
     me.sync()
     return the_array
-
+        
 if __name__ == "__main__":
     main(sys.argv[1:])