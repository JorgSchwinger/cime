--- conflicted
+++ resolved
@@ -52,23 +52,15 @@
 echo "Building gen_domain in ${PWD}/builds ..." >> ${test_log}
 mkdir -p builds
 cd builds
-<<<<<<< HEAD
-${cime_root}/CIME/configure --macros-format Makefile --mpilib mpi-serial >> ${test_log} 2>&1
-=======
 
 # Gen env_mach_specific
-${cime_root}/tools/configure --mpilib mpi-serial >> ${test_log} 2>&1
->>>>>>> 7d0ef4b3
+${cime_root}/CIME/configure --mpilib mpi-serial >> ${test_log} 2>&1
 if [ ! -f .env_mach_specific.sh ]; then
     # try without mpi-serial flag
     echo "ERROR running ${cime_root}/CIME/configure" >&2
     echo "It's possible mpi-serial doesn't work on this machine. Trying again with default" >&2
-<<<<<<< HEAD
-    ${cime_root}/CIME/configure --clean --macros-format Makefile >> ${test_log} 2>&1
-=======
-    ${cime_root}/tools/configure --clean >> ${test_log} 2>&1
-    (. .env_mach_specific.sh && ${cime_root}/tools/configure --macros-format Makefile) >> ${test_log} 2>&1
->>>>>>> 7d0ef4b3
+    ${cime_root}/CIME/configure --clean >> ${test_log} 2>&1
+    (. .env_mach_specific.sh && ${cime_root}/CIME/configure --macros-format Makefile) >> ${test_log} 2>&1
     if [ ! -f .env_mach_specific.sh ]; then
         echo "ERROR running ${cime_root}/CIME/configure" >&2
         echo "cat ${test_log} for more info" >&2
