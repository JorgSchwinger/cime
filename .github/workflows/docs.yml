--- conflicted
+++ resolved
@@ -9,18 +9,11 @@
     branches:
       - master
 
-permissions: {}
+permissions:
+  contents: read
 jobs:
-<<<<<<< HEAD
-  update_docs:
-    permissions:
-      contents: write # for git push
-
-    name: Updates documentation
-=======
   check-changes:
     name: Check for changes to documentation
->>>>>>> 60b30657
     runs-on: ubuntu-latest
     outputs:
       any_changed: ${{ steps.changed-check.outputs.any_changed }}
@@ -34,6 +27,9 @@
         with:
           files: doc
   build-and-deploy:
+    permissions:
+      contents: write  #  for peaceiris/actions-gh-pages to push
+      pull-requests: write  #  to comment on pull requests
     needs: check-changes
     if: needs.check-changes.outputs.any_changed == 'true'
     name: Build and deploy documentation
@@ -102,6 +98,8 @@
           user_name: 'github-actions[bot]'
           user_email: 'github-actions[bot]@users.noreply.github.com'
   cleanup:
+    permissions:
+      contents: write  #  for git push
     needs: build-and-deploy
     name: Cleanup branch previews
     runs-on: ubuntu-latest
