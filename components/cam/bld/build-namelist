#!/usr/bin/env perl
#-----------------------------------------------------------------------------------------------
#
# build-namelist
#
# This script builds the namelists for the standalone CAM configuration of CCSM4.
# Eventually the system's build will be reworked so that individual components are responsible
# for building their own namelists.
#
# build-namelist is designed to be used in conjuction with configure.  By default configure
# produces a config_cache.xml file that contains all information needed at build time to procduce
# a CAM executable.  build-namelist reads this file to obtain information it needs to provide
# default values that are consistent with the CAM executable.  For example, the grid resolution
# is obtained from the cache file and used to determine appropriate defaults for boundary datasets
# that are resolution dependent.
#
# The simplest use of build-namelist is to execute it from the build directory where configure
# was run.  By default it will use the config_cache.xml file that was written by configure to
# determine the build time properties of the executable, and will write the files that contain 
# the output namelists in that same directory.  But if multiple runs are to made using the
# same executable, successive invocations of build-namelist will overwrite previously generated
# namelist files.  So generally the best strategy is to invoke build-namelist from the run
# directory and use the -config option to provide the filepath of the config_cache.xml file.
#
#
# Date        Contributor      Modification
# -------------------------------------------------------------------------------------------
# 2007-12-31  Brian Eaton      Original version
# 2008-02-02  B. Eaton         Restore -test functionality.
# 2008-07-01  Sean Santos      Added -inputdata functionality.
# 2008-07-09  B. Eaton         Provide default values for rad_climate variable which
#                              specifies the radiatively active constituents.
# 2008-08-26  B. Eaton         Add the driver namelist group ccsm_pes to specify the
#                              task/thread layout for all components.
# 2008-11-14  B. Eaton         Extend use_case functionality.
# 2009-09-02  B. Eaton         Allow namelist definition, defaults, and use case files
#                              to come from the user source mod directories.
#--------------------------------------------------------------------------------------------

use strict;
#use warnings;
#use diagnostics;

use Cwd;
use English;
use File::Basename;
use Getopt::Long;
use IO::File;
use FindBin qw($Bin);
use lib "$Bin/perl5lib";
use Build::ChemNamelist qw(set_dep_lists);
#-----------------------------------------------------------------------------------------------

sub usage {
    die <<EOF;
SYNOPSIS
     build-namelist [options]
OPTIONS
     -case "name"          Case identifier up to 32 characters
     -cice_nl "namelist"   Specify namelist settings for CICE directly on the commandline by supplying 
                           a string containing FORTRAN namelist syntax, e.g.,
                              -cice_nl "&ice histfreq=1 /"
                           This namelist will be passed to the invocation of the CICE build-namelist
                           via its -namelist argument.
     -config "filepath"    Read the given configuration cache file to determine the configuration
                           of the CAM executable.  Default: "config_cache.xml".
     -config_cice "filepath"
                           Filepath of the CICE config_cache file.  This filepath is passed to the
                           invocation of the CICE build-namelist.  Only specify this to override the
                           default filepath which was set when the CICE configure was invoked by
                           the CAM configure.
     -csmdata "dir"        Root directory of CCSM input data.
                           Can also be set by using the CSMDATA environment variable.
     -dir "directory"      Directory where output namelist files for each component will be
                           written, i.e., atm_in, drv_in, ice_in, lnd_in, rof_in, and ocn_in.
                           Default: current working directory.
     -help [or -h]         Print usage to STDOUT.
     -ignore_ic_date       Ignore the date of the initial condition files
                           when determining the default.
     -ignore_ic_year       Ignore just the year part of the date of the initial condition files
                           when determining the default.
     -infile "filepath"    Specify a file containing namelists to read values from.
     -inputdata "filepath" Writes out a list containing pathnames for required input datasets in
                           file specified.
     -namelist "namelist"  Specify namelist settings directly on the commandline by supplying 
                           a string containing FORTRAN namelist syntax, e.g.,
                              -namelist "&camexp stop_option='ndays' stop_n=10 /"
     -ntasks <n>           Specify the number of MPI tasks being used by the run.  This is used
                           to set a default decomposition for the FV dycore only (npr_yz).
     -runtype "type"       Type of simulation (startup, continue, or branch)
     -silent [-s]          Turns on silent mode - only fatal messages issued.
     -test                 Enable checking that input datasets exist on local filesystem.
     -use_case             Specify a use case.  Default: present day climatology
     -verbose [or -v]      Turn on verbose echoing of informational messages.
     -version              Echo the CVS tag name used to check out this CAM distribution.

Note: The precedence for setting the values of namelist variables is (highest to lowest):
      1. namelist values set by specific command-line options, i.e., -case, 
         -runtype
      2. values set on the command-line using the -namelist option,
      3. values read from the file specified by -infile,
      4. values specified by the -use_case option,
      5. values from the namelist defaults file.
EOF
}

#-----------------------------------------------------------------------------------------------
# Set the directory that contains the CAM configuration scripts.  If the command was
# issued using a relative or absolute path, that path is in $ProgDir.  Otherwise assume the
# command was issued from the current working directory.

(my $ProgName = $0) =~ s!(.*)/!!;      # name of this script
$ProgName = "CAM $ProgName";           # Since multiple components are now using a build-namelist
                                       # utility add "CAM" qualifier to the name.  This helps when
                                       # looking at error output from the whole CCSM system.
my $ProgDir = $1;                      # name of directory containing this script -- may be a
                                       # relative or absolute path, or null if the script is in
                                       # the user's PATH
my $cwd = getcwd();                    # current working directory
my $cfgdir;                            # absolute pathname of directory that contains this script
if ($ProgDir) { 
    $cfgdir = absolute_path($ProgDir);
} else {
    $cfgdir = $cwd;
}

# CAM root directory.  
my $cam_root = absolute_path("$cfgdir/../../..");

my $cfg_cache = "config_cache.xml";           # Default name of configuration cache file
my $outdirname = ".";                         # Default name of output directory name

#-----------------------------------------------------------------------------------------------
# Save commandline
my $commandline = "$cfgdir/build-namelist @ARGV";

#-----------------------------------------------------------------------------------------------

# Process command-line options.

my %opts = ( config         => $cfg_cache,
	     csmdata        => undef,
	     help           => 0,
	     dir            => $outdirname,
	     silent         => 0,
	     test           => 0,
	    );

GetOptions(
    "case=s"                    => \$opts{'case'},
    "cice_nl=s"                 => \$opts{'cice_nl'},
    "config=s"                  => \$opts{'config'},
    "config_cice=s"             => \$opts{'config_cice'},
    "csmdata=s"                 => \$opts{'csmdata'},
    "d|dir=s"                   => \$opts{'dir'},
    "h|help"                    => \$opts{'help'},
    "ignore_ic_date"            => \$opts{'ignore_ic_date'},
    "ignore_ic_year"            => \$opts{'ignore_ic_year'},
    "infile=s"                  => \$opts{'infile'},
    "inputdata=s"               => \$opts{'inputdata'},
    "namelist=s"                => \$opts{'namelist'},
    "ntasks=s"                  => \$opts{'ntasks'},
    "runtype=s"                 => \$opts{'runtype'},
    "s|silent"                  => \$opts{'silent'},
    "test"                      => \$opts{'test'},
    "uc|use_case=s"             => \$opts{'use_case'},
    "v|verbose"                 => \$opts{'verbose'},
    "version"                   => \$opts{'version'},
)  or usage();

# Give usage message.
usage() if $opts{'help'};

# Echo version info.
if ($opts{'version'}) {
    version($cfgdir);
    exit;
}

# Check for unparsed arguments
if (@ARGV) {
    print "ERROR: unrecognized arguments: @ARGV\n";
    usage();
}

# Define print levels:
# 0 - only issue fatal error messages
# 1 - only informs what files are created (default)
# 2 - verbose
my $print = 1;
if ($opts{'silent'})  { $print = 0; }
if ($opts{'verbose'}) { $print = 2; }
my $eol = "\n";

if ($print>=2) { print "Setting CAM configuration script directory to $cfgdir$eol"; }
if ($print>=2) { print "build-namelist was invoked with the commandline:\n $commandline$eol"; }

# Check that configuration cache file exists.
(-f $opts{'config'})  or  die <<"EOF";
** $ProgName - ERROR: Cannot find configuration cache file: \"$opts{'config'}\" **
EOF

if ($print>=2) { print "Using CAM configuration cache file $opts{'config'}$eol"; }

# Check that the CCSM inputdata root directory has been specified.
my $inputdata_rootdir = undef;
if (defined($opts{'csmdata'})) {
    $inputdata_rootdir = $opts{'csmdata'};
}
elsif (defined $ENV{'CSMDATA'}) {
    $inputdata_rootdir = $ENV{'CSMDATA'};
}
else {
    die "$ProgName - ERROR: CCSM inputdata root directory must be specified by either -csmdata argument\n" .
	" or by the CSMDATA environment variable. :";
}

if ($print>=2) { print "CCSM inputdata root directory: $inputdata_rootdir$eol"; }

# If the -test option is specified, then the inputdata root directory must be local or nfs mounted.
if ($opts{'test'}) {
(-d $inputdata_rootdir)  or  die <<"EOF";
** $ProgName - ERROR: CCSM inputdata root is not a directory: \"$inputdata_rootdir\" **
EOF
}

#-----------------------------------------------------------------------------------------------
# Make sure we can find required perl modules, definition, and defaults files.
# Look for them under the directory that contains the configure script.

# The XML::Lite module is required to parse the XML files.
(-f "$cfgdir/perl5lib/XML/Lite.pm")  or  die <<"EOF";
** $ProgName - ERROR: Cannot find perl module \"XML/Lite.pm\" in directory \"$cfgdir/perl5lib\" **
EOF

# The Build::Config module provides utilities to access the configuration information
# in the config_cache.xml file
(-f "$cfgdir/perl5lib/Build/Config.pm")  or  die <<"EOF";
** $ProgName - ERROR: Cannot find perl module \"Build/Config.pm\" in directory \"$cfgdir/perl5lib\" **
EOF

# The Build::NamelistDefinition module provides utilities to validate that the output
# namelists are consistent with the namelist definition file
(-f "$cfgdir/perl5lib/Build/NamelistDefinition.pm")  or  die <<"EOF";
** $ProgName - ERROR: Cannot find perl module \"Build/NamelistDefinition.pm\" in directory \"$cfgdir/perl5lib\" **
EOF

# The Build::NamelistDefaults module provides a utility to obtain default values of namelist
# variables based on finding a best fit with the attributes specified in the defaults file.
(-f "$cfgdir/perl5lib/Build/NamelistDefaults.pm")  or  die <<"EOF";
** $ProgName - ERROR: Cannot find perl module \"Build/NamelistDefaults.pm\" in directory \"$cfgdir/perl5lib\" **
EOF

# The Build::Namelist module provides utilities to parse input namelists, to query and modify
# namelists, and to write output namelists.
(-f "$cfgdir/perl5lib/Build/Namelist.pm")  or  die <<"EOF";
** $ProgName - ERROR: Cannot find perl module \"Build/Namelist.pm\" in directory \"$cfgdir/perl5lib\" **
EOF

#-----------------------------------------------------------------------------------------------
# Add $cfgdir/perl5lib to the list of paths that Perl searches for modules
unshift @INC, "$cfgdir/perl5lib";
require XML::Lite;
require Build::Config;
require Build::NamelistDefinition;
require Build::NamelistDefaults;
require Build::Namelist;

#-----------------------------------------------------------------------------------------------
# Create a configuration object from CAM's config_cache.xml file.  This object contains
# all the build-time specifications of the CAM executable.
my $cfg = Build::Config->new($opts{'config'});

#-----------------------------------------------------------------------------------------------
# Create a namelist definition object.  This object provides a method for verifying that the
# output namelist variables are in the definition file, and are output in the correct
# namelist groups.  Requires a namelist definition file...
#
# The namelist definition file contains entries for all namelist variables that
# can be output by build-namelist.  The version of the file that is associate with a
# fixed CAM tag is $cfgdir/namelist_files/namelist_definition.xml.  To aid developers
# who make use of the source mods directory (via -usr_src arg to configure) we allow
# the definition file to come from one of those directories.

my $nl_definition_file;
my @usr_src_dirs = split ',', $cfg->get('usr_src');
if (@usr_src_dirs) {
    foreach my $dir (@usr_src_dirs) {
	if (-f "$dir/namelist_definition.xml") {
	    $nl_definition_file = "$dir/namelist_definition.xml";
	    last;
	}
    }
}
if (! defined $nl_definition_file) {
    # default location of namelist definition file
    $nl_definition_file = "$cfgdir/namelist_files/namelist_definition.xml";
    (-f "$nl_definition_file")  or  die <<"EOF";
    ** $ProgName - ERROR: Cannot find namelist definition file \"$nl_definition_file\" **
EOF
}

if ($print>=2) { print "Using namelist definition file $nl_definition_file$eol"; }

my $definition = Build::NamelistDefinition->new($nl_definition_file);

#-----------------------------------------------------------------------------------------------
# Create a namelist defaults object.  This object provides default values for variables
# contained in the input defaults file.  The configuration object provides attribute
# values that are relevent for the CAM executable for which the namelist is being produced.
# These attributes are used along with optional user specified attributes to find the
# best match when looking for default values.
#
# The namelist defaults file contains default values for all required namelist variables.
# Analogously to the definition file, we allow a user modified version of this file to
# be present in one of the usr_src directories.

my $nl_defaults_file;
if (@usr_src_dirs) {
    foreach my $dir (@usr_src_dirs) {
	if (-f "$dir/namelist_defaults_cam.xml") {
	    $nl_defaults_file = "$dir/namelist_defaults_cam.xml";
	    last;
	}
    }
}
if (! defined $nl_defaults_file) {
    # default location of namelist defaults file
    $nl_defaults_file = "$cfgdir/namelist_files/namelist_defaults_cam.xml";
    (-f "$nl_defaults_file")  or  die <<"EOF";
    ** $ProgName - ERROR: Cannot find namelist defaults file \"$nl_defaults_file\" **
EOF
}

if ($print>=2) { print "Using namelist defaults file $nl_defaults_file$eol"; }

my $defaults = Build::NamelistDefaults->new($nl_defaults_file, $cfg);

#-----------------------------------------------------------------------------------------------
# Similarly to the namelist definition and defaults files, the use case file
# may also come from the usr_src directories.  Determine the location of the 
# use case file.

my $use_case_file;
if (defined $opts{'use_case'}) {

    if (@usr_src_dirs) {
	foreach my $dir (@usr_src_dirs) {
	    if (-f "$dir/$opts{'use_case'}.xml") {
		$use_case_file = "$dir/$opts{'use_case'}.xml";
		last;
	    }
	}
    }

    if (! defined $use_case_file) {
	# default location of namelist use case files
	$opts{'use_case_dir'} = "$cfgdir/namelist_files/use_cases";
	validate_use_case("commandline", \%opts);
	$use_case_file = "$opts{'use_case_dir'}/$opts{'use_case'}.xml";
    }

    if ($print>=2) { print "Using namelist use case file $use_case_file$eol"; }
}

#-----------------------------------------------------------------------------------------------
# Create an empty namelist object.  Add values to it in order of precedence.
my $nl = Build::Namelist->new();

#-----------------------------------------------------------------------------------------------

# Some regular expressions...
# **N.B.** the use of qr// for precompiling regexps isn't supported until perl 5.005.
my $TRUE  = "\.true\.";
my $FALSE = "\.false\.";

#-----------------------------------------------------------------------------------------------

# Process the user input in order of precedence.  At each point we'll only add new
# values to the namelist and not overwrite previously specified specified values which
# have higher precedence.

# Process the commandline args that provide specific namelist values.

# Case name
if (defined $opts{'case'}) { add_default($nl, 'case_name', 'val'=>$opts{'case'}); }

# Run type
if (defined $opts{'runtype'}) { add_default($nl, 'start_type', 'val'=>$opts{'runtype'}); }

# Process the -namelist arg.

if (defined $opts{'namelist'}) {
    # Parse commandline namelist
    my $nl_arg = Build::Namelist->new($opts{'namelist'});

    # Validate input namelist -- trap exceptions
    my $nl_arg_valid;
    eval { $nl_arg_valid = $definition->validate($nl_arg); };
    if ($@) {
	die "$ProgName - ERROR: Invalid namelist variable in commandline arg '-namelist'.\n $@";
    }

    # Merge input values into namelist.  Previously specified values have higher precedence
    # and are not overwritten.
    $nl->merge_nl($nl_arg_valid);
}

# Process the -infile arg.

if (defined $opts{'infile'}) {
    # Parse namelist input from a file
    my $nl_infile = Build::Namelist->new($opts{'infile'});

    # Validate input namelist -- trap exceptions
    my $nl_infile_valid;
    eval { $nl_infile_valid = $definition->validate($nl_infile); };
    if ($@) {
	die "$ProgName - ERROR: Invalid namelist variable in '-infile' $opts{'infile'}.\n $@";
    }

    # Merge input values into namelist.  Previously specified values have higher precedence
    # and are not overwritten.
    $nl->merge_nl($nl_infile_valid);
}

# Process the -use_case arg.
# Declare global symbol $uc_defaults even if it's not defined, because we check whether it's
# defined before using it in the get_default_value method below.

my $uc_defaults;
if (defined $use_case_file) {

    # The use case definition is contained in an xml file with the same format as the defaults file.
    # Create a new NamelistDefaults object.
    $uc_defaults = Build::NamelistDefaults->new($use_case_file, $cfg);

    # Loop over the variables specified in the use case.
    # A defaults file may contain information for variables that are not namelist variables.
    # Check each name in the defaults file, and add each namelist variable to the namelist.
    my @vars = $uc_defaults->get_variable_names();
    VAR: foreach my $var (@vars) {

	# Query the definition to find which group the variable belongs to.  Skip if not found.
	my $group = $definition->get_group_name($var);
	if ($group) {
	    # Get the value of $var from the use case defaults
	    my $val = $uc_defaults->get_value($var);
	    if (defined $val) {
		add_default($nl, $var, 'val'=>$val);
	    }
	    # If the use case doesn't provide a default value, then just ignore.  This allows the
	    # use case mechanism to provide defaults for some attributes (e.g. a specific grid), and
	    # not for others.
	}
    }
}

#-----------------------------------------------------------------------------------------------

# Add default values for required namelist variables that have not been previously set.
# This is done either by using the namelist default object, or directly with inline logic.

# Are we building namelists for the cpl6 scripts, the cpl7 scripts, or for standalone CAM 
# scripts.
my $cpl7_build = $cfg->get('ccsm_seq');
my $ccsm_build = $cpl7_build;
my $cam_build  = $ccsm_build ? 0 : 1;
if ($print>=2) { 
    if ($cpl7_build) {
	print "Writing namelist files for cpl7 scripts$eol";
    }
    elsif ($cam_build) {
	print "Writing namelist files for cam standalone scripts$eol";
    }
}


# Start with the driver component.  These settings are communicated by the driver to
# all subcomponents.

######################################
# namelist group: seq_cplflds_inparm #
######################################
add_default($nl, 'flds_co2_dmsa',  'val'=>'.false.');
add_default($nl, 'flds_co2a',      'val'=>'.true.');
add_default($nl, 'flds_co2b',      'val'=>'.false.');
add_default($nl, 'flds_co2c',      'val'=>'.false.');
add_default($nl, 'cplflds_custom', 'val'=>'');

############################
# namelist group: ccsm_pes #
############################

# By default the driver sets all components to use all tasks.  This is the
# appropriate default for the standalone CAM configuration.

# By default the driver sets all components to use 1 thread.  This should be
# reset either to user specified values, or by default use the OMP_NUM_THREADS
# environment variable or the nthreads configuration parameter to set the thread
# count for each component.

# Is this an smp build?
my $smp = $cfg->get('smp');
if ($smp) {

    # If user has set the specific variables for component threads on the commandline
    # those values will be used.  If not, the highest precedence will be given the the
    # value of the environment variable OMP_NUM_THREADS.  That is because the number of
    # threads specified on the configure commandline is used to determine an appropriate
    # decomposition for the CICE model, but that decomposition may be valid for a range
    # of ntask/nthread settings.

    # Check for OMP_NUM_THREADS
    my $nthreads;
    if (defined $ENV{'OMP_NUM_THREADS'}) {
	$nthreads = $ENV{'OMP_NUM_THREADS'};
    }
    # Has the number of threads been set by configure
    elsif (defined $cfg->get('nthreads')) {
	$nthreads = $cfg->get('nthreads');
    }

    if ($nthreads) {
	add_default($nl, 'atm_nthreads', 'val'=>$nthreads);
	add_default($nl, 'cpl_nthreads', 'val'=>$nthreads);
	add_default($nl, 'ice_nthreads', 'val'=>$nthreads);
	add_default($nl, 'lnd_nthreads', 'val'=>$nthreads);
	add_default($nl, 'ocn_nthreads', 'val'=>$nthreads);
	add_default($nl, 'rof_nthreads', 'val'=>$nthreads);
    }
}

#######################################
# namelist group: seq_infodata_inparm #
#######################################
my $phys_mode_flags = 0;
my $adia_mode = 0;
my $aqua_mode = 0;

# Case name
add_default($nl, 'case_name');

# Run type
add_default($nl, 'start_type');

# Spectral Element dycore
my $dyn = $cfg->get('dyn');
if ($dyn =~ /se/) {add_default($nl, 'vect_map', 'val'=>'cart3d');}

# Adiabatic or Ideal physics
my $phys = $cfg->get('phys');
if ($phys eq 'adiabatic') { add_default($nl, 'atm_adiabatic',  'val'=>'.true.'); }
if ($phys eq 'ideal')     { add_default($nl, 'atm_ideal_phys', 'val'=>'.true.'); }

# Aqua planet 

my $aqua_flag = $cfg->get('ocn');
my $nl_aqua_flag = $nl->get_value('aqua_planet');

if ($aqua_flag  eq 'aquaplanet') {
    $aqua_mode = 1;
}

# Consistency check between configuration and namelist variables used for aquaplanet.
if ($aqua_mode and defined $nl_aqua_flag  and ($nl_aqua_flag  =~ m/$FALSE/io)) {
   die "$ProgName - ERROR: Configured CAM for aquaplanet but user set aqua_planet to FALSE in the namelist. \n";
}
if (!($aqua_mode) and defined $nl_aqua_flag  and ($nl_aqua_flag  =~ m/$TRUE/io)) {
   die "$ProgName - ERROR: CAM not configured for aquaplanet but user has set aqua_planet to TRUE in the namelist. \n";
}

if ($aqua_mode) {
    add_default($nl, 'aqua_planet', 'val'=>'.true.');
    add_default($nl, 'aqua_planet_sst', 'val'=>'1');
    ++$phys_mode_flags;
}

# Consistency check for namelist variables used to implement physics modes.
my $phys_flag = $nl->get_value('atm_adiabatic');
if (defined $phys_flag  and ($phys_flag  =~ m/$TRUE/io)) {
    $adia_mode = 1;
    ++$phys_mode_flags;
}
my $ideal_mode = 0;
$phys_flag = $nl->get_value('atm_ideal_phys');
if (defined $phys_flag  and ($phys_flag  =~ m/$TRUE/io)) {
    $ideal_mode = 1;
    ++$phys_mode_flags;
}
if ($phys_mode_flags > 1) {
    die "$ProgName - ERROR: Only one of the variables atm_adiabatic, atm_ideal_phys, and aqua_planet can be set .true. \n";
}

# Set convenience flag to indicate that one of the ideal, adiabatic, or 
# aqua-planet modes is being used.
my $ideal_or_adia_or_aqua = 0;
if ($phys_mode_flags == 1) { $ideal_or_adia_or_aqua = 1; }

# Set some flags that determine whether or not build-namelist will produce output
# for non-atm components.

# Start by checking how the executable was configured.


# If the physics mode is one of adiabatic, ideal, or aqua_planet, then the
# land, rof, and sea ice components are inactive (whether the executable was configured
# with them or not).
my $lnd_active = 1;
my $rof_active = 1;
my $ice_active = 1;
if ($ideal_or_adia_or_aqua) {
    $lnd_active = 0;
    $rof_active = 0;
    $ice_active = 0;
}

# Note that the prescribed SSTs
# used by aqua-planet mode are implemented in the cam_aqua component.)

# Single column mode
my $scam = $cfg->get('scam');
if ($scam) {
    add_default($nl, 'single_column', 'val'=>'.true.');
    my $scmlat = $nl->get_value('scmlat');
    my $scmlon = $nl->get_value('scmlon');
    unless (defined $scmlat and defined $scmlon) {
	die "$ProgName - ERROR: In SCAM mode both scmlat and scmlon namelist variables must be set. \n";
    }
}

######################################
# namelist group: seq_timemgr_inparm #
######################################

# Length of simulation
add_default($nl, 'stop_option');
unless (defined $nl->get_value('stop_ymd')) { add_default($nl, 'stop_n'); }

# Restart interval
add_default($nl, 'restart_option');

# Start date
# The following check should be done for CAM standalone builds only.
if ($cam_build) {
    # When the user specifies ncdata there is no default for start_ymd since there is
    # no way to determine the corresponding date of the ncdata file.  So only add
    # a default for start_ymd if the user has not specified ncdata.
    if (defined $nl->get_value('ncdata')) {
	unless (defined $nl->get_value('start_ymd')) {
	    die "$ProgName - ERROR: It is not allowed to set ncdata without also setting start_ymd. \n";
	}
    }
    else {
	add_default($nl, 'start_ymd');
    }
}

# Orbit (if not coupled)
# If orbital parameters have not been specified then check for orbit year.
# If orbit year has not been specified, then set a default value.
if ($cam_build) {
    if (not defined $nl->get_value('orb_obliq') or
	not defined $nl->get_value('orb_eccen') or
	not defined $nl->get_value('orb_mvelp')     ) {
	if (not defined $nl->get_value('orb_iyear')) {
	    add_default($nl, 'orb_iyear');
	}
    }
}

add_default($nl, 'ocean_tight_coupling');

# Coupling interval
# The default is for CAM to couple to the surface components every CAM timestep.
# So start by making sure CAM's dtime is set.
add_default($nl, 'dtime');
add_default($nl, 'atm_cpl_dt', 'val'=>$nl->get_value('dtime'));

###############################
# namelist group: prof_inparm #
###############################

# The default for timing output is to use separate files for each MPI task.
# Change default to using a single file.
add_default($nl, 'profile_single_file', 'val'=>'.true.');

#BSINGH -  Get the value of RAIN_EVAP_TO_COARSE_AERO variable
my $rain_evap_to_coarse_aero  = $cfg->get('rain_evap_to_coarse_aero'); #BSINGH - See if rain_evap_to_coarse_aero option is selected
if ($print>=2) { print "Running model with rain_evap_to_coarse_aero (1-YES, 0-NO)?: $rain_evap_to_coarse_aero $eol"; }

#-----------------------------------------------------------------------------------------------
# Add defaults for the CAM component 

my $chem = $cfg->get('chem');
my $waccm_chem = ($chem =~ "waccm_");
my $waccm_phys = $cfg->get('waccm_phys');
my $carma = $cfg->get('carma');

my $prog_species = $cfg->get('prog_species');
my $prog_ghg1    = ($chem =~ "trop_mozart" or $chem =~ "trop_strat" or $chem =~ "ghg" or $prog_species =~ "GHG");
my $prog_ghg2    = ($chem =~ "ghg" or $prog_species =~ "GHG");
my $ghg_chem     = ($chem =~ "ghg");
my $aero_chem    = ($chem =~ "aero" or $chem eq 'trop_mozart' or $chem eq 'trop_mozart_soa'  or $chem =~ 'trop_strat' or $chem eq 'trop_bam');

my $chem_rad_passive = ($nl->get_value('chem_rad_passive') =~ /$TRUE/io);
my $ipcc_aircraft_emis = ($nl->get_value('ipcc_aircraft_emis') =~ /$TRUE/io);

my $rad_prog_ocarb = (($prog_species =~ "OC"   or $aero_chem) and !($chem_rad_passive));
my $rad_prog_bcarb = (($prog_species =~ "BC"   or $aero_chem) and !($chem_rad_passive));
my $rad_prog_sulf  = (($prog_species =~ "SO4"  or $aero_chem or $chem =~ "super_fast_llnl") and !($chem_rad_passive));
my $rad_prog_dust  = (($prog_species =~ "DST"  or $aero_chem) and !($chem_rad_passive));
my $rad_prog_sslt  = (($prog_species =~ "SSLT" or $aero_chem) and !($chem_rad_passive));
my $rad_prog_ozone = (($chem =~ "mozart" or $chem =~ "trop_strat" or $chem =~ "super_fast_llnl" or $chem =~ "linoz") and !($chem_rad_passive));

# Check for eruptive volcano emissions.  These will be radiatively active by default, but
# only if using BAM and the camrt radiation package (cam4 physics)
# or if using MAM and the rrtmg package  (cam5 physics)
my $rad_volcaero = $nl->get_value('prescribed_volcaero_file') ? 1 : 0;

#################
# CAM namelists #
#################

# Print conservation errors
# Turn this off for PERGRO runs or for WACCM runs
if ($cfg->get('pergro') or ($chem ne 'none')) {
    add_default($nl, 'print_energy_errors', 'val'=>'.false.');
}

# Turn on debugging checks
if ($cfg->get('debug')) {
    add_default($nl, 'state_debug_checks', 'val'=> '.true.')
}

# Chemistry deposition lists
if ( ($chem ne 'none') or ( $prog_species ) ){
    my $chem_proc_src = $cfg->get('chem_proc_src');
    my $chem_src_dir = $cfg->get('chem_src_dir');

    my ($gas_wetdep_list, $aer_wetdep_list, $aer_drydep_list, $gas_drydep_list) =
	set_dep_lists( $cfgdir, $chem_proc_src, $chem_src_dir, $print );

    if ($gas_wetdep_list){ add_default($nl, 'gas_wetdep_list', 'val'=>$gas_wetdep_list ); }
    if ($aer_wetdep_list){ add_default($nl, 'aer_wetdep_list', 'val'=>$aer_wetdep_list ); }
    if ($gas_drydep_list){ add_default($nl,     'drydep_list', 'val'=>$gas_drydep_list ); }
    if ($aer_drydep_list){ add_default($nl, 'aer_drydep_list', 'val'=>$aer_drydep_list ); }

    if ( $gas_drydep_list ) {
      add_default($nl, 'depvel_file' );
      add_default($nl, 'depvel_lnd_file' );
      add_default($nl, 'clim_soilw_file' );
      add_default($nl, 'season_wes_file' );
    }
}

# Initial conditions
#
# Most of the attributes that are matched to determine the default initial file are 
# build time options that come from the configuration object.  But there are also a couple
# of run time options that need to be considered.  Set those in the optional hash argument
# to add_default.
#
# Check for aqua-planet run:
my %atts = ();

# The initial date is an attribute in the defaults file which should be matched unless
# the user explicitly requests to ignore the initial date via the -ignore_ic_date option, 
# or just ignore the year of the initial date via the -ignore_ic_year option.
my $ic_date = $nl->get_value('start_ymd');
if ($opts{'ignore_ic_date'}) {
    # Don't set any attribute for date matching.  By putting this option first it
    # will take precedence in the case that the user has set both -ignore_ic_date
    # and -ignore_ic_year
}
elsif ($opts{'ignore_ic_year'}) {
    $atts{'ic_md'} = $ic_date;
}
else {
    # if neither option specified then match full date
    $atts{'ic_ymd'} = $ic_date;
}
add_default($nl, 'ncdata', %atts);

#BSINGH - (when .true.)calculate solar zenith angle averaged over a time step.
#In default model, solar zenith angle is held constant over time.
#This flag is kept to test b4b with the default code(this must be REMOVED when we decide to make it default)
add_default($nl,'use_rad_dt_cosz','val'=>'.false.');


#
# Simulated years: sim_year and sim_year_start
#
# sim_year
# This is used to identify appropriate defaults for climatological or transient
# forcing datasets.  If user hasn't specified then default to 2000 (present day climatology).
my $sim_year = '2000';
if (defined $nl->get_value('sim_year')) {
    $sim_year = $nl->get_value('sim_year');
    # strip quotes to use the value in attribute matching.
    $sim_year =~ s/['"]//g; #"'
}

# sim_year_start
# If sim_year is input as a range of years, then select the first year
# to use with some datasets
my $sim_year_start = $sim_year;
if ($sim_year =~ /(\d+)-(\d+)/) {
    $sim_year_start = $1;
}

# Topography
add_default($nl, 'bnd_topo', 'nofail'=>1);

# Tropopause climatology
add_default($nl, 'tropopause_climo_file');

# Radiation
my $rad_pkg = $cfg->get('rad');
if ($rad_pkg eq 'camrt') {
    # Only needed for CAM3/4 RT code
    # Absorptivity and emissivity data
    add_default($nl, 'absems_data');
}

# Solar irradiance

# First check that solar_const and solar_data_file are not both defined
if (defined $nl->get_value('solar_const') and 
    defined $nl->get_value('solar_data_file')) {

    print "$ProgName - WARNING: It is not allowed to set both solar_const \n".
	  "            and solar_data_file.  solar_const will be ignored. \n";

    if ($nl->delete_variable('solar_inparm', 'solar_const') != 0) {
	die "$ProgName - ERROR: not able to delete solar_const from group solar_inparm.\n"
    }

}

if ($rad_pkg eq 'rrtmg' or $chem =~ /waccm_mozart/) {

   if (defined $nl->get_value('solar_const')) {
      die "$ProgName - ERROR: Specifying solar_const with RRTMG or WACCM is not allowed.\n"
   }

   # use solar data file as the default for rrtmg and waccm_mozart
   add_default($nl, 'solar_data_file');
   add_default($nl, 'solar_htng_spctrl_scl', 'val'=>'.true.');

} else {

   if ($chem eq 'none' and !($prog_species =~ /SO4/) ) { # Spectral solar data is needed for photolysis
      # this preserves the default cam3 and cam4 configurations which do not have chemistry
      unless (defined $nl->get_value('solar_data_file')) {
        add_default($nl, 'solar_const');
      }
   } else {
      # use solar data file as the default for all chem conifigurations
      unless (defined $nl->get_value('solar_const')) {
         add_default($nl, 'solar_data_file');
      }
   }

   add_default($nl, 'solar_htng_spctrl_scl', 'val'=>'.false.');
}


# COSP simulator
if ($cfg->get('cosp')) {
    add_default($nl, 'docosp', 'val'=>'.true.');
}


# Constituents
# ============

# Carbon cycle constituents
my $co2_cycle = $cfg->get('co2_cycle');

if ($co2_cycle) {

    # co2_flag turns on the co2_cycle code in CAM
    add_default($nl, 'co2_flag', 'val'=>'.true.');


    # Supply a fossil fuel dataset if the co2_cycle is active and it's a
    # transient run ...
    if ($sim_year =~ /(\d+)-(\d+)/) {

	add_default($nl, 'co2_readflux_fuel', 'val'=>'.true.');

	# Check whether user has explicitly turned off reading the fossil fuel dataset.
	# (user specification has higher precedence than the true value set above)
	if ($nl->get_value('co2_readflux_fuel') =~ /$TRUE/io) {
	    add_default($nl, 'co2flux_fuel_file', 'sim_year'=>$sim_year);
	}
    }
}

# By default the prognostic co2_cycle CO2 will be radiative active, unless the
# the user sets this override variable.  This is used below to construct the
# rad_climate variable.
my $co2_cycle_rad_passive = ($nl->get_value('co2_cycle_rad_passive') =~ /$TRUE/io);


# If test tracers have been requested, set tracers_flag=.true.
if ($cfg->get('nadv_tt')) { add_default($nl, 'tracers_flag', 'val'=>'.true.'); }
if ($cfg->get('age_of_air_trcs')) { add_default($nl, 'aoa_tracers_flag', 'val'=>'.true.'); }

# If phys option is "cam3" then turn on the CAM3 prescribed ozone and aerosols
if ($phys eq 'cam3' and !$aqua_mode) {
    add_default($nl, 'cam3_ozone_data_on', 'val'=>'.true.');
    add_default($nl, 'cam3_aero_data_on', 'val'=>'.true.');
}

# Defaults for radiatively active constituents

my $cam3_ozone_data = $FALSE;
my $cam3_aero_data = $FALSE;

my $moz_ozone_data = $FALSE;
if (!$rad_prog_ozone) {
    $moz_ozone_data = $TRUE;
}

my $moz_aero_data = $FALSE;
if (!($rad_prog_ocarb) or !($rad_prog_bcarb) or !($rad_prog_sulf) or !($rad_prog_dust) or !($rad_prog_sslt)){
    $moz_aero_data = $TRUE;
}

# CAM3 prescribed ozone only by request
if (defined $nl->get_value('cam3_ozone_data_on') and
    $nl->get_value('cam3_ozone_data_on') =~ /$TRUE/io) {
    add_default($nl, 'bndtvo');
    $cam3_ozone_data = $TRUE;
    $moz_ozone_data = $FALSE;
}

# CAM3 prescribed aerosols only by request
if (defined $nl->get_value('cam3_aero_data_on') and
    $nl->get_value('cam3_aero_data_on') =~ /$TRUE/io) {

    # CAM3 aerosol mass climatology dataset (horizontal resolution dependent)
    add_default($nl, 'bndtvaer');
    $cam3_aero_data = $TRUE;
    $moz_aero_data = $FALSE;
}

if ($chem_rad_passive or $aqua_mode) {
    add_default($nl, 'atm_dep_flux', 'val'=>'.false.');
}

# The aerosol optics depend on which radiative transfer model is used due to differing
# wavelength bands used.
my $rrtmg = $rad_pkg eq 'rrtmg' ? 1 : 0;

# @aero_names contains the names of the entities (bulk aerosols and modes)
# that are externally mixed in aerosol optics calculation.  These entities are all
# associated with a file that contains their physical and optical properties.
my @aero_names = ();

# @aerosources contains a source identifier corresponding to each entity in @aero_names.
# The values are 'A', 'N', or 'M'
my @aerosources = ();

## Start assembling the gas contributions to the rad_climate specifier.

# $radval contains the "list of strings" value (stored as a scalar string with embedded quotes
# and commas) that will be assigned to the namelist variable rad_climate.  
my $radval = "'A:Q:H2O'";

if ($chem =~ /waccm_mozart/ and !$chem_rad_passive) {
    $radval .= ",'A:O2:O2','A:CO2:CO2'";
}
elsif ($chem =~ /trop_strat/ and !$chem_rad_passive) {
    $radval .= ",'N:O2:O2','A:CO2:CO2'";
}
elsif ($co2_cycle and !$co2_cycle_rad_passive) {
    $radval .= ",'N:O2:O2','A:CO2:CO2'";
}
else {
    $radval .= ",'N:O2:O2','N:CO2:CO2'";
}

if ($rad_prog_ozone) {
    $radval .= ",'A:O3:O3'";
} elsif ($moz_ozone_data =~ /$TRUE/io) {
    $radval .= ",'N:ozone:O3'";
    unless (defined $nl->get_value('prescribed_ozone_file')) {
        add_default($nl, 'prescribed_ozone_datapath');
        add_default($nl, 'prescribed_ozone_file');
        add_default($nl, 'prescribed_ozone_name');
        add_default($nl, 'prescribed_ozone_type');
        add_default($nl, 'prescribed_ozone_cycle_yr');
    }
} elsif ($cam3_ozone_data =~ /$TRUE/io) {
    $radval .= ",'N:O3:O3'";
} else {
    die "ERROR: can not set ozone rad_climate specification\n";
}

if (($chem =~ /super_fast_llnl/) and !$chem_rad_passive ) {
    $radval .= ",'N:N2O:N2O','N:prsd_ch4:CH4','N:CFC11:CFC11','N:CFC12:CFC12'";
} elsif (($chem =~ /trop_strat/) and !$chem_rad_passive ) {
    $radval .= ",'A:N2O:N2O','A:CH4:CH4','A:CFC11:CFC11','A:CFC12:CFC12'";
} elsif (($chem =~ /waccm_mozart/) and !$chem_rad_passive ) {
    $radval .= ",'A:N2O:N2O','A:CH4:CH4','N:CFC11STAR:CFC11','A:CFC12:CFC12'";
} elsif ($prog_ghg1 and $prog_ghg2 and !$chem_rad_passive ) {
    $radval .= ",'A:N2O:N2O','A:CH4:CH4','A:CFC11:CFC11','A:CFC12:CFC12'";
} elsif ($prog_ghg1 and !$prog_ghg2  and !$chem_rad_passive ) {
    $radval .= ",'A:N2O:N2O','A:CH4:CH4','N:CFC11:CFC11','N:CFC12:CFC12'";
} else {
    $radval .= ",'N:N2O:N2O','N:CH4:CH4','N:CFC11:CFC11','N:CFC12:CFC12'";
}

# Aerosol contributions to rad_climate

# The aerosol "model" is either bulk or modal.  If the aerosols are prescribed
# we can't tell (without looking in datasets) what the aerosol model is, so the
# prescribed_aero_model namelist variable is provided to allow the user to 
# override the default which is based on the physics package setting.
my $prescribed_aero_model = $nl->get_value('prescribed_aero_model');
if (defined $prescribed_aero_model) {
    # Strip the quotes from namelist input
    $prescribed_aero_model =~ s/['"]//g;                 #"'
}
else {
    $prescribed_aero_model = 'none';
    if ($chem eq 'none' or $chem eq 'waccm_ghg' or $chem eq 'super_fast_llnl' or $chem eq 'waccm_mozart' or $chem eq 'waccm_mozart_sulfur') {
	# If no chemistry then there must be prescribed aerosols unless physics
	# package is adiabatic or ideal.
	if ($phys eq 'cam5') {
	    $prescribed_aero_model = 'modal';
	}
	elsif ($phys eq 'cam4' or $phys eq 'cam3') {
	    $prescribed_aero_model = 'bulk';
	}
    }
}


# $aer_model is either 'bam' or 'mam'.  This token is used in the element names that
# are constructed to get the default physprops files.
my $aer_model = 'bam';
if ($prescribed_aero_model eq 'modal' or $chem =~ /_mam/) {$aer_model = 'mam';}

if ($aer_model eq 'mam' ) {

  my $aero_modes = '3mode';
  if ($chem =~ /_mam4/) {$aero_modes = '4mode';}
  if ($chem =~ /_mam4_mom/) {$aero_modes = '4mode_mom';}
  if ($chem =~ /_mam4_resus_mom/) {$aero_modes = '4mode_mom';}
  if ($chem =~ /_mam7/) {$aero_modes = '7mode';}
  if ($chem =~ /_mam9/) {$aero_modes = '9mode';}

  my @mode_names;
  my @mode_types;
  my @mode_num;
  my @mode_num_cw ;
  my @mode_spec ;
  my @mode_spec_type;
  my @mode_spec_cw;
  my @mode_num_src;
  my @mode_spec_src;

  if ($aero_modes eq '3mode' ) {
    # MAM rad_climate settings.  The externally mixed quantities in the modal aerosol
    # model are the modes.
    push @aero_names, qw(mam3_mode1 mam3_mode2 mam3_mode3);
    push @aerosources, qw(M: M: M:);

    # Each of the mode names put into the @aero_names array needs to be defined.
    @mode_names    = qw(mam3_mode1 mam3_mode2 mam3_mode3);
    @mode_types    = qw(accum aitken coarse);
    @mode_num      = qw(num_a1 num_a2 num_a3);
    @mode_num_cw   = qw(num_c1 num_c2 num_c3);
    if ($rain_evap_to_coarse_aero == 0) { #default
	@mode_spec     = (
	    [qw(so4_a1 pom_a1 soa_a1 bc_a1 dst_a1 ncl_a1)],
	    [qw(so4_a2 soa_a2 ncl_a2)],
	    [qw(dst_a3 ncl_a3 so4_a3)],
	    );
	@mode_spec_type = (
	    [qw(sulfate p-organic s-organic black-c dust seasalt)],
	    [qw(sulfate s-organic seasalt)],
	    [qw(dust seasalt sulfate)],
	    );
	@mode_spec_cw  = (
	    [qw(so4_c1 pom_c1 soa_c1 bc_c1 dst_c1 ncl_c1)],
	    [qw(so4_c2 soa_c2 ncl_c2)],
	    [qw(dst_c3 ncl_c3 so4_c3)],
	    );
    }
    else{
	 @mode_spec     = (
            [qw(so4_a1 pom_a1 soa_a1 bc_a1 dst_a1 ncl_a1)],
            [qw(so4_a2 soa_a2 ncl_a2)],
            [qw(dst_a3 ncl_a3 so4_a3 bc_a3 pom_a3 soa_a3)],
	     );
        @mode_spec_type = (
            [qw(sulfate p-organic s-organic black-c dust seasalt)],
            [qw(sulfate s-organic seasalt)],
            [qw(dust seasalt sulfate black-c p-organic s-organic)],
            );
        @mode_spec_cw  = (
            [qw(so4_c1 pom_c1 soa_c1 bc_c1 dst_c1 ncl_c1)],
            [qw(so4_c2 soa_c2 ncl_c2)],
            [qw(dst_c3 ncl_c3 so4_c3 bc_c3 pom_c3 soa_c3)],
            );
    }
    if ($chem =~ /_mam3/) {
	@mode_num_src  = qw(A A A);
	if ($rain_evap_to_coarse_aero == 0) { #default
	    @mode_spec_src = (
		[qw(A A A A A A)],
		[qw(A A A)],
		[qw(A A A)],
		);
	}
	else{
	    @mode_spec_src = (
                [qw(A A A A A A)],
                [qw(A A A)],
                [qw(A A A A A A)],
                );
	}
    }
    else {
	@mode_num_src  = qw(N N N);
	if ($rain_evap_to_coarse_aero == 0) { #default
	    @mode_spec_src = (
		[qw(N N N N N N)],
		[qw(N N N)],
		[qw(N N N)],
		);
	}
	else{
	     @mode_spec_src = (
                [qw(N N N N N N)],
                [qw(N N N)],
                [qw(N N N N N N)],
		 );
	}
    }
  } elsif($aero_modes eq '4mode') {
      # For 4 modes

    # MAM rad_climate settings.  The externally mixed quantities in the modal aerosol
    # model are the modes.
    push @aero_names, qw(mam4_mode1 mam4_mode2 mam4_mode3 mam4_mode4);
    push @aerosources, qw(M: M: M: M:);
  
    # Each of the mode names put into the @aero_names array needs to be defined.
    @mode_names    = qw(mam4_mode1 mam4_mode2 mam4_mode3 mam4_mode4);
    @mode_types    = qw(accum aitken coarse primary_carbon);
    @mode_num      = qw(num_a1 num_a2 num_a3 num_a4);
    @mode_num_cw   = qw(num_c1 num_c2 num_c3 num_c4);
    if ($rain_evap_to_coarse_aero == 0) { #default
	@mode_spec     = (
	    [qw(so4_a1 pom_a1 soa_a1 bc_a1 dst_a1 ncl_a1)],
	    [qw(so4_a2 soa_a2 ncl_a2)],
	    [qw(dst_a3 ncl_a3 so4_a3)],
	    [qw(pom_a4 bc_a4)],
	    );
	@mode_spec_type = (
	    [qw(sulfate p-organic s-organic black-c dust seasalt)],
	    [qw(sulfate s-organic seasalt)],
	    [qw(dust seasalt sulfate)],
	    [qw(p-organic black-c)],
	    );
	@mode_spec_cw  = (
	    [qw(so4_c1 pom_c1 soa_c1 bc_c1 dst_c1 ncl_c1)],
	    [qw(so4_c2 soa_c2 ncl_c2)],
	    [qw(dst_c3 ncl_c3 so4_c3)],
	    [qw(pom_c4 bc_c4)],
	    );	
      
	@mode_num_src  = qw(A A A A);
	@mode_spec_src = (
	    [qw(A A A A A A)],
	    [qw(A A A)],
	    [qw(A A A)],
	    [qw(A A)],
	    );
    }
    else{
	@mode_spec     = (
            [qw(so4_a1 pom_a1 soa_a1 bc_a1 dst_a1 ncl_a1)],
            [qw(so4_a2 soa_a2 ncl_a2)],
            [qw(dst_a3 ncl_a3 so4_a3 bc_a3 pom_a3 soa_a3)],
            [qw(pom_a4 bc_a4)],
            );
        @mode_spec_type = (
            [qw(sulfate p-organic s-organic black-c dust seasalt)],
            [qw(sulfate s-organic seasalt)],
            [qw(dust seasalt sulfate black-c p-organic s-organic)],
            [qw(p-organic black-c)],
            );
        @mode_spec_cw  = (
            [qw(so4_c1 pom_c1 soa_c1 bc_c1 dst_c1 ncl_c1)],
            [qw(so4_c2 soa_c2 ncl_c2)],
            [qw(dst_c3 ncl_c3 so4_c3 bc_c3 pom_c3 soa_c3)],
            [qw(pom_c4 bc_c4)],
            );

        @mode_num_src  = qw(A A A A);
        @mode_spec_src = (
            [qw(A A A A A A)],
            [qw(A A A)],
            [qw(A A A A A A)],
            [qw(A A)],
            );
    }
  } elsif($aero_modes eq '4mode_mom') {
      # For 4 modes

    # MAM rad_climate settings.  The externally mixed quantities in the modal aerosol
    # model are the modes.
    push @aero_names, qw(mam4_mode1 mam4_mode2 mam4_mode3 mam4_mode4);
    push @aerosources, qw(M: M: M: M:);
  
    # Each of the mode names put into the @aero_names array needs to be defined.
    @mode_names    = qw(mam4_mode1 mam4_mode2 mam4_mode3 mam4_mode4);
    @mode_types    = qw(accum aitken coarse primary_carbon);
    @mode_num      = qw(num_a1 num_a2 num_a3 num_a4);
    @mode_num_cw   = qw(num_c1 num_c2 num_c3 num_c4);
    if ($rain_evap_to_coarse_aero == 0) { #default
	@mode_spec     = (
	    [qw(so4_a1 pom_a1 soa_a1 bc_a1 dst_a1 ncl_a1 mom_a1)],
	    [qw(so4_a2 soa_a2 ncl_a2 mom_a2)],
	    [qw(dst_a3 ncl_a3 so4_a3)],
	    [qw(pom_a4 bc_a4 mom_a4)],
	    );
	@mode_spec_type = (
	    [qw(sulfate p-organic s-organic black-c dust seasalt  m-organic)],
	    [qw(sulfate s-organic seasalt  m-organic)],
	    [qw(dust seasalt sulfate)],
	    [qw(p-organic black-c  m-organic)],
	    );
	@mode_spec_cw  = (
	    [qw(so4_c1 pom_c1 soa_c1 bc_c1 dst_c1 ncl_c1 mom_c1)],
	    [qw(so4_c2 soa_c2 ncl_c2 mom_c2)],
	    [qw(dst_c3 ncl_c3 so4_c3)],
	    [qw(pom_c4 bc_c4 mom_c4)],
	    );	
      
	@mode_num_src  = qw(A A A A);
	@mode_spec_src = (
	    [qw(A A A A A A A)],
	    [qw(A A A A)],
	    [qw(A A A)],
	    [qw(A A A)],
	    );
    }
    else{
	@mode_spec     = (
            [qw(so4_a1 pom_a1 soa_a1 bc_a1 dst_a1 ncl_a1 mom_a1)],
            [qw(so4_a2 soa_a2 ncl_a2 mom_a2)],
            [qw(dst_a3 ncl_a3 so4_a3 bc_a3 pom_a3 soa_a3 mom_a3)],
            [qw(pom_a4 bc_a4 mom_a4)],
            );
        @mode_spec_type = (
            [qw(sulfate p-organic s-organic black-c dust seasalt m-organic)],
            [qw(sulfate s-organic seasalt m-organic)],
            [qw(dust seasalt sulfate black-c p-organic s-organic m-organic)],
            [qw(p-organic black-c m-organic)],
            );
        @mode_spec_cw  = (
            [qw(so4_c1 pom_c1 soa_c1 bc_c1 dst_c1 ncl_c1 mom_c1)],
            [qw(so4_c2 soa_c2 ncl_c2 mom_c2)],
            [qw(dst_c3 ncl_c3 so4_c3 bc_c3 pom_c3 soa_c3 mom_c3)],
            [qw(pom_c4 bc_c4 mom_c4)],
            );

        @mode_num_src  = qw(A A A A);
        @mode_spec_src = (
            [qw(A A A A A A A)],
            [qw(A A A A)],
            [qw(A A A A A A A)],
            [qw(A A A)],
            );
    }
  } elsif($aero_modes eq '7mode') { 

    # For 7 modes

    # MAM rad_climate settings.  The externally mixed quantities in the modal aerosol
    # model are the modes.
    push @aero_names, qw(mam7_mode1 mam7_mode2 mam7_mode3 mam7_mode4 mam7_mode5 mam7_mode6 mam7_mode7);
    push @aerosources, qw(M: M: M: M: M: M: M:);

    # Each of the mode names put into the @aero_names array needs to be defined.
    @mode_names    = qw(mam7_mode1 mam7_mode2 mam7_mode3 mam7_mode4 mam7_mode5 mam7_mode6 mam7_mode7);
    @mode_types    = qw(accum aitken primary_carbon fine_seasalt fine_dust coarse_seasalt coarse_dust);
    @mode_num      = qw(num_a1 num_a2 num_a3 num_a4 num_a5 num_a6 num_a7);
    @mode_num_cw   = qw(num_c1 num_c2 num_c3 num_c4 num_c5 num_c6 num_c7);

    @mode_spec     = (
	[qw(so4_a1 nh4_a1 pom_a1 soa_a1 bc_a1 ncl_a1)],
	[qw(so4_a2 nh4_a2 soa_a2 ncl_a2)],
	[qw(pom_a3 bc_a3)],
	[qw(ncl_a4 so4_a4 nh4_a4)],
	[qw(dst_a5 so4_a5 nh4_a5)],
	[qw(ncl_a6 so4_a6 nh4_a6)],
	[qw(dst_a7 so4_a7 nh4_a7)],
	);
    @mode_spec_type = (
	[qw(sulfate ammonium p-organic s-organic black-c seasalt)],
	[qw(sulfate ammonium s-organic seasalt)],
	[qw(p-organic black-c)],
	[qw(seasalt sulfate ammonium)],
	[qw(dust sulfate ammonium)],
	[qw(seasalt sulfate ammonium)],
	[qw(dust sulfate ammonium)],
	);
    @mode_spec_cw  = (
	[qw(so4_c1 nh4_c1 pom_c1 soa_c1 bc_c1 ncl_c1)],
	[qw(so4_c2 nh4_c2 soa_c2 ncl_c2)],
	[qw(pom_c3 bc_c3)],
	[qw(ncl_c4 so4_c4 nh4_c4)],
	[qw(dst_c5 so4_c5 nh4_c5)],
	[qw(ncl_c6 so4_c6 nh4_c6)],
	[qw(dst_c7 so4_c7 nh4_c7)],
	);


    @mode_num_src = qw(A A A A A A A);
    @mode_spec_src= (
	    [qw(A A A A A A)],
	    [qw(A A A A)],
	    [qw(A A)],
	    [qw(A A A)],
	    [qw(A A A)],
	    [qw(A A A)],
	    [qw(A A A)],
			);

  } elsif ($aero_modes eq '9mode') {
      # MAM rad_climate settings.  The externally mixed quantities in the modal aerosol
      # model are the modes.
      push @aero_names, qw(mam9_mode1 mam9_mode2 mam9_mode3 mam9_mode4 mam9_mode5 mam9_mode6 mam9_mode7 mam9_mode8 mam9_mode9);
      push @aerosources, qw(M: M: M: M: M: M: M: M: M:);

      # Each of the mode names put into the @aero_names array needs to be defined.
      @mode_names    = qw(mam9_mode1 mam9_mode2 mam9_mode3 mam9_mode4 mam9_mode5 mam9_mode6 mam9_mode7 mam9_mode8 mam9_mode9);
      @mode_types    = qw(accum aitken primary_carbon fine_seasalt fine_dust coarse_seasalt coarse_dust accum_marine aitken_marine);
      @mode_num      = qw(num_a1 num_a2 num_a3 num_a4 num_a5 num_a6 num_a7 num_a8 num_a9);
      @mode_num_cw   = qw(num_c1 num_c2 num_c3 num_c4 num_c5 num_c6 num_c7 num_c8 num_c9);
      @mode_spec     = (
          [qw(so4_a1 nh4_a1 pom_a1 soa_a1 bc_a1 ncl_a1 mpoly_a1 mprot_a1 mlip_a1)],
          [qw(so4_a2 nh4_a2 soa_a2 ncl_a2 mpoly_a2 mprot_a2 mlip_a2)],
          [qw(pom_a3 bc_a3 mpoly_a3 mprot_a3 mlip_a3)],
          [qw(ncl_a4 so4_a4 nh4_a4)],
          [qw(dst_a5 so4_a5 nh4_a5)],
          [qw(ncl_a6 so4_a6 nh4_a6)],
          [qw(dst_a7 so4_a7 nh4_a7)],
          [qw(mpoly_a8 mprot_a8 mlip_a8)],
          [qw(mpoly_a9 mprot_a9 mlip_a9)],
          );
    @mode_spec_type = (
          [qw(sulfate ammonium p-organic s-organic black-c seasalt m-poly m-prot m-lip m-hum m-proc)],
          [qw(sulfate ammonium s-organic seasalt m-poly m-prot m-lip m-hum m-proc)],
          [qw(p-organic black-c m-poly m-prot m-lip m-hum m-proc)],
          [qw(seasalt sulfate ammonium)],
          [qw(dust sulfate ammonium)],
          [qw(seasalt sulfate ammonium)],
          [qw(dust sulfate ammonium)],
          [qw(m-poly m-prot m-lip m-hum m-proc)],
          [qw(m-poly m-prot m-lip m-hum m-proc)],
          );
    @mode_spec_cw  = (
          [qw(so4_c1 nh4_c1 pom_c1 soa_c1 bc_c1 ncl_c1 mpoly_c1 mprot_c1 mlip_c1 mhum_c1 mproc_c1)],
          [qw(so4_c2 nh4_c2 soa_c2 ncl_c2 mpoly_c2 mprot_c2 mlip_c2 mhum_c2 mproc_c2)],
          [qw(pom_c3 bc_c3 mpoly_c3 mprot_c3 mlip_c3 mhum_c3 mproc_c3)],
          [qw(ncl_c4 so4_c4 nh4_c4)],
          [qw(dst_c5 so4_c5 nh4_c5)],
          [qw(ncl_c6 so4_c6 nh4_c6)],
          [qw(dst_c7 so4_c7 nh4_c7)],
          [qw(mpoly_c8 mprot_c8 mlip_c8 mhum_c8 mproc_c8)],
          [qw(mpoly_c9 mprot_c9 mlip_c9 mhum_c9 mproc_c9)],
          );

    @mode_num_src = qw(A A A A A A A A A);
    @mode_spec_src= (
            [qw(A A A A A A A A A A A)],
            [qw(A A A A A A A A A)],
            [qw(A A A A A A A)],
            [qw(A A A)],
            [qw(A A A)],
            [qw(A A A)],
            [qw(A A A)],
            [qw(A A A A A)],
            [qw(A A A A A)],
                        );
  }
  my $mode_defs = create_mode_defs(\@mode_names, \@mode_types, \@mode_num, \@mode_num_cw, \@mode_num_src,
				     \@mode_spec, \@mode_spec_type, \@mode_spec_cw, \@mode_spec_src);

  add_default($nl, 'mode_defs', 'val'=>$mode_defs);

  # Top level for MAM processes that impact CAM climate.
  add_default($nl, 'clim_modal_aero_top_press');

  # water refractive index properties needed for modal optics calculations
  add_default($nl, 'water_refindex_file');

} else {

  # bulk aerosol contributions

  if ($rad_prog_sulf) {
    push(@aero_names, "SO4" );
    push(@aerosources, "A:" );
  } elsif ($moz_aero_data =~ /$TRUE/io) {
    push(@aero_names, "sulf");
    push(@aerosources, "N:" );
  } elsif ($cam3_aero_data =~ /$TRUE/io) {
    push(@aero_names, "cam3_sul" );
    push(@aerosources, "N:" );
  } else {
    die "ERROR: can not set sulf rad_climate specification\n";
  }

  if ($rad_prog_dust) {
    push(@aero_names, "DST01", "DST02", "DST03", "DST04" );
    push(@aerosources, "A:", "A:", "A:", "A:" );
  } elsif ($moz_aero_data =~ /$TRUE/io) {
    push(@aero_names, "dust1", "dust2", "dust3", "dust4");
    push(@aerosources, "N:", "N:", "N:", "N:" );
  } elsif ($cam3_aero_data =~ /$TRUE/io) {
    push(@aero_names, "cam3_dust1", "cam3_dust2", "cam3_dust3", "cam3_dust4" );
    push(@aerosources, "N:", "N:", "N:", "N:" );
  } else {
    die "ERROR: can not set dust rad_climate specification\n";
  }

  if ($rad_prog_bcarb) {
    push(@aero_names, "CB1", "CB2" );
    push(@aerosources, "A:", "A:" );
  } elsif ($moz_aero_data =~ /$TRUE/io) {
    push(@aero_names, "bcar1", "bcar2");
    push(@aerosources, "N:", "N:" );
  } elsif ($cam3_aero_data =~ /$TRUE/io) {
    push(@aero_names, "cam3_bcpho", "cam3_bcphi");
    push(@aerosources, "N:", "N:" );
  } else {
    die "ERROR: can not set black carbon rad_climate specification\n";
  }

  if ($rad_prog_ocarb) {
    push(@aero_names, "OC1", "OC2" );
    push(@aerosources, "A:", "A:" );
  } elsif ($moz_aero_data =~ /$TRUE/io) {
    push(@aero_names, "ocar1", "ocar2");
    push(@aerosources, "N:", "N:" );
  } elsif ($cam3_aero_data =~ /$TRUE/io) {
    push(@aero_names, "cam3_ocpho", "cam3_ocphi");
    push(@aerosources, "N:", "N:" );
  } else {
    die "ERROR: can not set organic carbon rad_climate specification\n";
  }

  if ($rad_prog_sslt) {
    if ($rrtmg) {
	push(@aero_names, "SSLT01", "SSLT02", "SSLT03", "SSLT04");
	push(@aerosources, "A:", "A:", "A:", "A:" );
    } else {
	push(@aero_names, "SSLTA", "SSLTC");
	push(@aerosources, "N:", "N:");
    }
  } elsif ($moz_aero_data =~ /$TRUE/io ) {
    if ($rrtmg) {
        push(@aero_names, "sslt1", "sslt2", "sslt3", "sslt4");
        push(@aerosources, "N:", "N:", "N:", "N:" );
    } else {
	push(@aero_names, "SSLTA", "SSLTC");
	push(@aerosources, "N:", "N:");
    }
  } elsif ($cam3_aero_data =~ /$TRUE/io ) {
    push(@aero_names, "cam3_ssam", "cam3_sscm");
    push(@aerosources, "N:", "N:" );
  } else {
    die "ERROR: can not set sslt rad_climate specification\n";
  }
}

if ( $prescribed_aero_model ne 'none' ) {
  # Prescribed aerosols -- bulk or modal
  if ($moz_aero_data =~ /$TRUE/io ) {
      # If user has not set prescribed_aero_file, then use defaults
      unless (defined $nl->get_value('prescribed_aero_file')) {
	  my @settings = ('prescribed_aero_datapath', 'prescribed_aero_file', 'prescribed_aero_type',
			'prescribed_aero_cycle_yr');
	  foreach my $setting (@settings) {
	      add_default($nl, $setting, 'aer_model'=>$aer_model);
	  }
      }
  }

  # Prescribed aerosol deposition fluxes.
  # Not needed if in aquaplanet mode.
  if ( (($moz_aero_data =~ /$TRUE/io) or ($cam3_aero_data =~ /$TRUE/io)) and !$aqua_mode ) {
      # If user has not set aerodep_flx_file, then use defaults
      unless (defined $nl->get_value('aerodep_flx_file')) {
	  my @settings = ('aerodep_flx_datapath', 'aerodep_flx_file', 'aerodep_flx_type',
			'aerodep_flx_cycle_yr');
	  foreach my $setting (@settings) {
	      add_default($nl, $setting, 'aer_model'=>$aer_model);
	  }
      }
  }
}

# Construct the aerosol part of the rad_climate string array by looping over
# the aerosol names and getting the default properties file for each:
foreach my $name (@aero_names) {
    my $source = shift(@aerosources);
    my $file;
    if ($source =~ 'M') {
	$file = "${name}_file";
    }
    else {
	$file = "${aer_model}_$name";
    }
    my $rel_filepath = get_default_value($file);
    my $abs_filepath = set_abs_filepath($rel_filepath, $inputdata_rootdir);
    $radval .= "," . quote_string($source . $name . ":" . $abs_filepath);
}

# Eruptive volcanic aerosols can be run with either BAM or MAM.
if ($rad_volcaero) {
    my $rel_filepath = get_default_value("VOLC_MMR");
    my $abs_filepath = set_abs_filepath($rel_filepath, $inputdata_rootdir);
    $radval .= "," . quote_string("N:VOLC_MMR:" . $abs_filepath);
}

# CARMA RRTMG and CAMRT
#
# Stratospheric black carbon
if ($carma eq 'bc_strat') {
    my $rel_filepath;
    if ($aer_model eq 'bam') {
        $rel_filepath = get_default_value("${aer_model}_bcar1");
    } else {
        $rel_filepath = get_default_value("${aer_model}_bc_a1");
    }
    my $abs_filepath = set_abs_filepath($rel_filepath, $inputdata_rootdir);
    my @val = ('SOOT01');
    foreach my $val (@val) {
        $radval .= "," . quote_string("A:" . $val . ":" . $abs_filepath);
    }
}

if ($rrtmg) {

  # CARMA Microphysics - RRTMG Only
  #
  # New CARMA models that have radiatively active tracers need to define the name of
  # each of the radiatively active constituents.
  
  if ($carma eq 'meteor_impact') {
    my @val = ('CRDUST01', 'CRDUST02', 'CRDUST03', 'CRDUST04', 'CRDUST05', 'CRDUST06', 'CRDUST07', 
               'CRDUST08', 'CRDUST09', 'CRDUST10', 'CRDUST11', 'CRDUST12', 'CRDUST13', 'CRDUST14',
               'CRDUST15', 'CRDUST16', 'CRDUST17', 'CRDUST18', 'CRDUST19', 'CRDUST20', 'CRDUST21');
  
    foreach my $val (@val) {
      $radval .= "," . quote_string("A:" . $val . ":" . $carma . "_" . $val . "_rrtmg.nc");
    }

    my @val = ('CRSOOT01', 'CRSOOT02', 'CRSOOT03', 'CRSOOT04', 'CRSOOT05', 'CRSOOT06', 'CRSOOT07', 
               'CRSOOT08', 'CRSOOT09', 'CRSOOT10', 'CRSOOT11', 'CRSOOT12', 'CRSOOT13', 'CRSOOT14',
               'CRSOOT15', 'CRSOOT16', 'CRSOOT17', 'CRSOOT18', 'CRSOOT19', 'CRSOOT20', 'CRSOOT21');
  
    foreach my $val (@val) {
      $radval .= "," . quote_string("A:" . $val . ":" . $carma . "_" . $val . "_rrtmg.nc");
    }
  }

  if ($carma eq 'test_radiative') {
    my @val = ('DUST01', 'DUST02', 'DUST03', 'DUST04', 'DUST05', 'DUST06', 'DUST07', 'DUST08', 
               'DUST09', 'DUST10', 'DUST11', 'DUST12', 'DUST13', 'DUST14', 'DUST15', 'DUST16');
  
    foreach my $val (@val) {
      $radval .= "," . quote_string("A:" . $val . ":" . $carma . "_" . $val . "_rrtmg.nc");
    }
  }
}

# Stratospheric sulfur aerosols 
if ($nl->get_value('strat_aero_feedback') =~ /$TRUE/io) {
    my $rel_filepath = get_default_value("VOLC_MMR");
    my $abs_filepath = set_abs_filepath($rel_filepath, $inputdata_rootdir);
    $radval .= "," . quote_string("N:H2SO4M:" . $abs_filepath);
}

add_default($nl, 'rad_climate', 'val'=>$radval);

# Cloud optics
if ($rrtmg) {
    add_default($nl, 'liqcldoptics');
    add_default($nl, 'icecldoptics');
    add_default($nl, 'liqopticsfile');
    add_default($nl, 'iceopticsfile');
}

# Volcanic Aerosol Mass climatology dataset
if ($nl->get_value('strat_volcanic')) { add_default($nl, 'bndtvvolc'); }

# Greenhouse gas production/loss rates
if ($ghg_chem) {
    add_default($nl, 'bndtvg');
    add_default($nl, 'ghg_chem', 'val'=>".true.");
}

# WACCM-GHG options
if ($chem eq 'waccm_ghg') {
    # *** Note *** this dataset only needed for waccm_ghg.
    # O2,O1,N2, CO2 Constituents for non-LTE calculations and heating rates below 200 nm
    unless (defined $nl->get_value('waccm_forcing_file')) {
	add_default($nl, 'waccm_forcing_datapath');
	add_default($nl, 'waccm_forcing_file');
    }
    add_default($nl, 'nlte_use_mo', 'val'=>".false.");
    add_default($nl, 'h2orates');
    add_default($nl, 'solar_parms_file');
    add_default($nl, 'do_circulation_diags', 'val'=>'.true.');   
}

if ( $prog_species ) {
    my $ddval;
    my $emisval;
    my $xfrcval;
    my $emisfirst = 1; my $emispre = "";
    my $xfrcfirst = 1; my $xfrcpre = "";
    if ( $prog_species =~ /SO4/ )  { 
      my %emis = ('DMS -> ' => 'dms_emis_bam',
                  'SO2 -> ' => 'so2_emis_bam',
                  'SO4 -> ' => 'so4_emis_bam', );
      foreach my $id (sort keys %emis) {
        my $rel_filepath = get_default_value($emis{$id});
        my $abs_filepath = set_abs_filepath($rel_filepath, $inputdata_rootdir);
        $emisval .= $emispre . quote_string($id . $abs_filepath);
        if ($emisfirst) { $emispre = ","; $emisfirst = 0; }
      }
      my %xfrc = ('SO2 -> ' => 'so2_vrt_emis_file',
		  'SO4 -> ' => 'so4_vrt_emis_file', );
      foreach my $id (sort keys %xfrc) {
        my $rel_filepath = get_default_value($xfrc{$id});
        my $abs_filepath = set_abs_filepath($rel_filepath, $inputdata_rootdir);
        $xfrcval .= $xfrcpre . quote_string($id . $abs_filepath);
        if ($xfrcfirst) { $xfrcpre = ","; $xfrcfirst = 0; }
      }
      # Prescribed oxidants
      my $val = "'O3','OH','NO3','HO2'";
      add_default($nl, 'tracer_cnst_specifier', 'val'=>$val);
      my @files = ( 'tracer_cnst_datapath','tracer_cnst_file');
      foreach my $file (@files) {
	add_default($nl, $file, 'ver'=>'fixed_ox');
      }
      unless (defined $nl->get_value('tracer_cnst_type')) {
	  add_default($nl, 'tracer_cnst_type', 'ver'=>'fixed_ox');
	  add_default($nl, 'tracer_cnst_cycle_yr','ver'=>'fixed_ox');
      }
      # Datasets
      my @files = ( 'xs_coef_file','xs_short_file','xs_long_file', 'rsf_file', 'exo_coldens_file' );
      foreach my $file (@files) {
	add_default($nl, $file);
      }
    }

    if ( $prog_species =~ /OC/ )  { 
      my %emis = ('OC1 -> ' => 'oc1_emis_bam', );
      foreach my $id (sort keys %emis) {
        my $rel_filepath = get_default_value($emis{$id});
        my $abs_filepath = set_abs_filepath($rel_filepath, $inputdata_rootdir);
        $emisval .= $emispre . quote_string($id . $abs_filepath);
        if ($emisfirst) { $emispre = ","; $emisfirst = 0; }
      }
    }
    if ( $prog_species =~ /BC/ )  { 
      my %emis = ('CB1 -> ' => 'cb1_emis_bam', );
      foreach my $id (sort keys %emis) {
        my $rel_filepath = get_default_value($emis{$id});
        my $abs_filepath = set_abs_filepath($rel_filepath, $inputdata_rootdir);
        $emisval .= $emispre . quote_string($id . $abs_filepath);
        if ($emisfirst) { $emispre = ","; $emisfirst = 0; }
      }
    }
    if ( $prog_species =~ /GHG/ )  { 
      add_default($nl, 'ghg_chem', 'val'=>".true.");
      add_default($nl, 'bndtvg');
    }
    if ( $prog_species =~ /DST/ )  { 
      add_default($nl, 'soil_erod_file' );
    }

    if ( $emisval ) {
      unless (defined $nl->get_value('srf_emis_type')) {
        add_default($nl, 'srf_emis_specifier', 'val'=>$emisval);
	add_default($nl, 'srf_emis_type',      'val'=>'CYCLICAL');
      }
    }
    if ( $xfrcval ) {
      add_default($nl, 'ext_frc_specifier',  'val'=>$xfrcval);
      add_default($nl, 'ext_frc_type',  'val'=>'CYCLICAL');
    }
} 

# if prescribed aerosol deposition fluxes then set aerodep_flx_specifier 
# depending on prescribed_aero_model -- bulk type is the default
if (defined $nl->get_value('aerodep_flx_file')) {
    unless (defined $nl->get_value('aerodep_flx_specifier')) {
	my $val;
	if ( $prescribed_aero_model eq 'modal' ) {
	    $val = "'bc_a1DDF','bc_c1DDF','pom_a1DDF','pom_c1DDF','soa_a1DDF','soa_c1DDF',"
                 . "'soa_a2DDF','soa_c2DDF','dst_a1DDF','dst_c1DDF','dst_a3DDF','dst_c3DDF',"
                 . "'bc_a1SFWET','bc_c1SFWET','pom_a1SFWET','pom_c1SFWET','soa_a1SFWET','soa_c1SFWET',"
                 . "'dst_a1SFWET','dst_c1SFWET','dst_a3SFWET','dst_c3SFWET'";
	} else {
	    $val = "'BCDEPWET','BCPHODRY','BCPHIDRY','OCDEPWET','OCPHODRY', 'OCPHIDRY',"
                 . "'DSTX01DD','DSTX02DD','DSTX03DD','DSTX04DD',"
		 . "'DSTX01WD','DSTX02WD','DSTX03WD','DSTX04WD'";
	}
	add_default($nl, 'aerodep_flx_specifier', 'val'=>$val);
    }
}
# if prescribed aerosol concentrations then set prescribed_aero_specifier
# depending on prescribed_aero_model -- bulk type is the default
if (defined $nl->get_value('prescribed_aero_file')) {
    unless (defined $nl->get_value('prescribed_aero_specifier')) {
	my $val;
	if ( $prescribed_aero_model eq 'modal' ) {
 	    #*_a1, *_a2 and *_a3 are now computed using *_logm and *logv, therefore they are removed
 	    $val ="'num_c1','bc_c1',  'dst_c1','ncl_c1',"
                  . "'pom_c1','so4_c1','soa_c1','num_c2',"
                  . "'ncl_c2','so4_c2','soa_c2','num_c3',"
                  . "'dst_c3','ncl_c3','so4_c3',"
                  #Adding log mean     quantities (only for interstitial aerosols)
 		  . "'num_a1_logm','bc_a1_logm', 'dst_a1_logm','ncl_a1_logm',"
                  . "'pom_a1_logm','so4_a1_logm','soa_a1_logm','num_a2_logm',"
                  . "'ncl_a2_logm','so4_a2_logm','soa_a2_logm','num_a3_logm',"
                  . "'dst_a3_logm','ncl_a3_logm','so4_a3_logm',"
                  #Adding log variance quantities (only for interstitial aerosols)
 		  . "'num_a1_logv','bc_a1_logv', 'dst_a1_logv','ncl_a1_logv',"
                  . "'pom_a1_logv','so4_a1_logv','soa_a1_logv','num_a2_logv',"
                  . "'ncl_a2_logv','so4_a2_logv','soa_a2_logv','num_a3_logv',"
                  . "'dst_a3_logv','ncl_a3_logv','so4_a3_logv'";
	} else {
	    $val = "'sulf:SO4','bcar1:CB1','bcar2:CB2','ocar1:OC1','ocar2:OC2',"
                 . "'sslt1:SSLT01','sslt2:SSLT02','sslt3:SSLT03','sslt4:SSLT04',"
	         . "'dust1:DST01','dust2:DST02','dust3:DST03','dust4:DST04'";
	}
	add_default($nl, 'prescribed_aero_specifier', 'val'=>$val);
    }
}

my $megan_emis = defined $nl->get_value('megan_specifier');
if ( $megan_emis ) { add_default($nl, 'megan_factors_file'); }

# Tropospheric full chemistry options
if ($chem =~ /trop_mozart/ or $chem =~ /trop_strat/ ) {
 
    # Surface emission datasets:
    my %verhash;
    my $val;
    my %species = ('CH3COCH3 -> ' => 'acetone_emis_file',
		   'BIGALK   -> ' => 'bigalk_emis_file',
		   'BIGENE   -> ' => 'bigene_emis_file',
		   'C2H4     -> ' => 'c2h4_emis_file',
		   'C2H5OH   -> ' => 'c2h5oh_emis_file',
		   'C2H6     -> ' => 'c2h6_emis_file',
		   'C3H6     -> ' => 'c3h6_emis_file',
		   'C3H8     -> ' => 'c3h8_emis_file',
		   'CH2O     -> ' => 'ch2o_emis_file',
		   'CH3CHO   -> ' => 'ch3cho_emis_file',
		   'CH3OH    -> ' => 'ch3oh_emis_file',
		   'CO       -> ' => 'co_emis_file',
		   'DMS      -> ' => 'dms_emis_file',
		   'MEK      -> ' => 'mek_emis_file',
		   'NH3      -> ' => 'nh3_emis_file',
		   'NO       -> ' => 'nox_emis_file',
		   'SO2      -> ' => 'so2_emis_file',
		   'HCN      -> ' => 'hcn_emis_file',
                   'HCOOH    -> ' => 'hcooh_emis_file',
		   'CH3CN    -> ' => 'ch3cn_emis_file',
		   'C2H2     -> ' => 'c2h2_emis_file',
		   'CH3COOH  -> ' => 'ch3cooh_emis_file',
                   'C10H16   -> ' => 'c10h16_emis_file',
		   'ISOP     -> ' => 'isop_emis_file',
		   );
    if ($chem =~ /mam3/) {
        %species = (%species,
                   'SOAG     -> ' => 'soag_emis_file',
                   'bc_a1    -> ' => 'bc_a1_emis_file',
                   'pom_a1   -> ' => 'pom_a1_emis_file',
                   'so4_a1   -> ' => 'so4_a1_emis_file', 
                   'so4_a2   -> ' => 'so4_a2_emis_file',
                   'num_a1   -> ' => 'num_a1_emis_file', 
                   'num_a2   -> ' => 'num_a2_emis_file',
		   );
        %verhash = ('ver'=>'mam');
    } elsif ($chem =~ /mam7/) {
        %species = (%species,
                   'SOAG     -> ' => 'soag_emis_file',
                   'bc_a3    -> ' => 'bc_a3_emis_file',
                   'num_a1   -> ' => 'mam7_num_a1_emis_file', 
                   'num_a2   -> ' => 'num_a2_emis_file',
                   'num_a3   -> ' => 'mam7_num_a3_emis_file',
                   'pom_a3   -> ' => 'pom_a3_emis_file',
                   'so4_a1   -> ' => 'so4_a1_emis_file', 
                   'so4_a2   -> ' => 'so4_a2_emis_file',
		   );
        %verhash = ('ver'=>'mam');
    } else {
        %species = (%species,
		   'CB1      -> ' => 'cb1_emis_file',
		   'CB2      -> ' => 'cb2_emis_file',
		   'OC1      -> ' => 'oc1_emis_file',
		   'OC2      -> ' => 'oc2_emis_file',
		    );
    }
    if ($chem =~ /_soa/) {
        %species = (%species,
                   'BENZENE  -> ' => 'soa_benzene_emis_file',
                   'XYLENE   -> ' => 'soa_xylene_emis_file',
		   'TOLUENE  -> ' => 'soa_toluene_emis_file',
		    );
    } else {
        %species = (%species,
		   'TOLUENE  -> ' => 'toluene_emis_file',
	           );
    }

    my $first = 1; my $pre = "";
    foreach my $id (sort keys %species) {
        my $rel_filepath = get_default_value($species{$id},\%verhash);
	my $abs_filepath = set_abs_filepath($rel_filepath, $inputdata_rootdir);
	$val .= $pre . quote_string($id . $abs_filepath);
	if ($first) {
	    $pre = ",";
	    $first = 0;
	}
    }
    add_default($nl, 'srf_emis_specifier', 'val'=>$val);
    unless (defined $nl->get_value('srf_emis_type')) {
	add_default($nl, 'srf_emis_type',    'val'=>'CYCLICAL');
	add_default($nl, 'srf_emis_cycle_yr','val'=>'2000');
    }

    # aircraft emission datasets:
    %species = ();
    my $cyc_yr = '1999';
    if ($chem eq 'trop_strat_soa') {
      %species = ( 'NO2    -> ' => 'no2_aircraft_emis_file',
                   'CB1    -> ' => 'bc_aircraft_emis_file' );
    } elsif ($chem =~ /mam3/) {
      %species = ( 'NO2    -> ' => 'no2_aircraft_emis_file',
                   'SO2    -> ' => 'so2_ext_file',
                   'so4_a1 -> ' => 'so4_a1_ext_file', 
                   'so4_a2 -> ' => 'so4_a2_ext_file',
                   'pom_a1 -> ' => 'pom_a1_ext_file', 
                   'bc_a1  -> ' => 'bc_a1_ext_file', 
                   'num_a1 -> ' => 'num_a1_ext_file', 
                   'num_a2 -> ' => 'num_a2_ext_file', );
      $cyc_yr = '2000';
    } elsif ($chem =~ /mam7/) {
      %species = ( 'NO2    -> ' => 'no2_aircraft_emis_file',
                   'so4_a1 -> ' => 'so4_a1_ext_file', 
                   'so4_a2 -> ' => 'so4_a2_ext_file',
                   'pom_a3 -> ' => 'pom_a3_ext_file', 
                   'bc_a3  -> ' => 'bc_a3_ext_file', 
                   'num_a1 -> ' => 'mam7_num_a1_ext_file', 
                   'num_a2 -> ' => 'num_a2_ext_file',
                   'num_a3 -> ' => 'mam7_num_a3_ext_file', );
      $cyc_yr = '2000';
    } else {
      %species = ( 'CO     -> ' => 'co_aircraft_emis',
	  	   'NO     -> ' => 'no_aircraft_emis',
                   'SO2    -> ' => 'so2_aircraft_emis', );
    }

    $first = 1;
    $pre = "";
    $val = "";
    foreach my $id (sort keys %species) {
        my $rel_filepath = get_default_value($species{$id},\%verhash);
	my $abs_filepath = set_abs_filepath($rel_filepath, $inputdata_rootdir);
	$val .= $pre . quote_string($id . $abs_filepath);
	if ($first) {
	    $pre = ",";
	    $first = 0;
	}
    }
    add_default($nl, 'ext_frc_specifier', 'val'=>$val);
    unless (defined $nl->get_value('ext_frc_type')) {
	add_default($nl, 'ext_frc_type',      'val'=>'CYCLICAL');
	add_default($nl, 'ext_frc_cycle_yr',  'val'=>$cyc_yr);
    }
    # 

    # 

    if ($chem =~ /trop_mozart/) {
      # Species with fixed stratosphere values
      $val = "'O3','NO','NO2','HNO3','CO','CH4','N2O','N2O5'";
      add_default($nl, 'fstrat_list', 'val'=>$val);
      add_default($nl, 'fstrat_file');
    }

    # Species with fixed lower boundary
    if ($chem =~ /trop_strat/) {
      $val = "'CCL4','CF2CLBR','CF3BR','CFC11','CFC113','CFC12','CH3BR','CH3CCL3','CH3CL','CH4','CO2','H2','HCFC22','N2O'";
    } else {
      $val = "'CH4','H2','N2O','CO2','CFC11','CFC12'";
    }
    add_default($nl, 'flbc_list', 'val'=>$val);
    unless (defined $nl->get_value('flbc_type')) {
	add_default($nl, 'flbc_type',  'val'=>'CYCLICAL');
	add_default($nl, 'flbc_cycle_yr',  'val'=>'2000');
    }

    # Datasets
    my @files = ( 'soil_erod_file', 'flbc_file', 
	         'xs_coef_file','xs_short_file','xs_long_file', 'rsf_file', 'exo_coldens_file', 'sulf_file', 'sad_file' );
    foreach my $file (@files) {
	add_default($nl, $file);
    }
    unless (defined $nl->get_value('sad_type')) {
	add_default($nl, 'sad_type',  'val'=>'CYCLICAL');
	add_default($nl, 'sad_cycle_yr',  'val'=>'2000');
    }
}

# Prognostic aerosols via CAM-Chem package.
# BAM settings
if ($chem eq 'trop_bam') {

    my %species;

    # Surface emission datasets:
    %species = ();
    %species = ('CB1      -> ' => 'cb1_emis_bam',
		'DMS      -> ' => 'dms_emis_bam',
		'OC1      -> ' => 'oc1_emis_bam',
		'SO2      -> ' => 'so2_emis_bam',
		'SO4      -> ' => 'so4_emis_bam', );
    my $first = 1;
    my $pre = "";
    my $val = "";
    foreach my $id (sort keys %species) {
	my $rel_filepath = get_default_value($species{$id});
	my $abs_filepath = set_abs_filepath($rel_filepath, $inputdata_rootdir);
	$val .= $pre . quote_string($id . $abs_filepath);
	if ($first) {
	    $pre = ",";
	    $first = 0;
	}
    }
    add_default($nl, 'srf_emis_specifier', 'val'=>$val);
    add_default($nl, 'srf_emis_type',      'val'=>'CYCLICAL');
    
    # Surface emission datasets:
    %species = ();
    %species = ('SO2      -> ' => 'so2_vrt_emis_file',
		'SO4      -> ' => 'so4_vrt_emis_file', );
    $first = 1;
    $pre = "";
    $val = "";
    foreach my $id (sort keys %species) {
	my $rel_filepath = get_default_value($species{$id});
	my $abs_filepath = set_abs_filepath($rel_filepath, $inputdata_rootdir);
	$val .= $pre . quote_string($id . $abs_filepath);
	if ($first) {
	    $pre = ",";
	    $first = 0;
	}
    }
    add_default($nl, 'ext_frc_specifier', 'val'=>$val);
    add_default($nl, 'ext_frc_type',      'val'=>'CYCLICAL');

    # Prescribed species
    add_default($nl, 'tracer_cnst_specifier', 'val'=>"'O3','OH','NO3','HO2'");

    my @files = ('tracer_cnst_datapath', 'tracer_cnst_file');
    foreach my $file (@files) {
	add_default($nl, $file, 'ver'=>'fixed_ox');
    }
    unless (defined $nl->get_value('tracer_cnst_type')) {
	add_default($nl, 'tracer_cnst_type',    'ver'=>'fixed_ox');
	add_default($nl, 'tracer_cnst_cycle_yr','ver'=>'fixed_ox');
    }

    add_default($nl, 'fstrat_list', 'val'=>"' '");
    add_default($nl, 'flbc_list', 'val'=>"' '");

    # Datasets
    my @files = ( 'soil_erod_file','xs_coef_file','xs_short_file','xs_long_file', 'rsf_file', 'exo_coldens_file' );
    foreach my $file (@files) {
	add_default($nl, $file);
    }
}

if ($chem eq 'super_fast_llnl') {
    # Surface emission datasets:
    my $val;
    my %species;
    %species = (
		'CH2O     -> ' => 'ch2o_emis_file',
		'CO       -> ' => 'co_emis_file',
		'DMS      -> ' => 'dms_emis_file',
		'NO       -> ' => 'nox_emis_file',
		'SO2      -> ' => 'so2_emis_file',
                );
    if (! $megan_emis ) {
      %species = ( %species,
		'ISOP     -> ' => 'isop_emis_file',  );
    }
    unless (defined $nl->get_value('srf_emis_type')) {
	add_default($nl, 'srf_emis_cycle_yr',  'val'=>'1997');
	add_default($nl, 'srf_emis_type',  'val'=>'CYCLICAL');
    }
    my $first = 1; my $pre = "";
    foreach my $id (sort keys %species) {
        my $rel_filepath = get_default_value($species{$id});
	my $abs_filepath = set_abs_filepath($rel_filepath, $inputdata_rootdir);
	$val .= $pre . quote_string($id . $abs_filepath);
	if ($first) {
	    $pre = ",";
	    $first = 0;
	}
    }
    add_default($nl, 'srf_emis_specifier', 'val'=>$val);

    # vertical emissions... 
    %species = ();
    %species = ('SO2 -> ' => 'so2_vrt_emis_file',
		'SO4 -> ' => 'so4_vrt_emis_file' );
    add_default($nl, 'ext_frc_type', 'val'=>"'CYCLICAL'");

    if ($ipcc_aircraft_emis) {
      %species = ('SO2 -> ' => 'so2_vrt_emis_file',
	  	  'SO4 -> ' => 'so4_vrt_emis_file',
                  'NO2 -> ' => 'no2_aircraft_emis_file' );
    }

    $first = 1; $pre = ""; $val = "";
    foreach my $id (sort keys %species) {
        my $rel_filepath = get_default_value($species{$id});
        my $abs_filepath = set_abs_filepath($rel_filepath, $inputdata_rootdir);
        $val .= $pre . quote_string($id . $abs_filepath);
        if ($first) {
            $pre = ",";
            $first = 0;
        }
    }
    add_default($nl, 'ext_frc_specifier', 'val'=>$val);

    # Species with fixed stratosphere values
    $val = "'NO','NO2','HNO3','CO'";
    add_default($nl, 'fstrat_list', 'val'=>$val);

    # Datasets
    my @files = ('airpl_emis_file', 'soil_erod_file', 'flbc_file', 'fstrat_file',
                 'sulf_file', 'tuv_xsect_file', 'o2_xsect_file', 'xs_long_file', 'rsf_file', 
                 'solar_parms_file',
                 'exo_coldens_file', 'sad_file', 'linoz_data_path' , 'linoz_data_file', 'chlorine_loading_file' );
    foreach my $file (@files) {
	add_default($nl, $file);
    }

    unless (defined $nl->get_value('sad_type')) {
	add_default($nl, 'sad_type',  'val'=>'CYCLICAL');
	add_default($nl, 'sad_cycle_yr',  'val'=>'1990');
    }
    unless (defined $nl->get_value('flbc_type')) {
	add_default($nl, 'flbc_type',  'val'=>'CYCLICAL');
	add_default($nl, 'flbc_cycle_yr',  'val'=>'1990');
    }
    unless (defined $nl->get_value('chlorine_loading_type')) {
	add_default($nl, 'chlorine_loading_type', 'val'=>'FIXED');
	add_default($nl, 'chlorine_loading_fixed_ymd','val'=>'19900101');
    }

    add_default($nl, 'xactive_prates', 'val'=>'.false.');

    # Prescribed methane
    my $val = "'CH4'";
    add_default($nl, 'tracer_cnst_specifier', 'val'=>$val);
    my @files = ( 'tracer_cnst_datapath','tracer_cnst_file', 'tracer_cnst_filelist');
    foreach my $file (@files) {
	add_default($nl, $file, 'ver'=>'fixed_ch4');
    }
    unless (defined $nl->get_value('tracer_cnst_type')) {
	add_default($nl, 'tracer_cnst_type',    'ver'=>'fixed_ch4');
	add_default($nl, 'tracer_cnst_cycle_yr','ver'=>'fixed_ch4');
    }

    my $val = "'prsd_ch4:CH4'";
    add_default($nl, 'prescribed_ghg_specifier', 'val'=>$val);
    my @files = ( 'prescribed_ghg_datapath','prescribed_ghg_file', 'prescribed_ghg_filelist');
    foreach my $file (@files) {
	add_default($nl, $file, 'ver'=>'fixed_ch4');
    }
    unless (defined $nl->get_value('prescribed_ghg_type')) {
	add_default($nl, 'prescribed_ghg_type',    'ver'=>'fixed_ch4');
	add_default($nl, 'prescribed_ghg_cycle_yr','ver'=>'fixed_ch4');
    }
}

# MAM settings

if ($chem eq 'super_fast_llnl_mam3') {

    # Surface emission datasets:
    my $val;
    my %species;
    my %verhash = ('ver'=>'mam');
    %species = (
	        'CH2O   -> ' => 'ch2o_emis_file',
	        'CO     -> ' => 'co_emis_file',
	        'DMS    -> ' => 'dms_emis_file',
		'NO     -> ' => 'nox_emis_file',
		'SO2    -> ' => 'so2_emis_file',
                'SOAG   -> ' => 'soag_emis_file',
                'bc_a1  -> ' => 'bc_a1_emis_file',
                'pom_a1 -> ' => 'pom_a1_emis_file',
                'so4_a1 -> ' => 'so4_a1_emis_file',
                'so4_a2 -> ' => 'so4_a2_emis_file',
                'num_a1 -> ' => 'num_a1_emis_file',
                'num_a2 -> ' => 'num_a2_emis_file',
                );
    if (! $megan_emis ) {
      %species = ( %species,
		'ISOP   -> ' => 'isop_emis_file',  );
    }

    my $first = 1; my $pre = "";
    foreach my $id (sort keys %species) {
        my $rel_filepath = get_default_value($species{$id}, \%verhash );
	my $abs_filepath = set_abs_filepath($rel_filepath, $inputdata_rootdir);
	$val .= $pre . quote_string($id . $abs_filepath);
	if ($first) {
	    $pre = ",";
	    $first = 0;
	}
    }
    add_default($nl, 'srf_emis_specifier', 'val'=>$val);
    unless (defined $nl->get_value('srf_emis_type')) {
	add_default($nl, 'srf_emis_type',      'val'=>'CYCLICAL');
	add_default($nl, 'srf_emis_cycle_yr',  'val'=>2000);
    }

    # vertical emissions... 
    %species = ();
    %species = ('SO2         -> ' => 'so2_ext_file',
                'so4_a1      -> ' => 'so4_a1_ext_file', 
                'so4_a2      -> ' => 'so4_a2_ext_file',
                'pom_a1      -> ' => 'pom_a1_ext_file', 
                'bc_a1       -> ' => 'bc_a1_ext_file', 
                'num_a1      -> ' => 'num_a1_ext_file', 
                'num_a2      -> ' => 'num_a2_ext_file', );

    $first = 1; $pre = ""; $val = "";
    foreach my $id (sort keys %species) {
        my $rel_filepath = get_default_value($species{$id}, \%verhash );
        my $abs_filepath = set_abs_filepath($rel_filepath, $inputdata_rootdir);
        $val .= $pre . quote_string($id . $abs_filepath);
        if ($first) {
            $pre = ",";
            $first = 0;
        }
    }
    add_default($nl, 'ext_frc_specifier', 'val'=>$val);
    unless (defined $nl->get_value('ext_frc_type')) {
	add_default($nl, 'ext_frc_type', 'val'=>"'CYCLICAL'");
	add_default($nl, 'ext_frc_cycle_yr',  'val'=>2000);
    }

    # Species with fixed stratosphere values
    $val = "'NO','NO2','HNO3','CO'";
    add_default($nl, 'fstrat_list', 'val'=>$val);

    # Datasets
    my @files = ('airpl_emis_file', 'soil_erod_file', 'flbc_file', 'fstrat_file',
                 'sulf_file', 'tuv_xsect_file', 'o2_xsect_file', 'xs_long_file', 'rsf_file', 
                 'solar_parms_file', 'exo_coldens_file', 'sad_file', 
                 'linoz_data_path' , 'linoz_data_file', 'chlorine_loading_file' );
    foreach my $file (@files) {
	add_default($nl, $file);
    }
    unless (defined $nl->get_value('sad_type')) {
	add_default($nl, 'sad_type',  'val'=>'CYCLICAL');
	add_default($nl, 'sad_cycle_yr',  'val'=>'1990');
    }
    unless (defined $nl->get_value('flbc_type')) {
	add_default($nl, 'flbc_type',  'val'=>'CYCLICAL');
	add_default($nl, 'flbc_cycle_yr',  'val'=>'2000');
    }
    unless (defined $nl->get_value('linoz_data_type')) {
	add_default($nl, 'linoz_data_type',  'val'=>'CYCLICAL');
	add_default($nl, 'linoz_data_cycle_yr',  'val'=>'0');
    }
    unless (defined $nl->get_value('chlorine_loading_type')) {
	add_default($nl, 'chlorine_loading_type',  'val'=>'FIXED');
	add_default($nl, 'chlorine_loading_fixed_ymd',  'val'=>'20000101');
    }
    add_default($nl, 'xactive_prates', 'val'=>'.false.');

    # Prescribed methane
    my $val = "'CH4'";
    add_default($nl, 'tracer_cnst_specifier', 'val'=>$val);
    my @files = ( 'tracer_cnst_datapath','tracer_cnst_file', 'tracer_cnst_filelist');
    foreach my $file (@files) {
	add_default($nl, $file, 'ver'=>'fixed_ch4');
    }
    unless (defined $nl->get_value('tracer_cnst_type')) {
	add_default($nl, 'tracer_cnst_type',    'ver'=>'fixed_ch4');
	add_default($nl, 'tracer_cnst_cycle_yr','ver'=>'fixed_ch4');
    }

    my $val = "'prsd_ch4:CH4'";
    add_default($nl, 'prescribed_ghg_specifier', 'val'=>$val);
    my @files = ( 'prescribed_ghg_datapath','prescribed_ghg_file', 'prescribed_ghg_filelist');
    foreach my $file (@files) {
	add_default($nl, $file, 'ver'=>'fixed_ch4');
    }
    unless (defined $nl->get_value('prescribed_ghg_type')) {
	add_default($nl, 'prescribed_ghg_type',    'ver'=>'fixed_ch4');
	add_default($nl, 'prescribed_ghg_cycle_yr','ver'=>'fixed_ch4');
    }
}

if ($chem eq 'trop_mam3') {

    my %species;

    # Surface emission datasets:
    %species = ();
    %species = ('DMS       -> ' => 'dms_emis_file',
                'SO2       -> ' => 'so2_emis_file',
                'SOAG      -> ' => 'soag_emis_file',
                'bc_a1     -> ' => 'bc_a1_emis_file',
                'pom_a1    -> ' => 'pom_a1_emis_file',
                'so4_a1    -> ' => 'so4_a1_emis_file', 
                'so4_a2    -> ' => 'so4_a2_emis_file',
                'num_a1    -> ' => 'num_a1_emis_file', 
                'num_a2    -> ' => 'num_a2_emis_file',
	);
    my %verhash = ('ver'=>'mam');
    my $first = 1;
    my $pre = "";
    my $val = "";
    foreach my $id (sort keys %species) {
        my $rel_filepath = get_default_value($species{$id}, \%verhash );
        my $abs_filepath = set_abs_filepath($rel_filepath, $inputdata_rootdir);
        $val .= $pre . quote_string($id . $abs_filepath);
        if ($first) {
            $pre = ",";
            $first = 0;
        }
    }
    add_default($nl, 'srf_emis_specifier', 'val'=>$val);
    unless (defined $nl->get_value('srf_emis_type')) {
	add_default($nl, 'srf_emis_type',      'val'=>'CYCLICAL');
	add_default($nl, 'srf_emis_cycle_yr',  'val'=>2000);
    }

    # Vertical emission datasets:
    %species = ();
    %species = ('SO2         -> ' => 'so2_ext_file',
                'so4_a1      -> ' => 'so4_a1_ext_file', 
                'so4_a2      -> ' => 'so4_a2_ext_file',
                'pom_a1      -> ' => 'pom_a1_ext_file', 
                'bc_a1       -> ' => 'bc_a1_ext_file', 
                'num_a1      -> ' => 'num_a1_ext_file', 
                'num_a2      -> ' => 'num_a2_ext_file', );
    $first = 1;
    $pre = "";
    $val = "";
    foreach my $id (sort keys %species) {
        my $rel_filepath = get_default_value($species{$id}, \%verhash );
        my $abs_filepath = set_abs_filepath($rel_filepath, $inputdata_rootdir);
        $val .= $pre . quote_string($id . $abs_filepath);
        if ($first) {
            $pre = ",";
            $first = 0;
        }
    }
    add_default($nl, 'ext_frc_specifier', 'val'=>$val);
    unless (defined $nl->get_value('ext_frc_type')) {
	add_default($nl, 'ext_frc_type',      'val'=>"'CYCLICAL'");
	add_default($nl, 'ext_frc_cycle_yr',  'val'=>2000);
    }
    # Prescribed species
    add_default($nl, 'tracer_cnst_specifier', 'val'=>"'O3','OH','NO3','HO2'");
    unless (defined $nl->get_value('tracer_cnst_type')) {
	add_default($nl, 'tracer_cnst_type',    'ver'=>'fixed_ox');
	add_default($nl, 'tracer_cnst_cycle_yr','ver'=>'fixed_ox');
    }

    my @files = ('tracer_cnst_datapath', 'tracer_cnst_file', 'tracer_cnst_filelist');
    foreach my $file (@files) {
        add_default($nl, $file, 'ver'=>'fixed_ox');
    }

    add_default($nl, 'fstrat_list', 'val'=>"' '");
    add_default($nl, 'flbc_list', 'val'=>"' '");
    add_default($nl, 'xactive_prates', 'val'=>'.false.');

    # Datasets
    my @files = ('soil_erod_file',
                 'xs_long_file', 'rsf_file', 'exo_coldens_file' );
    foreach my $file (@files) {
        add_default($nl, $file);
    }
}

if ($chem eq 'linoz_mam3') {

    my %species;

    # Surface emission datasets:
    %species = ();
    %species = ('DMS       -> ' => 'dms_emis_file',
                'SO2       -> ' => 'so2_emis_file',
                'SOAG      -> ' => 'soag_emis_file',
                'bc_a1     -> ' => 'bc_a1_emis_file',
                'pom_a1    -> ' => 'pom_a1_emis_file',
                'so4_a1    -> ' => 'so4_a1_emis_file', 
                'so4_a2    -> ' => 'so4_a2_emis_file',
                'num_a1    -> ' => 'num_a1_emis_file', 
                'num_a2    -> ' => 'num_a2_emis_file',
	);
    my %verhash = ('ver'=>'mam');
    my $first = 1;
    my $pre = "";
    my $val = "";
    foreach my $id (sort keys %species) {
        my $rel_filepath = get_default_value($species{$id}, \%verhash );
        my $abs_filepath = set_abs_filepath($rel_filepath, $inputdata_rootdir);
        $val .= $pre . quote_string($id . $abs_filepath);
        if ($first) {
            $pre = ",";
            $first = 0;
        }
    }
    add_default($nl, 'srf_emis_specifier', 'val'=>$val);
    unless (defined $nl->get_value('srf_emis_type')) {
	add_default($nl, 'srf_emis_type',      'val'=>'CYCLICAL');
	add_default($nl, 'srf_emis_cycle_yr',  'val'=>2000);
    }

    # Vertical emission datasets:
    %species = ();
    %species = ('SO2         -> ' => 'so2_ext_file',
                'so4_a1      -> ' => 'so4_a1_ext_file', 
                'so4_a2      -> ' => 'so4_a2_ext_file',
                'pom_a1      -> ' => 'pom_a1_ext_file', 
                'bc_a1       -> ' => 'bc_a1_ext_file', 
                'num_a1      -> ' => 'num_a1_ext_file', 
                'num_a2      -> ' => 'num_a2_ext_file', );
    $first = 1;
    $pre = "";
    $val = "";
    foreach my $id (sort keys %species) {
        my $rel_filepath = get_default_value($species{$id}, \%verhash );
        my $abs_filepath = set_abs_filepath($rel_filepath, $inputdata_rootdir);
        $val .= $pre . quote_string($id . $abs_filepath);
        if ($first) {
            $pre = ",";
            $first = 0;
        }
    }
    add_default($nl, 'ext_frc_specifier', 'val'=>$val);
    unless (defined $nl->get_value('ext_frc_type')) {
	add_default($nl, 'ext_frc_type',      'val'=>"'CYCLICAL'");
	add_default($nl, 'ext_frc_cycle_yr',  'val'=>2000);
    }
    # Prescribed species
    add_default($nl, 'tracer_cnst_specifier', 'val'=>"'cnst_O3:O3','OH','NO3','HO2'");
    unless (defined $nl->get_value('tracer_cnst_type')) {
	add_default($nl, 'tracer_cnst_type',    'ver'=>'fixed_ox');
	add_default($nl, 'tracer_cnst_cycle_yr','ver'=>'fixed_ox');
    }

    my @files = ('tracer_cnst_datapath', 'tracer_cnst_file', 'tracer_cnst_filelist');
    foreach my $file (@files) {
        add_default($nl, $file, 'ver'=>'fixed_ox');
    }

    add_default($nl, 'fstrat_list', 'val'=>"' '");
    add_default($nl, 'flbc_list', 'val'=>"' '");
    add_default($nl, 'xactive_prates', 'val'=>'.false.');

    # Datasets
    my @files = ('soil_erod_file',
                 'xs_long_file', 'rsf_file', 'exo_coldens_file',
                 'linoz_data_path' , 'linoz_data_file', 'chlorine_loading_file' );
    foreach my $file (@files) {
        add_default($nl, $file);
    }
    unless (defined $nl->get_value('linoz_data_type')) {
	add_default($nl, 'linoz_data_type',  'val'=>'CYCLICAL');
	add_default($nl, 'linoz_data_cycle_yr',  'val'=>'0');
    }
    unless (defined $nl->get_value('chlorine_loading_type')) {
	add_default($nl, 'chlorine_loading_type',  'val'=>'FIXED');
	add_default($nl, 'chlorine_loading_fixed_ymd',  'val'=>'20000101');
    }
}

if ($chem eq 'waccm_mozart_mam3') {

    my %species;

    # Surface emission datasets:
    %species = ();
    %species = ('CH2O      -> ' => 'ch2o_emis_file',
                'CO        -> ' => 'co_emis_file',
                'NO        -> ' => 'no_emis_file',
                'DMS       -> ' => 'dms_emis_file',
                'SO2       -> ' => 'so2_emis_file',
                'SOAG      -> ' => 'soag_emis_file',
                'bc_a1     -> ' => 'bc_a1_emis_file',
                'pom_a1    -> ' => 'pom_a1_emis_file',
                'so4_a1    -> ' => 'so4_a1_emis_file', 
                'so4_a2    -> ' => 'so4_a2_emis_file',
                'num_a1    -> ' => 'num_a1_emis_file', 
                'num_a2    -> ' => 'num_a2_emis_file',
	);
    my $first = 1;
    my $pre = "";
    my $val = "";
    foreach my $id (sort keys %species) {
        my $rel_filepath = get_default_value($species{$id});
        my $abs_filepath = set_abs_filepath($rel_filepath, $inputdata_rootdir);
        $val .= $pre . quote_string($id . $abs_filepath);
        if ($first) {
            $pre = ",";
            $first = 0;
        }
    }
    add_default($nl, 'srf_emis_specifier', 'val'=>$val);
    unless (defined $nl->get_value('srf_emis_type')) {
	add_default($nl, 'srf_emis_type',    'val'=>'CYCLICAL');
	add_default($nl, 'srf_emis_cycle_yr','val'=>'2000');
    }

    # Vertical emission datasets:
    %species = ();
    %species = ('NO2         -> ' => 'no2_ext_file',
                'SO2         -> ' => 'so2_ext_file',
                'so4_a1      -> ' => 'so4_a1_ext_file', 
                'so4_a2      -> ' => 'so4_a2_ext_file',
                'pom_a1      -> ' => 'pom_a1_ext_file', 
                'bc_a1       -> ' => 'bc_a1_ext_file', 
                'num_a1      -> ' => 'num_a1_ext_file', 
                'num_a2      -> ' => 'num_a2_ext_file', );
    $first = 1;
    $pre = "";
    $val = "";
    foreach my $id (sort keys %species) {
        my $rel_filepath = get_default_value($species{$id});
        if (length($rel_filepath) > 0) {
          my $abs_filepath = set_abs_filepath($rel_filepath, $inputdata_rootdir);
          $val .= $pre . quote_string($id . $abs_filepath);
          if ($first) {
              $pre = ",";
              $first = 0;
          }
        }
    }

    add_default($nl, 'ext_frc_specifier', 'val'=>$val);
    unless (defined $nl->get_value('ext_frc_type')) {
	add_default($nl, 'ext_frc_type',      'val'=>'CYCLICAL');
	add_default($nl, 'ext_frc_cycle_yr',  'val'=>'2000');
    }

    # Prescribed species

     add_default($nl, 'xactive_prates', 'val'=>'.false.');

    # Datasets
    my @files = ('soil_erod_file',
                 'xs_long_file', 'rsf_file', 'exo_coldens_file' );
    foreach my $file (@files) {
        add_default($nl, $file);
    }

}

if ($chem eq 'trop_mam4' || $chem eq 'trop_mam4_resus' || $chem eq 'trop_mam4_resus_soag') {

    my %species;

    # Surface emission datasets:
    %species = ();
    if ($chem eq 'trop_mam4_resus_soag') {
	%species = ('DMS       -> ' => 'dms_emis_file',
		    'SO2       -> ' => 'so2_emis_file',
		    'bc_a4     -> ' => 'bc_a4_emis_file',
		    'pom_a4    -> ' => 'pom_a4_emis_file',
		    'so4_a1    -> ' => 'so4_a1_emis_file',
		    'so4_a2    -> ' => 'so4_a2_emis_file',
		    'num_a1    -> ' => 'mam7_num_a1_emis_file',
		    'num_a2    -> ' => 'num_a2_emis_file',
		    'num_a4    -> ' => 'mam7_num_a3_emis_file',
	    );
    } else {
	%species = ('DMS       -> ' => 'dms_emis_file',
		    'SO2       -> ' => 'so2_emis_file',
		    'SOAG      -> ' => 'soag_emis_file',
		    'bc_a4     -> ' => 'bc_a4_emis_file',
		    'pom_a4    -> ' => 'pom_a4_emis_file',
		    'so4_a1    -> ' => 'so4_a1_emis_file',
		    'so4_a2    -> ' => 'so4_a2_emis_file',
		    'num_a1    -> ' => 'mam7_num_a1_emis_file',
		    'num_a2    -> ' => 'num_a2_emis_file',
		    'num_a4    -> ' => 'mam7_num_a3_emis_file',
	    );
    }
    my %verhash = ('ver'=>'mam');
    my $first = 1;
    my $pre = "";
    my $val = "";
    foreach my $id (sort keys %species) {
        my $rel_filepath = get_default_value($species{$id}, \%verhash);
        my $abs_filepath = set_abs_filepath($rel_filepath, $inputdata_rootdir);
        $val .= $pre . quote_string($id . $abs_filepath);
        if ($first) {
            $pre = ",";
            $first = 0;
        }
    }
    add_default($nl, 'srf_emis_specifier', 'val'=>$val);
    unless (defined $nl->get_value('srf_emis_type')) {
	add_default($nl, 'srf_emis_type',      'val'=>'CYCLICAL');
	add_default($nl, 'srf_emis_cycle_yr',  'val'=>2000);
    }

    # Vertical emission datasets:
    %species = ();
    if ($chem eq 'trop_mam4_resus_soag') {
	%species = ('SO2         -> ' => 'so2_ext_file',
		    'SOAG        -> ' => 'soag_ext_file',
		    'so4_a1      -> ' => 'so4_a1_ext_file',
		    'so4_a2      -> ' => 'so4_a2_ext_file',
		    'pom_a4      -> ' => 'pom_a4_ext_file',
		    'bc_a4       -> ' => 'bc_a4_ext_file',
		    'num_a1      -> ' => 'mam7_num_a1_ext_file',
		    'num_a2      -> ' => 'num_a2_ext_file',
		    'num_a4      -> ' => 'mam7_num_a3_ext_file', );
    } else {
	%species = ('SO2         -> ' => 'so2_ext_file',
		    'so4_a1      -> ' => 'so4_a1_ext_file',
		    'so4_a2      -> ' => 'so4_a2_ext_file',
		    'pom_a4      -> ' => 'pom_a4_ext_file',
		    'bc_a4       -> ' => 'bc_a4_ext_file',
		    'num_a1      -> ' => 'mam7_num_a1_ext_file',
		    'num_a2      -> ' => 'num_a2_ext_file',
		    'num_a4      -> ' => 'mam7_num_a3_ext_file', );
    }
    $first = 1;
    $pre = "";
    $val = "";
    foreach my $id (sort keys %species) {
        my $rel_filepath = get_default_value($species{$id}, \%verhash);
        my $abs_filepath = set_abs_filepath($rel_filepath, $inputdata_rootdir);
        $val .= $pre . quote_string($id . $abs_filepath);
        if ($first) {
            $pre = ",";
            $first = 0;
        }
    }
    add_default($nl, 'ext_frc_specifier', 'val'=>$val);
    unless (defined $nl->get_value('ext_frc_type')) {
	add_default($nl, 'ext_frc_type',      'val'=>"'CYCLICAL'");
	add_default($nl, 'ext_frc_cycle_yr',  'val'=>2000);
    }

    # Prescribed species
    add_default($nl, 'tracer_cnst_specifier', 'val'=>"'O3','OH','NO3','HO2'");
    unless (defined $nl->get_value('tracer_cnst_type')) {
        add_default($nl, 'tracer_cnst_type',    'ver'=>'fixed_ox');
        add_default($nl, 'tracer_cnst_cycle_yr','ver'=>'fixed_ox');
    }

    my @files = ('tracer_cnst_datapath', 'tracer_cnst_file', 'tracer_cnst_filelist');
    foreach my $file (@files) {
        add_default($nl, $file, 'ver'=>'fixed_ox');
    }

    add_default($nl, 'fstrat_list', 'val'=>"' '");
    add_default($nl, 'flbc_list', 'val'=>"' '");
    add_default($nl, 'xactive_prates', 'val'=>'.false.');

    # Datasets
    my @files = ('soil_erod_file',
                 'xs_long_file', 'rsf_file', 'exo_coldens_file' );
    foreach my $file (@files) {
        add_default($nl, $file);
    }
}

if ($chem eq 'linoz_mam4_resus' || $chem eq 'linoz_mam4_resus_soag') {

    my %species;

    # Surface emission datasets:
    %species = ();
    if ($chem eq 'linoz_mam4_resus_soag') {
	%species = ('DMS       -> ' => 'dms_emis_file',
		    'SO2       -> ' => 'so2_emis_file',
		    'bc_a4     -> ' => 'bc_a4_emis_file',
		    'pom_a4    -> ' => 'pom_a4_emis_file',
		    'so4_a1    -> ' => 'so4_a1_emis_file',
		    'so4_a2    -> ' => 'so4_a2_emis_file',
		    'num_a1    -> ' => 'mam7_num_a1_emis_file',
		    'num_a2    -> ' => 'num_a2_emis_file',
		    'num_a4    -> ' => 'mam7_num_a3_emis_file',
	    );
    } else {
	%species = ('DMS       -> ' => 'dms_emis_file',
		    'SO2       -> ' => 'so2_emis_file',
		    'SOAG      -> ' => 'soag_emis_file',
		    'bc_a4     -> ' => 'bc_a4_emis_file',
		    'pom_a4    -> ' => 'pom_a4_emis_file',
		    'so4_a1    -> ' => 'so4_a1_emis_file',
		    'so4_a2    -> ' => 'so4_a2_emis_file',
		    'num_a1    -> ' => 'mam7_num_a1_emis_file',
		    'num_a2    -> ' => 'num_a2_emis_file',
		    'num_a4    -> ' => 'mam7_num_a3_emis_file',
	    );
    }
    my %verhash = ('ver'=>'mam');
    my $first = 1;
    my $pre = "";
    my $val = "";
    foreach my $id (sort keys %species) {
        my $rel_filepath = get_default_value($species{$id}, \%verhash);
        my $abs_filepath = set_abs_filepath($rel_filepath, $inputdata_rootdir);
        $val .= $pre . quote_string($id . $abs_filepath);
        if ($first) {
            $pre = ",";
            $first = 0;
        }
    }
    add_default($nl, 'srf_emis_specifier', 'val'=>$val);
    unless (defined $nl->get_value('srf_emis_type')) {
	add_default($nl, 'srf_emis_type',      'val'=>'CYCLICAL');
	add_default($nl, 'srf_emis_cycle_yr',  'val'=>2000);
    }

    # Vertical emission datasets:
    %species = ();
    if ($chem eq 'linoz_mam4_resus_soag') {
	%species = ('SO2         -> ' => 'so2_ext_file',
		    'SOAG        -> ' => 'soag_ext_file',
		    'so4_a1      -> ' => 'so4_a1_ext_file',
		    'so4_a2      -> ' => 'so4_a2_ext_file',
		    'pom_a4      -> ' => 'pom_a4_ext_file',
		    'bc_a4       -> ' => 'bc_a4_ext_file',
		    'num_a1      -> ' => 'mam7_num_a1_ext_file',
		    'num_a2      -> ' => 'num_a2_ext_file',
		    'num_a4      -> ' => 'mam7_num_a3_ext_file', );
    } else {
	%species = ('SO2         -> ' => 'so2_ext_file',
		    'so4_a1      -> ' => 'so4_a1_ext_file',
		    'so4_a2      -> ' => 'so4_a2_ext_file',
		    'pom_a4      -> ' => 'pom_a4_ext_file',
		    'bc_a4       -> ' => 'bc_a4_ext_file',
		    'num_a1      -> ' => 'mam7_num_a1_ext_file',
		    'num_a2      -> ' => 'num_a2_ext_file',
		    'num_a4      -> ' => 'mam7_num_a3_ext_file', );
    }
    $first = 1;
    $pre = "";
    $val = "";
    foreach my $id (sort keys %species) {
        my $rel_filepath = get_default_value($species{$id}, \%verhash);
        my $abs_filepath = set_abs_filepath($rel_filepath, $inputdata_rootdir);
        $val .= $pre . quote_string($id . $abs_filepath);
        if ($first) {
            $pre = ",";
            $first = 0;
        }
    }
    add_default($nl, 'ext_frc_specifier', 'val'=>$val);
    unless (defined $nl->get_value('ext_frc_type')) {
	add_default($nl, 'ext_frc_type',      'val'=>"'CYCLICAL'");
	add_default($nl, 'ext_frc_cycle_yr',  'val'=>2000);
    }

    # Prescribed species
    add_default($nl, 'tracer_cnst_specifier', 'val'=>"'cnst_O3:O3','OH','NO3','HO2'");
    unless (defined $nl->get_value('tracer_cnst_type')) {
        add_default($nl, 'tracer_cnst_type',    'ver'=>'fixed_ox');
        add_default($nl, 'tracer_cnst_cycle_yr','ver'=>'fixed_ox');
    }

    my @files = ('tracer_cnst_datapath', 'tracer_cnst_file', 'tracer_cnst_filelist');
    foreach my $file (@files) {
        add_default($nl, $file, 'ver'=>'fixed_ox');
    }

    add_default($nl, 'fstrat_list', 'val'=>"' '");
    add_default($nl, 'flbc_list', 'val'=>"' '");
    add_default($nl, 'xactive_prates', 'val'=>'.false.');

    # Datasets
    my @files = ('soil_erod_file',
                 'xs_long_file', 'rsf_file', 'exo_coldens_file',
                 'linoz_data_path' , 'linoz_data_file', 'chlorine_loading_file' );
    foreach my $file (@files) {
        add_default($nl, $file);
    }
    unless (defined $nl->get_value('linoz_data_type')) {
	add_default($nl, 'linoz_data_type',  'val'=>'CYCLICAL');
	add_default($nl, 'linoz_data_cycle_yr',  'val'=>'0');
    }
    unless (defined $nl->get_value('chlorine_loading_type')) {
	add_default($nl, 'chlorine_loading_type',  'val'=>'FIXED');
	add_default($nl, 'chlorine_loading_fixed_ymd',  'val'=>'20000101');
    }
}

if ($chem eq 'trop_mam4_mom' || $chem eq 'trop_mam4_resus_mom') {

    my %species;

    # Surface emission datasets:
    %species = ();
    %species = ('DMS       -> ' => 'dms_emis_file',
                'SO2       -> ' => 'so2_emis_file',
                'SOAG      -> ' => 'soag_emis_file',
                'bc_a4     -> ' => 'bc_a4_emis_file',
                'pom_a4    -> ' => 'pom_a4_emis_file',
                'so4_a1    -> ' => 'so4_a1_emis_file',
                'so4_a2    -> ' => 'so4_a2_emis_file',
                'num_a1    -> ' => 'mam7_num_a1_emis_file',
                'num_a2    -> ' => 'num_a2_emis_file',
                'num_a4    -> ' => 'mam7_num_a3_emis_file',
        );
    my %verhash = ('ver'=>'mam');
    my $first = 1;
    my $pre = "";
    my $val = "";
    foreach my $id (sort keys %species) {
        my $rel_filepath = get_default_value($species{$id}, \%verhash);
        my $abs_filepath = set_abs_filepath($rel_filepath, $inputdata_rootdir);
        $val .= $pre . quote_string($id . $abs_filepath);
        if ($first) {
            $pre = ",";
            $first = 0;
        }
    }
    add_default($nl, 'srf_emis_specifier', 'val'=>$val);
    unless (defined $nl->get_value('srf_emis_type')) {
	add_default($nl, 'srf_emis_type',      'val'=>'CYCLICAL');
	add_default($nl, 'srf_emis_cycle_yr',  'val'=>2000);
    }

    # Vertical emission datasets:
    %species = ();
    %species = ('SO2         -> ' => 'so2_ext_file',
                'so4_a1      -> ' => 'so4_a1_ext_file',
                'so4_a2      -> ' => 'so4_a2_ext_file',
                'pom_a4      -> ' => 'pom_a4_ext_file',
                'bc_a4       -> ' => 'bc_a4_ext_file',
                'num_a1      -> ' => 'mam7_num_a1_ext_file',
                'num_a2      -> ' => 'num_a2_ext_file',
                'num_a4      -> ' => 'mam7_num_a3_ext_file', );
    $first = 1;
    $pre = "";
    $val = "";
    foreach my $id (sort keys %species) {
        my $rel_filepath = get_default_value($species{$id}, \%verhash);
        my $abs_filepath = set_abs_filepath($rel_filepath, $inputdata_rootdir);
        $val .= $pre . quote_string($id . $abs_filepath);
        if ($first) {
            $pre = ",";
            $first = 0;
        }
    }
    add_default($nl, 'ext_frc_specifier', 'val'=>$val);
    unless (defined $nl->get_value('ext_frc_type')) {
	add_default($nl, 'ext_frc_type',      'val'=>"'CYCLICAL'");
	add_default($nl, 'ext_frc_cycle_yr',  'val'=>2000);
    }

    # Prescribed species
    add_default($nl, 'tracer_cnst_specifier', 'val'=>"'O3','OH','NO3','HO2'");
    unless (defined $nl->get_value('tracer_cnst_type')) {
        add_default($nl, 'tracer_cnst_type',    'ver'=>'fixed_ox');
        add_default($nl, 'tracer_cnst_cycle_yr','ver'=>'fixed_ox');
    }

    my @files = ('tracer_cnst_datapath', 'tracer_cnst_file', 'tracer_cnst_filelist');
    foreach my $file (@files) {
        add_default($nl, $file, 'ver'=>'fixed_ox');
    }

    add_default($nl, 'fstrat_list', 'val'=>"' '");
    add_default($nl, 'flbc_list', 'val'=>"' '");
    add_default($nl, 'xactive_prates', 'val'=>'.false.');

    # Datasets
    my @files = ('soil_erod_file',
                 'xs_long_file', 'rsf_file', 'exo_coldens_file' );
    foreach my $file (@files) {
        add_default($nl, $file);
    }

    # Marine organic matter specification
    my @files = ('mam_mom_specifier', 'mam_mom_filename',
		 'mam_mom_datapath', 'mam_mom_datatype',
		 'mam_mom_cycle_yr', 'mam_mom_fixed_ymd',
		 'mam_mom_fixed_tod', 'mam_mom_bubble_thickness',
                 'mam_mom_mixing_state', 'mam_mom_parameterization');
    foreach my $file (@files) {
        add_default($nl, $file);
    }
}

if ($chem eq 'linoz_mam4_resus_mom' || $chem eq 'linoz_mam4_resus_mom_soag') {

    my %species;

    # Surface emission datasets:
    %species = ();
    if ($chem eq 'linoz_mam4_resus_mom_soag') {
	%species = ('DMS       -> ' => 'dms_emis_file',
		    'SO2       -> ' => 'so2_emis_file',
		    'bc_a4     -> ' => 'bc_a4_emis_file',
		    'pom_a4    -> ' => 'pom_a4_emis_file',
		    'so4_a1    -> ' => 'so4_a1_emis_file',
		    'so4_a2    -> ' => 'so4_a2_emis_file',
		    'num_a1    -> ' => 'mam7_num_a1_emis_file',
		    'num_a2    -> ' => 'num_a2_emis_file',
		    'num_a4    -> ' => 'mam7_num_a3_emis_file',
	    );
    } else {
	%species = ('DMS       -> ' => 'dms_emis_file',
		    'SO2       -> ' => 'so2_emis_file',
		    'SOAG      -> ' => 'soag_emis_file',
		    'bc_a4     -> ' => 'bc_a4_emis_file',
		    'pom_a4    -> ' => 'pom_a4_emis_file',
		    'so4_a1    -> ' => 'so4_a1_emis_file',
		    'so4_a2    -> ' => 'so4_a2_emis_file',
		    'num_a1    -> ' => 'mam7_num_a1_emis_file',
		    'num_a2    -> ' => 'num_a2_emis_file',
		    'num_a4    -> ' => 'mam7_num_a3_emis_file',
	    );
    }
    my %verhash = ('ver'=>'mam');
    my $first = 1;
    my $pre = "";
    my $val = "";
    foreach my $id (sort keys %species) {
        my $rel_filepath = get_default_value($species{$id}, \%verhash);
        my $abs_filepath = set_abs_filepath($rel_filepath, $inputdata_rootdir);
        $val .= $pre . quote_string($id . $abs_filepath);
        if ($first) {
            $pre = ",";
            $first = 0;
        }
    }
    add_default($nl, 'srf_emis_specifier', 'val'=>$val);
    unless (defined $nl->get_value('srf_emis_type')) {
	add_default($nl, 'srf_emis_type',      'val'=>'CYCLICAL');
	add_default($nl, 'srf_emis_cycle_yr',  'val'=>2000);
    }

    # Vertical emission datasets:
    %species = ();
    if ($chem eq 'linoz_mam4_resus_mom_soag') {
	%species = ('SO2         -> ' => 'so2_ext_file',
		    'SOAG        -> ' => 'soag_ext_file',
		    'so4_a1      -> ' => 'so4_a1_ext_file',
		    'so4_a2      -> ' => 'so4_a2_ext_file',
		    'pom_a4      -> ' => 'pom_a4_ext_file',
		    'bc_a4       -> ' => 'bc_a4_ext_file',
		    'num_a1      -> ' => 'mam7_num_a1_ext_file',
		    'num_a2      -> ' => 'num_a2_ext_file',
		    'num_a4      -> ' => 'mam7_num_a3_ext_file', );
    } else {
	%species = ('SO2         -> ' => 'so2_ext_file',
		    'so4_a1      -> ' => 'so4_a1_ext_file',
		    'so4_a2      -> ' => 'so4_a2_ext_file',
		    'pom_a4      -> ' => 'pom_a4_ext_file',
		    'bc_a4       -> ' => 'bc_a4_ext_file',
		    'num_a1      -> ' => 'mam7_num_a1_ext_file',
		    'num_a2      -> ' => 'num_a2_ext_file',
		    'num_a4      -> ' => 'mam7_num_a3_ext_file', );
    }
    $first = 1;
    $pre = "";
    $val = "";
    foreach my $id (sort keys %species) {
        my $rel_filepath = get_default_value($species{$id}, \%verhash);
        my $abs_filepath = set_abs_filepath($rel_filepath, $inputdata_rootdir);
        $val .= $pre . quote_string($id . $abs_filepath);
        if ($first) {
            $pre = ",";
            $first = 0;
        }
    }
    add_default($nl, 'ext_frc_specifier', 'val'=>$val);
    unless (defined $nl->get_value('ext_frc_type')) {
	add_default($nl, 'ext_frc_type',      'val'=>"'CYCLICAL'");
	add_default($nl, 'ext_frc_cycle_yr',  'val'=>2000);
    }

    # Prescribed species
    add_default($nl, 'tracer_cnst_specifier', 'val'=>"'cnst_O3:O3','OH','NO3','HO2'");
    unless (defined $nl->get_value('tracer_cnst_type')) {
        add_default($nl, 'tracer_cnst_type',    'ver'=>'fixed_ox');
        add_default($nl, 'tracer_cnst_cycle_yr','ver'=>'fixed_ox');
    }

    my @files = ('tracer_cnst_datapath', 'tracer_cnst_file', 'tracer_cnst_filelist');
    foreach my $file (@files) {
        add_default($nl, $file, 'ver'=>'fixed_ox');
    }

    add_default($nl, 'fstrat_list', 'val'=>"' '");
    add_default($nl, 'flbc_list', 'val'=>"' '");
    add_default($nl, 'xactive_prates', 'val'=>'.false.');

    # Datasets
    my @files = ('soil_erod_file',
                 'xs_long_file', 'rsf_file', 'exo_coldens_file',
                 'linoz_data_path' , 'linoz_data_file', 'chlorine_loading_file' );
    foreach my $file (@files) {
        add_default($nl, $file);
    }
    unless (defined $nl->get_value('linoz_data_type')) {
	add_default($nl, 'linoz_data_type',  'val'=>'CYCLICAL');
	add_default($nl, 'linoz_data_cycle_yr',  'val'=>'0');
    }
    unless (defined $nl->get_value('chlorine_loading_type')) {
	add_default($nl, 'chlorine_loading_type',  'val'=>'FIXED');
	add_default($nl, 'chlorine_loading_fixed_ymd',  'val'=>'20000101');
    }

    # Marine organic matter specification
    my @files = ('mam_mom_specifier', 'mam_mom_filename',
		 'mam_mom_datapath', 'mam_mom_datatype',
		 'mam_mom_cycle_yr', 'mam_mom_fixed_ymd',
		 'mam_mom_fixed_tod' );
    foreach my $file (@files) {
        add_default($nl, $file);
    }
}

if ($chem eq 'trop_mam9') {

    my %species;

    # Surface emission datasets:
    add_default($nl, 'srf_emis_type', 'val'=>'CYCLICAL');
    %species = ();
    %species = ('DMS       -> ' => 'dms_emis_file',
                'NH3       -> ' => 'nh3_emis_file',
                'SO2       -> ' => 'so2_emis_file',
                'SOAG      -> ' => 'soag_emis_file',
                'bc_a3     -> ' => 'bc_a3_emis_file',
                'num_a1    -> ' => 'mam7_num_a1_emis_file',
                'num_a2    -> ' => 'num_a2_emis_file',
                'num_a3    -> ' => 'mam7_num_a3_emis_file',
                'pom_a3    -> ' => 'pom_a3_emis_file',
                'so4_a1    -> ' => 'so4_a1_emis_file',
                'so4_a2    -> ' => 'so4_a2_emis_file',
        );
    my %verhash = ('ver'=>'mam');
    my $first = 1;
    my $pre = "";
    my $val = "";
    foreach my $id (sort keys %species) {
        my $rel_filepath = get_default_value($species{$id}, \%verhash );
        my $abs_filepath = set_abs_filepath($rel_filepath, $inputdata_rootdir);
        $val .= $pre . quote_string($id . $abs_filepath);
        if ($first) {
            $pre = ",";
            $first = 0;
        }
    }
    add_default($nl, 'srf_emis_specifier', 'val'=>$val);
    add_default($nl, 'srf_emis_type',      'val'=>"'CYCLICAL'");
    add_default($nl, 'srf_emis_cycle_yr',  'val'=>2000);

    # Vertical emission datasets:
    %species = ();
    %species = ('SO2         -> ' => 'so2_ext_file',
                'so4_a1      -> ' => 'so4_a1_ext_file',
                'so4_a2      -> ' => 'so4_a2_ext_file',
                'pom_a3      -> ' => 'pom_a3_ext_file',
                'bc_a3       -> ' => 'bc_a3_ext_file',
                'num_a1      -> ' => 'mam7_num_a1_ext_file',
                'num_a2      -> ' => 'num_a2_ext_file',
                'num_a3      -> ' => 'mam7_num_a3_ext_file',
               );
    $first = 1;
    $pre = "";
    $val = "";
    foreach my $id (sort keys %species) {
        my $rel_filepath = get_default_value($species{$id}, \%verhash );
        my $abs_filepath = set_abs_filepath($rel_filepath, $inputdata_rootdir);
        $val .= $pre . quote_string($id . $abs_filepath);
        if ($first) {
            $pre = ",";
            $first = 0;
        }
    }
    add_default($nl, 'ext_frc_specifier', 'val'=>$val);
    add_default($nl, 'ext_frc_type',      'val'=>"'CYCLICAL'");
    add_default($nl, 'ext_frc_cycle_yr',  'val'=>2000);

    # Prescribed species
    add_default($nl, 'tracer_cnst_specifier', 'val'=>"'O3','OH','NO3','HO2'");
    unless (defined $nl->get_value('tracer_cnst_type')) {
        add_default($nl, 'tracer_cnst_type',    'ver'=>'fixed_ox');
        add_default($nl, 'tracer_cnst_cycle_yr','ver'=>'fixed_ox');
    }


    my @files = ('tracer_cnst_datapath', 'tracer_cnst_file', 'tracer_cnst_filelist');
    foreach my $file (@files) {
        add_default($nl, $file, 'ver'=>'fixed_ox');
    }

    add_default($nl, 'fstrat_list', 'val'=>"' '");
    add_default($nl, 'flbc_list', 'val'=>"' '");
    add_default($nl, 'xactive_prates', 'val'=>'.false.');

    # Datasets
    my @files = ('soil_erod_file',
                 'xs_long_file', 'rsf_file', 'exo_coldens_file' );
    foreach my $file (@files) {
        add_default($nl, $file);
    }

    # Marine organic matter specification
    my @files = ('mam_mom_specifier', 'mam_mom_filename',
		 'mam_mom_datapath', 'mam_mom_datatype',
		 'mam_mom_cycle_yr', 'mam_mom_fixed_ymd',
		 'mam_mom_fixed_tod' );
    foreach my $file (@files) {
        add_default($nl, $file);
    }
}

if ($chem eq 'trop_mam7') {

    my %species;

    # Surface emission datasets:
    %species = ();
    %species = ('DMS       -> ' => 'dms_emis_file',
                'NH3       -> ' => 'nh3_emis_file',
                'SO2       -> ' => 'so2_emis_file',
                'SOAG      -> ' => 'soag_emis_file',
                'bc_a3     -> ' => 'bc_a3_emis_file',
                'num_a1    -> ' => 'mam7_num_a1_emis_file', 
                'num_a2    -> ' => 'num_a2_emis_file',
                'num_a3    -> ' => 'mam7_num_a3_emis_file',
                'pom_a3    -> ' => 'pom_a3_emis_file',
                'so4_a1    -> ' => 'so4_a1_emis_file', 
                'so4_a2    -> ' => 'so4_a2_emis_file',
	);
    my %verhash = ('ver'=>'mam');
    my $first = 1;
    my $pre = "";
    my $val = "";
    foreach my $id (sort keys %species) {
        my $rel_filepath = get_default_value($species{$id}, \%verhash );
        my $abs_filepath = set_abs_filepath($rel_filepath, $inputdata_rootdir);
        $val .= $pre . quote_string($id . $abs_filepath);
        if ($first) {
            $pre = ",";
            $first = 0;
        }
    }
    add_default($nl, 'srf_emis_specifier', 'val'=>$val);
    unless (defined $nl->get_value('srf_emis_type')) {
	add_default($nl, 'srf_emis_type',    'val'=>'CYCLICAL');
	add_default($nl, 'srf_emis_cycle_yr','val'=>'2000');
    }

    # Vertical emission datasets:
    %species = ();
    %species = ('SO2         -> ' => 'so2_ext_file',
                'so4_a1      -> ' => 'so4_a1_ext_file', 
                'so4_a2      -> ' => 'so4_a2_ext_file',
                'pom_a3      -> ' => 'pom_a3_ext_file', 
                'bc_a3       -> ' => 'bc_a3_ext_file', 
                'num_a1      -> ' => 'mam7_num_a1_ext_file', 
                'num_a2      -> ' => 'num_a2_ext_file',
                'num_a3      -> ' => 'mam7_num_a3_ext_file',
               );
    $first = 1;
    $pre = "";
    $val = "";
    foreach my $id (sort keys %species) {
        my $rel_filepath = get_default_value($species{$id}, \%verhash );
        my $abs_filepath = set_abs_filepath($rel_filepath, $inputdata_rootdir);
        $val .= $pre . quote_string($id . $abs_filepath);
        if ($first) {
            $pre = ",";
            $first = 0;
        }
    }
    add_default($nl, 'ext_frc_specifier', 'val'=>$val);
    unless (defined $nl->get_value('ext_frc_type')) {
	add_default($nl, 'ext_frc_type',      'val'=>"'CYCLICAL'");
	add_default($nl, 'ext_frc_cycle_yr',  'val'=>2000);
    }

    # Prescribed species
    add_default($nl, 'tracer_cnst_specifier', 'val'=>"'O3','OH','NO3','HO2'");
    unless (defined $nl->get_value('tracer_cnst_type')) {
	add_default($nl, 'tracer_cnst_type',    'ver'=>'fixed_ox');
	add_default($nl, 'tracer_cnst_cycle_yr','ver'=>'fixed_ox');
    }


    my @files = ('tracer_cnst_datapath', 'tracer_cnst_file', 'tracer_cnst_filelist');
    foreach my $file (@files) {
        add_default($nl, $file, 'ver'=>'fixed_ox');
    }

    add_default($nl, 'fstrat_list', 'val'=>"' '");
    add_default($nl, 'flbc_list', 'val'=>"' '");
    add_default($nl, 'xactive_prates', 'val'=>'.false.');

    # Datasets
    my @files = ('soil_erod_file',
                 'xs_long_file', 'rsf_file', 'exo_coldens_file' );
    foreach my $file (@files) {
        add_default($nl, $file);
    }
}

# WACCM_MOZART options.
if ($chem =~ /waccm_mozart/) {

    # Species with fixed lower boundary
    my $val = "'CCL4', 'CF2CLBR', 'CF3BR', 'CFC11', 'CFC113', 'CFC12', 'CH3BR', 'CH3CCL3', 'CH3CL', 'CH4', 'CO2', 'H2', 'HCFC22','N2O'";
    if ($chem eq 'waccm_mozart_sulfur') {
	$val .= ",'OCS'";
    }
    add_default($nl, 'flbc_list', 'val'=>$val);
    unless (defined $nl->get_value('flbc_type')) {
	add_default($nl, 'flbc_type',  'val'=>'CYCLICAL');
	add_default($nl, 'flbc_cycle_yr',  'val'=>'1990');
    }
    unless (defined $nl->get_value('sad_type')) {
	add_default($nl, 'sad_type',  'val'=>'CYCLICAL');
	add_default($nl, 'sad_cycle_yr',  'val'=>'1990');
    }

    # Datasets
    my @files = ('flbc_file', 'efield_lflux_file', 'efield_hflux_file', 'efield_wei96_file',
		 'euvacdat_file', 'photon_file', 'electron_file',
                 'euvac_file', 'solar_parms_file', 'sad_file', 'sulf_file', 
                 'depvel_lnd_file', 'clim_soilw_file', 'season_wes_file',
                 'xs_coef_file', 'xs_short_file','xs_long_file', 'rsf_file', 
                 'tgcm_ubc_file', 'snoe_ubc_file', 'soil_erod_file' );

    foreach my $file (@files) {
	add_default($nl, $file);
    }

    # aircraft (vertical) emissions... 
    my %species = ();
    if ($ipcc_aircraft_emis) {
        %species = ('NO2 -> ' => 'no2_aircraft_emis_file' );
    } else {
        %species = ('CO      -> ' => 'co_aircraft_emis',
	   	    'NO      -> ' => 'no_aircraft_emis' );
    }
    my $first = 1; my $pre = ""; my $val = "";
    foreach my $id (sort keys %species) {
        my $rel_filepath = get_default_value($species{$id});
        my $abs_filepath = set_abs_filepath($rel_filepath, $inputdata_rootdir);
        $val .= $pre . quote_string($id . $abs_filepath);
        if ($first) {
            $pre = ",";
            $first = 0;
        }
    }
    add_default($nl, 'ext_frc_specifier', 'val'=>$val);
    unless (defined $nl->get_value('ext_frc_type')) {
	add_default($nl, 'ext_frc_type',      'val'=>'CYCLICAL');
	add_default($nl, 'ext_frc_cycle_yr',  'val'=>'1999');
    }

    # Surface emission datasets:
    my $val;
    my %species = ('CO   -> ' => 'co_emis_file',
		   'CH2O -> ' => 'ch2o_emis_file',
		   'NO   -> ' => 'nox_emis_file' );
    if ($chem eq 'waccm_mozart_sulfur') {
       $species{ 'SO2  -> ' } = ( 'so2_emis_file' );
    }

    my $first = 1; my $pre = "";
    foreach my $id (sort keys %species) {
	my $rel_filepath = get_default_value($species{$id});
	my $abs_filepath = set_abs_filepath($rel_filepath, $inputdata_rootdir);
	$val .= $pre . quote_string($id . $abs_filepath);
	if ($first) {
	    $pre = ",";
	    $first = 0;
	}
    }
    add_default($nl, 'srf_emis_specifier', 'val'=>$val);
    unless (defined $nl->get_value('srf_emis_type')) {
	add_default($nl, 'srf_emis_type',  'val'=>'CYCLICAL');
	add_default($nl, 'srf_emis_cycle_yr',  'val'=>'1997');
    }

    add_default($nl, 'xactive_prates', 'val'=>'.false.');

    add_default($nl, 'do_circulation_diags', 'val'=>'.true.');   
}

# Determine the source of the prescribed GHG values.

my $lbc_file = $nl->get_value('flbc_file');
my $scenario_ghg = $nl->get_value('scenario_ghg');

if (defined  $lbc_file) {

    # If a WACCM/CAM-Chem LBC file is specified then use it for the prescribed 
    # GHGs.  Set scenario_ghg='CHEM_LBC_FILE'.

    # If scenario_ghg has been set inconsistently then exit
    if (defined $scenario_ghg and $scenario_ghg !~ /CHEM_LBC_FILE/) {
	die "$ProgName - ERROR: When flbc_file is used cannot set scenario_ghg = $scenario_ghg \n";
    }
    # Otherwise make sure its set.
    add_default($nl, 'scenario_ghg',  'val'=>'CHEM_LBC_FILE');

    # If any individual GHG values are set then remove them and issue info message
    # that they will be ignored.
    foreach my $ghg_vmr ('co2vmr','ch4vmr','n2ovmr','f11vmr','f12vmr') {
	my $val = $nl->get_value($ghg_vmr);
	if (defined $val) {
	    print "$ProgName - INFO: Chem flbc_file in use. $ghg_vmr = $val removed from namelist.\n";

	    if ($nl->delete_variable('chem_surfvals_nl', $ghg_vmr) != 0) {
		die "$ProgName - ERROR: not able to delete $ghg_vmr from group chem_surfvals_nl.\n";
	    }
	}
    }

    # Make sure the flbc_list specifies all the GHGs needed for radiation.
    my $flbc_list = $nl->get_value('flbc_list');
    if (defined $flbc_list) {
	# If flbc_list has already been defined, check that it contains all
	# the GHGs needed by the radiation code.
	foreach my $ghg ('CO2','CH4','N2O','CFC11','CFC12') {
	    if ($flbc_list !~ /$ghg/) {
		die "$ProgName - ERROR: $ghg is missing from flbc_list \n";
	    }
	}
    }
    else {
	my $val = "'CO2','CH4','N2O','CFC11','CFC12'";
	add_default($nl, 'flbc_list', 'val'=>$val);
    }

}
else {

    # If no chemistry then set prescribed GHG surface values using
    # one of the remaining scenario_ghg values.

    if ((defined $scenario_ghg) and $scenario_ghg =~ /RAMPED/) {
        # read values from dataset
        add_default($nl, 'bndtvghg');
    }
    else {
        # If scenario_ghg is 'FIXED' or 'RAMP_CO2_ONLY' then the prescribed
	# values are set using the xxxvmr variables.  For 'RAMP_CO2_ONLY'
        # the co2vmr value is just the starting value.
	add_default($nl, 'co2vmr');
	add_default($nl, 'ch4vmr');
	add_default($nl, 'n2ovmr');
	add_default($nl, 'f11vmr');
	add_default($nl, 'f12vmr');
    }
}

# Dry Deposition -- The responsibility for dry deposition is shared between CAM and CLM.
# The namelist is read by a driver module, seq_drydep_mod, and the information is shared
# between CAM and CLM by use association of that module.
if ( $chem ) {
    add_default($nl, 'drydep_method');

    # drydep_srf_file is only needed for prognostic MAM when the grid is unstructured.
    # structured grids can do interpolation on the fly.
    if ($chem =~ /_mam/ and $dyn =~ /se/) {
	add_default($nl, 'drydep_srf_file');
    }
}

# Physics options

# Add the name of the physics package based on the info in configure.  If the user tries
# to explicitly specify this namelist variable issue error.
my $cam_physpkg = $nl->get_value('cam_physpkg');
if (defined $cam_physpkg) {
    die "CAM Namelist ERROR: User may not specify the value of cam_physpkg.\n".
	"This variable is set by build-namelist based on information\n".
	"from the configure cache file.\n";
}
$cam_physpkg = "'" . "$phys" . "'";  # add quotes to this string value
$nl->set_variable_value('phys_ctl_nl', 'cam_physpkg', $cam_physpkg);

# WACCM-X runtime options
add_default($nl, 'waccmx_opt');

# Chemistry options

# Add the name of the chemistry package based on the info in configure.  If the user tries
# to explicitly specify this namelist variable issue error.
my $cam_chempkg = $nl->get_value('cam_chempkg');
if (defined $cam_chempkg) {
    die "CAM Namelist ERROR: User may not specify the value of cam_chempkg.\n".
       "This variable is set by build-namelist based on information\n".
       "from the configure cache file.\n";
}
if ($chem eq 'waccm_mozart_sulfur') {
    $cam_chempkg =  "'" . 'waccm_mozart'. "'";
} else {
    $cam_chempkg = "'" . "$chem" . "'";  # add quotes to this string value
}

$nl->set_variable_value('phys_ctl_nl', 'cam_chempkg', $cam_chempkg);

#BSINGH - ndrop.F90 "repeated g1 equation" bug fix flag 
#This flag is kept to test b4b with the default code(this must be REMOVED when we decide to make it default)
add_default($nl,'fix_g1_err_ndrop','val'=>'.false.');

# Deep convection scheme
add_default($nl, 'deep_scheme');

# Radiation scheme
add_default($nl, 'radiation_scheme');

# Eddy scheme (vertical diffusion)
add_default($nl, 'eddy_scheme');

# Defaults for shallow convection scheme and surface flux averaging both depend
# on the value of the eddy scheme.
my $eddy_scheme = $nl->get_value('eddy_scheme');
# Need to strip the quotes to use as a value for attribute matching.
$eddy_scheme =~ s/['"]//g;                                           #"'
add_default($nl, 'shallow_scheme', 'eddy_scheme'=>$eddy_scheme);
add_default($nl, 'srf_flux_avg', 'eddy_scheme'=>$eddy_scheme);

#BSINGH - Flag splitting for code modifications by PNNL under polar project
add_default($nl, 'resus_fix');
add_default($nl, 'convproc_do_aer');
add_default($nl, 'convproc_method_activate');
add_default($nl, 'regen_fix');
add_default($nl, 'liqcf_fix');
add_default($nl, 'ssalt_tuning');
add_default($nl, 'sscav_tuning');
add_default($nl, 'convproc_do_gas');
add_default($nl, 'demott_ice_nuc');
#BSINGH - ENDS

add_default($nl, 'mam_amicphys_optaa'); #for enabling amicphys code in cam
add_default($nl, 'n_so4_monolayers_pcage'); #number of so4(+nh4) monolayers needed to "age" a carbon particle

# Microphysics scheme
add_default($nl, 'use_subcol_microp');
add_default($nl, 'microp_scheme');
add_default($nl, 'micro_do_icesupersat');
add_default($nl, 'macrop_scheme');
if ($cfg->get('microphys') =~ /^mg/) {
    add_default($nl, 'micro_mg_version');
    add_default($nl, 'micro_mg_sub_version');
    add_default($nl, 'micro_mg_num_steps');
    add_default($nl, 'nucleate_ice_subgrid');
    add_default($nl, 'so4_sz_thresh_icenuc');
    add_default($nl, 'cld_macmic_num_steps');
    add_default($nl, 'micro_mg_precip_frac_method');
    add_default($nl, 'micro_mg_berg_eff_factor');
<<<<<<< HEAD
    add_default($nl, 'micro_mg_dcs');
    add_default($nl, 'ice_sed_ai');
=======
    add_default($nl, 'micro_mg_accre_enhan_fac');
>>>>>>> cf01ca07
}

# Sub-column switches for physics packages
# Check that a subcol_scheme is specified if use_subcol_microp is turned on (true)
add_default($nl, 'subcol_scheme');
my $subcol_scheme = $nl->get_value('subcol_scheme');
my $use_subcol_microp = $nl->get_value('use_subcol_microp');
if ($print>=2) { print "subcol_scheme=$subcol_scheme \n"; }
if (($subcol_scheme eq "'off'") && ($use_subcol_microp  =~ m/$TRUE/io)) {
  die "$ProgName - Error: use_subcol_microp set to .true. but no subcol_scheme is set \n";
}
if ($subcol_scheme eq 'tstcp') {
   add_default($nl, 'subcol_tstcp_noavg');
   add_default($nl, 'subcol_tstcp_filter');
   add_default($nl, 'subcol_tstcp_weight');
   add_default($nl, 'subcol_tstcp_perturb');
}
    
if ($subcol_scheme eq 'SILHS') {
   add_default($nl, 'subcol_silhs_weight');
}

if ($subcol_scheme eq 'vamp') {
   add_default($nl, 'subcol_vamp_ctyp');
   add_default($nl, 'subcol_vamp_otyp');
   add_default($nl, 'subcol_vamp_nsubc');
}


# Set microp_uniform based on the subcol_schemes and use_subcol_microp unless overridden by the user
my $microp_uniform = $nl->get_value('microp_uniform');
if (defined  $microp_uniform) {
  add_default($nl, 'microp_uniform', 'val'=>$microp_uniform);
}
     # If use_subcol_microp is turned on and has not been turned off via the namelist, turn on microp_uniform
elsif ($use_subcol_microp =~ /$TRUE/io) {
  add_default($nl, 'microp_uniform',   'val'=>'.true.');
}
     # Turn off by default
else {
  add_default($nl, 'microp_uniform',   'val'=>'.false.');
}

# CLUBB_SGS
add_default($nl, 'do_clubb_sgs');
my $clubb_sgs = $nl->get_value('do_clubb_sgs');
if ($clubb_sgs  =~ /$TRUE/io) {
   my $clubb_do_adv = $cfg->get('clubb_do_adv');
   if($clubb_do_adv == '1') {
       add_default($nl, 'clubb_do_adv', 'val'=>'.true.');
   }
   my $clubb_do_deep = $cfg->get('clubb_do_deep');
   if($clubb_do_deep == '1') {
       add_default($nl, 'clubb_do_deep', 'val'=>'.true.');
   }
   add_default($nl, 'clubb_history');
   add_default($nl, 'clubb_rad_history');

   # Check compatibility of clubb_do_deep (if set) with deep_scheme
   my $clubb_do_deep = $nl->get_value('clubb_do_deep');
   if (defined $clubb_do_deep) {
      my $deep_scheme = $nl->get_value('deep_scheme');
      if ($deep_scheme ne "'CLUBB_SGS'" &&  $clubb_do_deep == /$TRUE/io) {
        die "$ProgName - ERROR: clubb_do_deep = .true. but incompatible deep_scheme=$deep_scheme and needs to be 'CLUBB_SGS'\n";
      }
   }

   add_default($nl, 'clubb_expldiff');
   add_default($nl, 'clubb_rainevap_turb');
   add_default($nl, 'clubb_cloudtop_cooling');
   add_default($nl, 'clubb_timestep');
   add_default($nl, 'clubb_rnevap_effic');
   add_default($nl, 'clubb_stabcorrect');
   add_default($nl, 'clubb_liq_deep');
   add_default($nl, 'clubb_liq_sh');
   add_default($nl, 'clubb_ice_deep');
   add_default($nl, 'clubb_ice_sh');
}

#in-cloud scav tuning for cloud-borne aerosol
if ($chem =~ /_mam/) {
    add_default($nl, 'sol_facti_cloud_borne');
    add_default($nl, 'sol_factb_interstitial');
    add_default($nl, 'sol_factic_interstitial');
}

#Sea Salt aerosol emission scale factors
add_default($nl, 'seasalt_emis_scale');

# Turbulent Mountain Stress
add_default($nl, 'do_tms');
my $do_tms = $nl->get_value('do_tms');
# Check to be sure that do_tms has been set to true if the user sets a customized
# value of tms_orocnst or tms_z0fac.
if (defined $nl->get_value('tms_orocnst') or defined $nl->get_value('tms_z0fac')) {
    # a tms parameter has been set in the namelist.  Make sure do_tms is true.
    if ( $do_tms =~ /$FALSE/io ) {
	die "CAM Namelist ERROR: If tms_oroconst or tms_z0fac is set do_tms must be .true..\n".
	    "Either remove these from the namelist or add do_tms=.true.\n";
    }
}
if ( $do_tms =~ /$TRUE/io ) {
    add_default($nl, 'tms_orocnst');
    add_default($nl, 'tms_z0fac');
}

# Implicit Turbulent Surface Stress
add_default($nl, 'do_iss');

# Use Convective water in radiation
add_default($nl, 'conv_water_in_rad');

# Cloud fraction
add_default($nl, 'cldfrc_freeze_dry');
add_default($nl, 'cldfrc_ice');
add_default($nl, 'cldfrc_rhminl');
add_default($nl, 'cldfrc_rhminl_adj_land');
add_default($nl, 'cldfrc_rhminh');
add_default($nl, 'cldfrc_sh1');
add_default($nl, 'cldfrc_sh2');
add_default($nl, 'cldfrc_dp1');
add_default($nl, 'cldfrc_dp2');
add_default($nl, 'cldfrc_premit');
add_default($nl, 'cldfrc_premib');
add_default($nl, 'cldfrc_iceopt');
add_default($nl, 'cldfrc_icecrit');
add_default($nl, 'cldfrc2m_rhmini');
add_default($nl, 'cldfrc2m_rhmaxi');

my $cldfrc_rhminp = $nl->get_value('cldfrc_rhminp');
if ($cldfrc_rhminp and !($cfg->get('microphys') eq 'rk')) {
    die "$ProgName - ERROR: cldfrc_rhminp is valid only for RK microphysics scheme\n";
}

# condensate to rain autoconversion coefficients
add_default($nl, 'zmconv_c0_lnd');
add_default($nl, 'zmconv_c0_ocn');
add_default($nl, 'zmconv_ke');
add_default($nl, 'zmconv_tau');
add_default($nl, 'zmconv_tiedke_add');
add_default($nl, 'zmconv_cape_cin');
add_default($nl, 'zmconv_mx_bot_lyr_adj');
add_default($nl, 'zmconv_dmpdz');

# moist convection rainwater coefficients
add_default($nl, 'hkconv_cmftau');
add_default($nl, 'hkconv_c0');
if ($phys eq 'cam5') {
  add_default($nl, 'uwshcu_rpen');
}

# cldwat ice coefficients
add_default($nl, 'cldwat_icritc');
add_default($nl, 'cldwat_icritw');
add_default($nl, 'cldwat_conke');
add_default($nl, 'cldwat_r3lcrit');

# Top level pressure for troposphere cloud physics
add_default($nl, 'trop_cloud_top_press');

# Eddy Diffusivity Adjustments
add_default($nl, 'kv_top_pressure');
add_default($nl, 'kv_top_scale');
add_default($nl, 'kv_freetrop_scale');
add_default($nl, 'eddy_lbulk_max');
add_default($nl, 'eddy_leng_max');
add_default($nl, 'eddy_max_bot_pressure');
add_default($nl, 'eddy_moist_entrain_a2l');
add_default($nl, 'diff_cnsrv_mass_check');

# Pressure limits for molecular diffusion.
add_default($nl, 'do_molec_press');
add_default($nl, 'molec_diff_bot_press');

# CARMA microphysics
#
# Each CARMA model may require a different set of default
# namelist values to enable the processes that correspond
# to the desired microphysics.
add_default($nl, 'carma_model',    'val'=>$carma);

if ($carma ne 'none') {
  add_default($nl, 'carma_flag',        'val'=>'.true.');
}

if ($carma eq 'bc_strat') {
  add_default($nl, 'carma_do_drydep',   'val'=>'.true.');
  add_default($nl, 'carma_do_emission', 'val'=>'.false.');
  add_default($nl, 'carma_do_vdiff',    'val'=>'.true.');
  add_default($nl, 'carma_do_vtran',    'val'=>'.true.');
  add_default($nl, 'carma_do_wetdep',   'val'=>'.true.');
}
if ($carma eq 'cirrus') {
  add_default($nl, 'carma_do_cldice',   'val'=>'.true.');
  add_default($nl, 'carma_do_aerosol',  'val'=>'.false.');
  add_default($nl, 'carma_do_cldliq',   'val'=>'.false.');
  add_default($nl, 'carma_do_clearsky', 'val'=>'.false.');
  add_default($nl, 'carma_do_coag',     'val'=>'.true.');
  add_default($nl, 'carma_do_detrain',  'val'=>'.true.');
  add_default($nl, 'carma_do_fixedinit','val'=>'.true.');
  add_default($nl, 'carma_do_grow',     'val'=>'.true.');
  add_default($nl, 'carma_do_incloud',  'val'=>'.true.');
  add_default($nl, 'carma_do_pheat',    'val'=>'.false.');
  add_default($nl, 'carma_do_optics',   'val'=>'.false.');
  add_default($nl, 'carma_do_substep',  'val'=>'.true.');
  add_default($nl, 'carma_do_thermo',   'val'=>'.true.');
  add_default($nl, 'carma_do_vdiff',    'val'=>'.true.');
  add_default($nl, 'carma_do_vtran',    'val'=>'.true.');
  add_default($nl, 'carma_conmax',      'val'=>'0.25');
  add_default($nl, 'carma_maxretries',  'val'=>'20');
  add_default($nl, 'carma_maxsubsteps', 'val'=>'1');
  add_default($nl, 'carma_dt_threshold','val'=>'2.');
  add_default($nl, 'carma_gsticki',     'val'=>'0.5');
  add_default($nl, 'carma_rhcrit',      'val'=>'0.7');
  add_default($nl, 'wv_sat_scheme',     'val'=>'MurphyKoop');
  add_default($nl, 'macro_park_do_cldice',  'val'=>'.false.');
  add_default($nl, 'macro_park_do_cldliq',  'val'=>'.true.');
  add_default($nl, 'macro_park_do_detrain', 'val'=>'.false.');
  add_default($nl, 'micro_mg_do_cldice','val'=>'.false.');
  add_default($nl, 'micro_mg_do_cldliq','val'=>'.true.');
  add_default($nl, 'spectralflux',      'val'=>'.false.');
}
if ($carma eq 'cirrus_dust') {
  add_default($nl, 'carma_do_cldice',   'val'=>'.true.');
  add_default($nl, 'carma_do_aerosol',  'val'=>'.false.');
  add_default($nl, 'carma_do_cldliq',   'val'=>'.false.');
  add_default($nl, 'carma_do_clearsky', 'val'=>'.false.');
  add_default($nl, 'carma_do_coag',     'val'=>'.true.');
  add_default($nl, 'carma_do_detrain',  'val'=>'.true.');
  add_default($nl, 'carma_do_drydep',   'val'=>'.false.');
  add_default($nl, 'carma_do_emission', 'val'=>'.true.');
  add_default($nl, 'carma_do_fixedinit','val'=>'.true.');
  add_default($nl, 'carma_do_grow',     'val'=>'.true.');
  add_default($nl, 'carma_do_incloud',  'val'=>'.true.');
  add_default($nl, 'carma_do_pheat',    'val'=>'.false.');
  add_default($nl, 'carma_do_optics',   'val'=>'.false.');
  add_default($nl, 'carma_do_substep',  'val'=>'.true.');
  add_default($nl, 'carma_do_thermo',   'val'=>'.true.');
  add_default($nl, 'carma_do_vdiff',    'val'=>'.true.');
  add_default($nl, 'carma_do_vtran',    'val'=>'.true.');
  add_default($nl, 'carma_do_wetdep',   'val'=>'.true.');
  add_default($nl, 'carma_conmax',      'val'=>'0.25');
  add_default($nl, 'carma_maxretries',  'val'=>'20');
  add_default($nl, 'carma_maxsubsteps', 'val'=>'1');
  add_default($nl, 'carma_dt_threshold','val'=>'2.');
  add_default($nl, 'carma_gsticki',     'val'=>'0.5');
  add_default($nl, 'carma_rhcrit',      'val'=>'0.7');
  add_default($nl, 'wv_sat_scheme',     'val'=>'MurphyKoop');
  add_default($nl, 'macro_park_do_cldice',  'val'=>'.false.');
  add_default($nl, 'macro_park_do_cldliq',  'val'=>'.true.');
  add_default($nl, 'macro_park_do_detrain', 'val'=>'.false.');
  add_default($nl, 'micro_mg_do_cldice','val'=>'.false.');
  add_default($nl, 'micro_mg_do_cldliq','val'=>'.true.');
  add_default($nl, 'spectralflux',      'val'=>'.false.');
  add_default($nl, 'carma_soilerosion_file');
  add_default($nl, 'carma_fields',      'val'=>'Sl_soilw');
}
elsif ($carma eq 'dust') {
  add_default($nl, 'carma_do_emission', 'val'=>'.true.');
  add_default($nl, 'carma_do_fixedinit','val'=>'.true.');
  add_default($nl, 'carma_do_drydep',   'val'=>'.true.');
  add_default($nl, 'carma_do_optics',   'val'=>'.true.');
  add_default($nl, 'carma_do_vtran',    'val'=>'.true.');
  add_default($nl, 'carma_do_wetdep',   'val'=>'.true.');
  add_default($nl, 'carma_soilerosion_file');
  add_default($nl, 'carma_fields',      'val'=>'Sl_soilw');
}
elsif ($carma eq 'meteor_impact') {
  add_default($nl, 'carma_do_coag',        'val'=>'.true.');
  add_default($nl, 'carma_do_drydep',      'val'=>'.true.');
  add_default($nl, 'carma_do_emission',    'val'=>'.true.');
  add_default($nl, 'carma_do_fixedinit',   'val'=>'.true.');
  add_default($nl, 'carma_do_optics',      'val'=>'.true.');
  add_default($nl, 'carma_do_vdiff',       'val'=>'.true.');
  add_default($nl, 'carma_do_vtran',       'val'=>'.true.');
  add_default($nl, 'carma_do_wetdep',      'val'=>'.true.');
  add_default($nl, 'carma_emis_dust',      'val'=>'0.0');
  add_default($nl, 'carma_emis_soot',      'val'=>'2.8e10');
  add_default($nl, 'carma_emis_startdate', 'val'=>'1');
  add_default($nl, 'carma_emis_starttime', 'val'=>'43200');
  add_default($nl, 'carma_emis_stopdate',  'val'=>'2');
  add_default($nl, 'carma_emis_stoptime',  'val'=>'43200');
  add_default($nl, 'carma_emis_minlat',    'val'=>'-5.85');
  add_default($nl, 'carma_emis_maxlat',    'val'=>'-0.15');
  add_default($nl, 'carma_emis_minlon',    'val'=>'-58.75');
  add_default($nl, 'carma_emis_maxlon',    'val'=>'-51.25');
  add_default($nl, 'carma_fractal_soot',   'val'=>'.false.');
  add_default($nl, 'irad_always',          'val'=>'-48');
}
elsif ($carma eq 'meteor_smoke') {
  add_default($nl, 'carma_do_coag',     'val'=>'.true.');
  add_default($nl, 'carma_do_drydep',   'val'=>'.true.');
  add_default($nl, 'carma_do_emission', 'val'=>'.true.');
  add_default($nl, 'carma_do_fixedinit','val'=>'.true.');
  add_default($nl, 'carma_do_vdiff',    'val'=>'.true.');
  add_default($nl, 'carma_do_vtran',    'val'=>'.true.');
  add_default($nl, 'carma_do_wetdep',   'val'=>'.true.');
  add_default($nl, 'carma_emis_total',  'val'=>'16.0');
  add_default($nl, 'carma_emis_file');
  add_default($nl, 'carma_do_escale',   'val'=>'.false.');
  add_default($nl, 'carma_escale_file');
}
elsif ($carma eq 'mixed_sulfate') {
  add_default($nl, 'carma_do_coag',     'val'=>'.true.');
  add_default($nl, 'carma_do_drydep',   'val'=>'.true.');
  add_default($nl, 'carma_do_emission', 'val'=>'.true.');
  add_default($nl, 'carma_do_fixedinit','val'=>'.true.');
  add_default($nl, 'carma_do_grow',     'val'=>'.true.');
  add_default($nl, 'carma_do_pheat',    'val'=>'.false.');
  add_default($nl, 'carma_do_pheatatm', 'val'=>'.false.');
  add_default($nl, 'carma_do_substep',  'val'=>'.true.');
  add_default($nl, 'carma_do_thermo',   'val'=>'.true.');
  add_default($nl, 'carma_do_vdiff',    'val'=>'.true.');
  add_default($nl, 'carma_do_vtran',    'val'=>'.true.');
  add_default($nl, 'carma_do_wetdep',   'val'=>'.true.');
  add_default($nl, 'carma_maxretries',  'val'=>'20');
  add_default($nl, 'carma_maxsubsteps', 'val'=>'1');
  add_default($nl, 'carma_neutral_h2so4','val'=>'.true.');
  add_default($nl, 'carma_emis_total',  'val'=>'16.0');
  add_default($nl, 'carma_emis_file');
  add_default($nl, 'carma_do_escale',   'val'=>'.false.');
  add_default($nl, 'carma_escale_file');
  add_default($nl, 'spectralflux',      'val'=>'.false.');
  add_default($nl, 'carma_dt_threshold','val'=>'5.');
}
elsif ($carma eq 'pmc') {
  add_default($nl, 'carma_do_coag',     'val'=>'.true.');
  add_default($nl, 'carma_do_drydep',   'val'=>'.true.');
  add_default($nl, 'carma_do_emission', 'val'=>'.true.');
  add_default($nl, 'carma_do_fixedinit','val'=>'.true.');
  add_default($nl, 'carma_do_grow',     'val'=>'.true.');
  add_default($nl, 'carma_do_pheat',    'val'=>'.false.');
  add_default($nl, 'carma_do_pheatatm', 'val'=>'.false.');
  add_default($nl, 'carma_do_substep',  'val'=>'.true.');
  add_default($nl, 'carma_do_thermo',   'val'=>'.true.');
  add_default($nl, 'carma_do_vdiff',    'val'=>'.true.');
  add_default($nl, 'carma_do_vtran',    'val'=>'.true.');
  add_default($nl, 'carma_do_wetdep',   'val'=>'.true.');
  add_default($nl, 'carma_maxretries',  'val'=>'12');
  add_default($nl, 'carma_maxsubsteps', 'val'=>'1');
  add_default($nl, 'carma_emis_total',  'val'=>'16.0');
  add_default($nl, 'carma_emis_file');
  add_default($nl, 'carma_do_escale',   'val'=>'.false.');
  add_default($nl, 'carma_escale_file');
  add_default($nl, 'carma_mice_file');
  add_default($nl, 'spectralflux',      'val'=>'.false.');
  add_default($nl, 'carma_dt_threshold','val'=>'5.');
}
elsif ($carma eq 'pmc_sulfate') {
  add_default($nl, 'carma_do_coag',     'val'=>'.true.');
  add_default($nl, 'carma_do_drydep',   'val'=>'.true.');
  add_default($nl, 'carma_do_emission', 'val'=>'.true.');
  add_default($nl, 'carma_do_fixedinit','val'=>'.true.');
  add_default($nl, 'carma_do_grow',     'val'=>'.true.');
  add_default($nl, 'carma_do_pheat',    'val'=>'.false.');
  add_default($nl, 'carma_do_pheatatm', 'val'=>'.false.');
  add_default($nl, 'carma_do_substep',  'val'=>'.true.');
  add_default($nl, 'carma_do_thermo',   'val'=>'.true.');
  add_default($nl, 'carma_do_vdiff',    'val'=>'.true.');
  add_default($nl, 'carma_do_vtran',    'val'=>'.true.');
  add_default($nl, 'carma_do_wetdep',   'val'=>'.true.');
  add_default($nl, 'carma_maxretries',  'val'=>'20');
  add_default($nl, 'carma_maxsubsteps', 'val'=>'1');
  add_default($nl, 'carma_neutral_h2so4','val'=>'.true.');
  add_default($nl, 'carma_emis_total',  'val'=>'16.0');
  add_default($nl, 'carma_emis_file');
  add_default($nl, 'carma_do_escale',   'val'=>'.false.');
  add_default($nl, 'carma_escale_file');
  add_default($nl, 'carma_mice_file');
  add_default($nl, 'spectralflux',      'val'=>'.false.');
  add_default($nl, 'carma_dt_threshold','val'=>'5.');
}
elsif ($carma eq 'sea_salt') {
  add_default($nl, 'carma_do_drydep',   'val'=>'.true.');
  add_default($nl, 'carma_do_emission', 'val'=>'.true.');
  add_default($nl, 'carma_do_vdiff',    'val'=>'.true.');
  add_default($nl, 'carma_do_vtran',    'val'=>'.true.');
  add_default($nl, 'carma_do_wetdep',   'val'=>'.true.');
  add_default($nl, 'carma_do_WeibullK', 'val'=>'.false.');
  add_default($nl, 'carma_seasalt_emis', 'val'=>'Gong');
}
elsif ($carma eq 'sulfate') {
  add_default($nl, 'carma_do_coag',     'val'=>'.true.');
  add_default($nl, 'carma_do_drydep',   'val'=>'.true.');
  add_default($nl, 'carma_do_grow',     'val'=>'.true.');
  add_default($nl, 'carma_do_hetchem',  'val'=>'.true.');
  add_default($nl, 'carma_do_substep',  'val'=>'.true.');
  add_default($nl, 'carma_do_thermo',   'val'=>'.true.');
  add_default($nl, 'carma_do_vdiff',    'val'=>'.true.');
  add_default($nl, 'carma_do_vtran',    'val'=>'.true.');
  add_default($nl, 'carma_do_wetdep',   'val'=>'.true.');
  add_default($nl, 'carma_maxretries',  'val'=>'20');
  add_default($nl, 'carma_maxsubsteps', 'val'=>'2');
  add_default($nl, 'carma_dt_threshold','val'=>'2.');
}
elsif ($carma eq 'test_detrain') {
  add_default($nl, 'carma_do_detrain',  'val'=>'.true.');
  add_default($nl, 'carma_do_fixedinit','val'=>'.true.');
}
elsif ($carma eq 'test_growth') {
  add_default($nl, 'carma_do_fixedinit','val'=>'.true.');
  add_default($nl, 'carma_do_grow',     'val'=>'.true.');
  add_default($nl, 'carma_do_substep',  'val'=>'.true.');
  add_default($nl, 'carma_do_thermo',   'val'=>'.true.');
  add_default($nl, 'carma_do_vtran',    'val'=>'.true.');
  add_default($nl, 'carma_maxretries',  'val'=>'12');
  add_default($nl, 'carma_maxsubsteps', 'val'=>'4');
}
elsif ($carma eq 'test_passive') {
  add_default($nl, 'carma_do_coag',     'val'=>'.true.');
  add_default($nl, 'carma_do_drydep',   'val'=>'.true.');
  add_default($nl, 'carma_do_fixedinit','val'=>'.true.');
  add_default($nl, 'carma_do_vtran',    'val'=>'.true.');
  add_default($nl, 'carma_do_wetdep',   'val'=>'.true.');
}
elsif ($carma eq 'test_radiative') {
  add_default($nl, 'carma_do_coag',     'val'=>'.true.');
  add_default($nl, 'carma_do_fixedinit','val'=>'.true.');
  add_default($nl, 'carma_do_drydep',   'val'=>'.true.');
  add_default($nl, 'carma_do_optics',   'val'=>'.true.');
  add_default($nl, 'carma_do_vtran',    'val'=>'.true.');
  add_default($nl, 'carma_do_wetdep',   'val'=>'.true.');
}
elsif ($carma eq 'test_swelling') {
  add_default($nl, 'carma_do_drydep',   'val'=>'.true.');
  add_default($nl, 'carma_do_vdiff',    'val'=>'.true.');
  add_default($nl, 'carma_do_vtran',    'val'=>'.true.');
  add_default($nl, 'carma_do_wetdep',   'val'=>'.true.');
}
elsif ($carma eq 'test_tracers') {
  add_default($nl, 'carma_do_emission', 'val'=>'.true.');
  add_default($nl, 'carma_do_fixedinit','val'=>'.true.');
  add_default($nl, 'carma_launch_doy',  'val'=>'1');
  add_default($nl, 'carma_emission_rate','val'=>'-1e-12');
}
elsif ($carma eq 'test_tracers2') {
  add_default($nl, 'carma_do_emission', 'val'=>'.true.');
  add_default($nl, 'carma_do_fixedinit','val'=>'.true.');
  add_default($nl, 'carma_launch_doy',  'val'=>'1');
  add_default($nl, 'carma_emission_rate','val'=>'-1e-12');
}
elsif ($carma eq 'tholin') {
  add_default($nl, 'carma_do_coag',     'val'=>'.true.');
  add_default($nl, 'carma_do_drydep',   'val'=>'.true.');
  add_default($nl, 'carma_do_emission', 'val'=>'.true.');
  add_default($nl, 'carma_do_fixedinit','val'=>'.true.');
  add_default($nl, 'carma_do_vdiff',    'val'=>'.true.');
  add_default($nl, 'carma_do_vtran',    'val'=>'.true.');
  add_default($nl, 'carma_do_wetdep',   'val'=>'.true.');
  add_default($nl, 'carma_emis_total',  'val'=>'1e5');
  add_default($nl, 'carma_emis_file');
}

# Cloud sedimentation
add_default($nl, 'cldsed_ice_stokes_fac');

# Dust emissions tuning factor
# If dust is prognostic ==> supply the tuning factor
if ($chem =~ /_mam/ or $chem =~ /_bam/ or $chem =~ /trop_/) {
    # check whether turbulent mountain stress parameterization is on
    if ($nl->get_value('do_tms') =~ /$TRUE/io) {
	add_default($nl, 'dust_emis_fact', 'tms'=>'1');
    }
    else {
	add_default($nl, 'dust_emis_fact');
    }
}

# Gravity wave drag settings
if ($waccm_phys or $cfg->get('nlev') >= 60) {
    # Spectral gravity waves are part of WACCM physics, and also drive the
    # QBO in the high vertical resolution configuration.
    add_default($nl, 'use_gw_oro'    , 'val'=>'.true.');
    add_default($nl, 'use_gw_front'  , 'val'=>'.true.');
    add_default($nl, 'use_gw_convect', 'val'=>'.true.');
} else {
    add_default($nl, 'use_gw_oro'    , 'val'=>'.true.');
    add_default($nl, 'use_gw_front'  , 'val'=>'.false.');
    add_default($nl, 'use_gw_convect', 'val'=>'.false.');
}
add_default($nl, 'pgwv', 'val'=>'32');
add_default($nl, 'gw_dc','val'=>'2.5D0');

if ($nl->get_value('use_gw_oro') =~ /$TRUE/io) {
    add_default($nl, 'effgw_oro');
}

if ($nl->get_value('use_gw_front') =~ /$TRUE/io) {
    add_default($nl, 'effgw_cm');
    add_default($nl, 'frontgfc');
    add_default($nl, 'taubgnd');
}

if ($nl->get_value('use_gw_convect') =~ /$TRUE/io) {
    add_default($nl, 'effgw_beres');
    add_default($nl, 'gw_drag_file');
}

# Some complexity to unpack.
# 1. In WACCM, we want tau_0_ubc = .false., because it hasn't been tuned
#    for that option.
# 2. In the low top model with most gravity waves on, we want tau_0_ubc to
#    be .true., to get a QBO.
# 3. If only orographic waves are on, we can't get a QBO regardless, so
#    use tau_0_ubc = .false. to avoid changing answers.
if ((not $waccm_phys) and
    ($nl->get_value('use_gw_front') =~ /$TRUE/io or
    $nl->get_value('use_gw_convect') =~ /$TRUE/io)) {
    add_default($nl, 'tau_0_ubc', 'val'=>'.true.');
} else {
    add_default($nl, 'tau_0_ubc', 'val'=>'.false.');
}

add_default($nl, 'fcrit2');

# FV dycore
if ($cfg->get('dyn') eq 'fv') {
    add_default($nl, 'fft_flt');
    add_default($nl, 'div24del2flag');
    add_default($nl, 'del2coef');
    add_default($nl, 'filtcw');
    add_default($nl, 'nspltvrm');
    if ($waccm_phys) {
	add_default($nl, 'nsplit');
	add_default($nl, 'nspltrac');
    }
    # If the -ntasks argument has been set, then use it to set the default
    # FV decomposition unless the user has already set it.
    my $npr_yz = $nl->get_value('npr_yz');
    if (defined $opts{'ntasks'} and ! defined $npr_yz ) {
	$npr_yz = fv_decomp_set();
	add_default($nl, 'npr_yz', 'val'=>$npr_yz);
    }
}

# EUL dycore
if ($cfg->get('dyn') eq 'eul') {
    add_default($nl, 'eul_nsplit');
}

# Single column model
if ($cfg->get('scam')) {
    add_default($nl, 'iopfile');
}

# CAM generates IOP file for SCAM
if ($cfg->get('camiop')) {
    add_default($nl, 'inithist', 'val'=>'CAMIOP');
    add_default($nl, 'ndens', 'val'=>'1,1');
    add_default($nl, 'mfilt', 'val'=>'1,10');
    add_default($nl, 'nhtfrq', 'val'=>'0,1');
}

# Spectral Element dycore
# ============

if ($cfg->get('dyn') =~ /se/) {

    ####################################################
    # namelist group: ctl_nl (for CAM_SE) #
    ####################################################

    my $hgrid = $cfg->get('hgrid');
    if ($hgrid =~ /ne(.*)np/) {
	add_default($nl, 'se_ne', 'val'=>$1);
    }
    else {
	die "$ProgName - ERROR: Horizontal grid name can NOT be correctly parsed: hgrid = $hgrid. \n";
    }

    my @vars = qw(se_nsplit hypervis_order phys_loadbalance
                  hypervis_subcycle hypervis_subcycle_q
                  statefreq se_partmethod se_topology se_ftype
                  integration nu nu_div nu_p nu_q nu_top  se_phys_tscale
                  vert_remap_q_alg se_limiter_option qsplit rsplit tstep_type
                  hypervis_scaling mesh_file vthreads);

    foreach my $var (@vars) {
	add_default($nl, $var);
    }
}

# Defaults for history output
add_default($nl, 'history_amwg');
add_default($nl, 'history_vdiag');
add_default($nl, 'history_aerosol');
add_default($nl, 'history_aero_optics');
add_default($nl, 'history_budget');
add_default($nl, 'history_eddy');
add_default($nl, 'history_waccm');
add_default($nl, 'history_clubb');

# The history output for the AMWG variability diagnostics assumes that auxilliary history
# files h1, h2, and h3 contain daily, 6-hrly, and 3-hrly output respectively.  If this output
# has been requested, then make sure the user has not already set nhtfrq to something
# inconsistent with this requirement.
my $history_vdiag = $nl->get_value('history_vdiag');
if ($history_vdiag =~ m/$TRUE/io) {

    # Check for consistent setting of nhtfrq.
    my $nhtfrq = $nl->get_value('nhtfrq');
    if (defined $nhtfrq) { #
	# If already set, check for consistency
	my @nhtfrq = split /,/, $nhtfrq;
	if ($nhtfrq[1] != -24 or $nhtfrq[2] != -6 or $nhtfrq[3] != -3) {
	    die "$ProgName - ERROR: history_vdiag is .true., but nhtfrq is set to $nhtfrq\n".
                "The first 4 elements of nhtfrq must be 0,-24,-6,-3.  Note that the use case may\n".
                "be the source of the inconsistent nhtfrq values.\n";
	}
    }
    else {
	# set the default
	add_default($nl, 'nhtfrq', 'val'=>'0, -24, -6, -3');
    }
}

# Check incompatible history options
my $interpolate_output = $nl->get_value('interpolate_output');
my @interp_output = split /,/, $interpolate_output;
for my $i (0 .. $#interp_output) {
  if ($interp_output[$i] =~ /$TRUE/io) {
    # Currently, interpolated output is only supported for the SE dycore
    if ( ! ($dyn =~ /se/) ) {
      die "$ProgName - ERROR: interpolate_output is not supported for $dyn dycore";
    }
    # Currently, interpolated output is incompatible with regional output
    my $region = $nl->get_value('fincl${i}lonlat');
    if (defined $region) {
      die "$ProgName - ERROR: interpolate_output is currently incompatible with regional output (e.g., fincl${i}lonlat)";
    }
  }
}


#-----------------------------------------------------------------------------------------------
# Add defaults for the CAM specific ocn model DOM.

# Which ocean model?
my $ocn_comp = $cfg->get('ocn');
my $ocn_group = '';
if ($ocn_comp eq 'dom') {
    $ocn_group = 'dom_inparm';
}
if ($ocn_comp eq 'docn') {
    $ocn_group = 'docn_nml';
}

# The following variables are set by namelist variables in the special camexp namelist
# group.  They are used to ensure consistency between the setting of namelist variables
# in DOM and CICE.
my $bndtvs = '';
my $bndtvs_domain = '';
my $focndomain = '';

# The %mask variable is used to set namelist defaults for CLM.
my %mask = ();

# Namelist settings for CAMDOM or DOCN
# These namelists aren't needed for ideal, adiabatic, or aqua-planet modes.
if ($cam_build and  ($ocn_comp eq 'dom' or $ocn_comp eq 'docn') and ! $ideal_or_adia_or_aqua) {

    # Determine default values for variables that must be set consistently between these models.

    # sstcyc
    my $sstcyc = '.true.';
    if (defined $nl->get_value('sstcyc')) { $sstcyc = $nl->get_value('sstcyc'); }

    # bndtvs
    add_default($nl, 'bndtvs', 'sim_year'=>$sim_year);
    $bndtvs = $nl->get_value('bndtvs');

    # bndtvs_domain
    if ($dyn =~ /se/){
       add_default($nl, 'bndtvs_domain', 'sim_year'=>$sim_year);
       $bndtvs_domain = $nl->get_value('bndtvs_domain');
    }

    # focndomain
    # For CAM in standalone mode, CAM determines the focndomain file to use, and then specifies
    # that file to DOM and CSIM4/CICE.
    add_default($nl, 'focndomain');
    $focndomain = $nl->get_value('focndomain');

    # Assume that the focndomain filename contains the name of the ocean grid used to construct
    # the lnd/ocn mask.  Recover the ocean grid name using a regexp match, and use it subsequently
    # to determine consistent CLM files.
    if ($focndomain =~ m/_(gx\dv\d)_/) {
        $mask{'mask'} = $1;
    }
    elsif ($focndomain =~ m/_USGS_/) {
        $mask{'mask'} = 'USGS';
    }

    ##############################
    # namelist group: dom_inparm #
    ##############################
    if ($ocn_group eq 'dom_inparm') {
	$nl->set_variable_value($ocn_group, 'sstcyc',     $sstcyc);
	$nl->set_variable_value($ocn_group, 'bndtvs',     $bndtvs);
	$nl->set_variable_value($ocn_group, 'focndomain', $focndomain);
    }

}

#-----------------------------------------------------------------------------------------------
# Add defaults for the CLM component 
# Only produce a namelist for CLM if running with CAM standalone scripts
# and if the lnd component is active.

my $lnd_pkg = $cfg->get('lnd');

if ($lnd_pkg eq 'clm' and $cam_build and $lnd_active) {

    ##############################
    # namelist group: clm_inparm #
    ##############################

    # Timestep
    # *** N.B. *** this code enforces the constraint that the CLM timestep match the CAM timestep.
    # Note that a Namelist object method is used to add the value of dtime to clm_inparm to avoid
    # the namelist definition checking done by add_default.  That's because dtime is in CAM's definition
    # file as a variable that belongs in cam_inparm and it can't also be in clm_inparm.  This will be
    # resolved when the CLM component is made responsible for producing the clm_inparm namelist.
    my $clmval = $nl->get_value('dtime');
    $nl->set_variable_value('clm_inparm', 'dtime', $clmval);

    # Check that "nrevsn" is set if this is a branch simulation
    if ($nl->get_value('start_type') =~ /branch/  and  !defined $nl->get_value('nrevsn')) {
	die "$ProgName - ERROR: The CLM2 master restart file must be specified for a branch\n".
	    "       run.  Set the namelist variable NREVSN to the absolute\n".
	    "       pathname for this dataset.\n".
	    "       This can be done on the command-line using the -namelist\n".
	    "       option or in an input namelist file that is specified\n".
	    "       using the -infile option.\n";
    }

    add_default($nl, 'fatmlndfrc', %mask);
    add_default($nl, 'fsnowoptics');
    add_default($nl, 'fsnowaging');

    add_default($nl, 'fpftcon');

    # CO2
    # *** N.B. *** This is forced to use the same value that CAM is using.
    my $co2vmr = $nl->get_value('co2vmr');
    if (defined $co2vmr) {
	my $co2_ppmv = sprintf '%e', $co2vmr * 1.e6;
	$nl->set_variable_value('clm_inparm', 'co2_ppmv', $co2_ppmv);
    }

    # All F compsets currently set co2_type='diagnostic'
    add_default($nl, 'co2_type', 'val'=>'diagnostic');

    add_default($nl, 'urban_hac');
    add_default($nl, 'urban_traffic');

    add_default($nl, 'fsurdat', 'sim_year'=>$sim_year_start);

    # Initial conditions
    # The initial date is an attribute in the defaults file which should be matched unless
    # the user explicitly requests to ignore the initial date via the -ignore_ic_date option, 
    # or just ignore the year of the initial date via the -ignore_ic_year option.
    my $ic_date = $nl->get_value('start_ymd');
    if ($opts{'ignore_ic_date'}) {
        add_default($nl, 'finidat', 'nofail'=>1, 'sim_year'=>$sim_year_start, %mask);
    }
    elsif ($opts{'ignore_ic_year'}) {
        add_default($nl, 'finidat', 'ic_md'=>$ic_date, 'nofail'=>1, 'sim_year'=>$sim_year_start, %mask);
    }
    else {
        add_default($nl, 'finidat', 'ic_ymd'=>$ic_date, 'nofail'=>1, 'sim_year'=>$sim_year_start, %mask);
    }

    # If sim_year is input as a range of years, then add the dynamic PFT dataset.
    if ($sim_year =~ /(\d+)-(\d+)/) {
	add_default($nl, 'fpftdyn', 'sim_year'=>$sim_year)
    }
}

#-----------------------------------------------------------------------------------------------
# Add defaults for the CICE component 
# Only produce a namelist for CICE if running with CAM standalone scripts.

# Which sea ice model?
my $ice_comp = $cfg->get('ice');

if ($ice_comp eq 'cice' and $cam_build and $ice_active) {

    # The CICE component has its own build-namelist utility.
    my $cice_bldnl = "$cam_root/components/cice/bld/build-namelist";

    # Set up the commandline args

    # CICE config_cache filepath 
    my $cice_config_dir = $cfg->get('cice_config_cache_dir');
    my $cice_config_file = $cfg->get('cice_config_cache_file');
    my $cice_config_filepath = "$cice_config_dir/$cice_config_file";
    if (defined $opts{'config_cice'}) {
	$cice_config_filepath = $opts{'config_cice'};
    }

    # Pass namelist settings to CICE.
    my $cice_nl = "&ice \n";

    if ($ocn_comp eq 'dom' or $ocn_comp eq 'docn') {

	# CICE namelist variables that need to be set consistently with CAM-DOM.
	$cice_nl .= 
	    "grid_file=$focndomain \n" .
	    "kmt_file=$focndomain \n" .
	    "stream_domfilename=$bndtvs \n" .
	    "stream_fldfilename=$bndtvs \n" .
	    "stream_fldvarname='ice_cov' \n";

	# Check for variables used to specify the years of a multi-year SST dataset.
	# If not set by user, default to 0 which is the year used in the climatology files.
	my $stream_year_first = $nl->get_value('stream_year_first');
	unless (defined $stream_year_first) { $stream_year_first = 0; }
	$cice_nl .= "stream_year_first=$stream_year_first \n";

	# Set model_year_align equal to stream_year_first.  The flexibility enabled 
	# by model_year_align is not available in CAM-DOM.
	$cice_nl .= "model_year_align=$stream_year_first \n";

	my $stream_year_last = $nl->get_value('stream_year_last');
	unless (defined $stream_year_last) { $stream_year_last = 0; }
	$cice_nl .= "stream_year_last=$stream_year_last \n";

    }

    # If the user has specified variables to send to the CICE build-namelist
    # via the -cice_nl argument then append them here.
    if (defined $opts{'cice_nl'}) {
	my $usr_cice_nl = $opts{'cice_nl'};

	# strip off the leading group name and trailing terminator
	$usr_cice_nl =~ s/^\s*&\w+//;  # group name with optional leading whitespace
	$usr_cice_nl =~ s/\/\s*$//;    # slash terminator with optional trailing whitespace

	$cice_nl .= $usr_cice_nl;
    }

    # For CAM5 need to send the variable "cam5=.true." to get correct defaults for several
    # cice parameters.
    if ($phys eq 'cam5') {
	$cice_nl .= "cam5=.true. \n";
    }

    $cice_nl .= "grid_type='latlon' \n";
    $cice_nl .= "grid_format='nc' \n";

    $cice_nl .=  "stream_domtvarname='time' \n" .
                 "stream_domxvarname='lon' \n" .
                 "stream_domyvarname='lat' \n" .
                 "stream_domareaname='area' \n" .
                 "stream_dommaskname='mask' \n";

    # Terminate the namelist
    $cice_nl .= " /";

    # Commandline arguments for CICE build-namelist
    my @nl_args = ('-csmdata',       $inputdata_rootdir,
                  '-config',         $cice_config_filepath,
                   '-dir',           $opts{'dir'},
                  '-namelist',       $cice_nl,
	);

    my @command = ($cice_bldnl, @nl_args);
    system(@command) == 0  or die "system @command failed: $? \n";

    my $outfile = "$opts{'dir'}/ice_in";
    if ($print>=1) { print "Writing CICE namelist to $outfile $eol"; }
}

#-----------------------------------------------------------------------------------------------
# Add defaults for the RTM component
# Only produce a namelist for RTM if running with CAM standalone scripts
# and if the rof component is active.

my $rof_pkg = $cfg->get('rof');

if ($rof_pkg eq 'rtm' and $cam_build and $rof_active) {
    my  $fh = new IO::File;

    # Create rof_in
    # --------------
    my $outfile = "$opts{'dir'}/rof_in";
    $fh->open(">$outfile") or die "** can't open file: $outfile\n";

    # Currently, just always turn off RTM, but that might change
    # in order to get flooding feedback into CLM.
    print $fh  <<"EOF";
 &rtm_inparm
     rtm_mode = "NULL"
 /
EOF
#/
    $fh->close;
    if ($print>=1) { print "Writing RTM namelist to $outfile $eol"; }

}

#-----------------------------------------------------------------------------------------------
# Create docn namelists and stream txt file

if ($ocn_comp eq 'docn' and $cam_build) {
    my  $fh = new IO::File;

    my $stream_year_first = $nl->get_value('stream_year_first');
    unless (defined $stream_year_first) { $stream_year_first = 0; }
    my $stream_year_last = $nl->get_value('stream_year_last');
    unless (defined $stream_year_last) { $stream_year_last = 0; }

    my $temp = $focndomain;
    $temp  =~ s/['"]//g;   #"'
    my $focndomain_file = basename($temp);
    my $focndomain_path = dirname($temp);

    $temp = $bndtvs;
    $temp  =~ s/['"]//g;   #"'
    my $sstdata_file=  basename($temp);
    my $sstdata_path = dirname($temp);

    my $fsstdomain_file='';
    my $fsstdomain_path='';
    if ($dyn =~ /se/){
      $temp = $bndtvs_domain;
      $temp  =~ s/['"]//g;   #"'
      $fsstdomain_file = basename($temp);
      $fsstdomain_path = dirname($temp);
    } else {
      $fsstdomain_file=$focndomain_file;
      $fsstdomain_path=$focndomain_path;
    }

    my $create_stream = 1;
    if ($aqua_mode) {$create_stream = 0};


    # add docn nml params
    # --------------

    add_default($nl, 'ocn_in', 'val'=>'docn_ocn_in');
    add_default($nl, 'decomp', 'val'=>'1d');


    # Create docn_ocn_in
    # --------------
    my $outfile = "$opts{'dir'}/docn_ocn_in";
    $fh->open(">$outfile") or die "** can't open file: $outfile\n";

    print $fh  <<"EOF";
 &shr_strdata_nml
   dataMode   = 'SSTDATA'
   domainFile = $focndomain
   streams    = 'docn.stream.txt $stream_year_first $stream_year_first $stream_year_last '
   vectors    = 'null'
 /
EOF

    $fh->close;
    if ($print>=1) { print "Writing DOCN namelist to $outfile $eol"; }

    if ($create_stream) {

        # Create docn.stream.txt - ONLY for non aqua_planet mode
        # --------------
        my $outfile = "$opts{'dir'}/docn.stream.txt";
        $fh->open(">$outfile") or die "** can't open file: $outfile\n";

        print $fh  <<"EOF";
<streamstemplate>
<stream>
      <comment>
         Stream description file for generic SST/ifrac data on the CAM grid
      </comment> 
      <dataSource>
         DATASET
      </dataSource>
      <domainInfo> 
         <variableNames>
            time time
            xc   lon
            yc   lat
            area area
            mask mask
         </variableNames>
         <filePath>
            $fsstdomain_path
         </filePath>
         <fileNames>
            $fsstdomain_file
         </fileNames>
      </domainInfo>
      <fieldInfo>
         <variableNames>
            SST_cpl    t
         </variableNames>
         <filePath>
            $sstdata_path
         </filePath>
         <fileNames>
            $sstdata_file
         </fileNames>
      </fieldInfo>
</stream>
</streamstemplate>

EOF

        $fh->close;
        if ($print>=1) { print "Writing DOCN stream file to $outfile $eol"; }
    }

}

#-----------------------------------------------------------------------------------------------
# Rename component logfiles.
#
# This requires special handling because the logfiles are coordinated using 
# share code.  Each component is using shr_file_mod::shr_file_setIO to attach
# a unique Fortran unit to a named file.  shr_file_setIO reads the namelist
# group /modelio/ and hence each component is using the same variable names.
# To work around this component specific names have been added to the special
# namelist group /camexp/.  Check for those variables and write the component
# specific versions of /modelio/ to files whose names are hardwired in the top
# level component interface, e.g., atm_comp_mct, lnd_comp_mct, and seq_ccsm_drv.

my @comps = qw(atm cpl lnd rof);
foreach my $comp (@comps) {

    my $logfile    = "${comp}_logfile";
    my $logfiledir = "${comp}_logfile_diro";
    my $outfile    = "${comp}_modelio.nml";

    # check to see if user requests renaming this component logfile
    my $logfile_val = $nl->get_variable_value('camexp', $logfile);
    if (defined $logfile_val) {

	# create namelist object for /modelio/
	my $modelio = Build::Namelist->new("&modelio logfile=$logfile_val /");

	# check whether a directory has been specified... if so add to namelist
	my $logfiledir_val = $nl->get_variable_value('camexp', $logfiledir);
	if (defined $logfiledir_val) {
	    $modelio->set_variable_value('modelio', 'diro', $logfiledir_val);
	}	

	# write the namelist to the component specific file
	$modelio->write($outfile);
	if ($print>=1) { print "Writing modelio namelist to $outfile $eol"; }
    }
}

#-----------------------------------------------------------------------------------------------
# Write output files

# Get array of group names that have been defined in the namelist.
my @nl_groups = $nl->get_group_names();

# Create a hash with the group names as keys.  This makes it easy to remove
# names from the list.
my %nl_group = ();
foreach my $name (@nl_groups) { $nl_group{$name} = ''; }

# Write fixed sets of namelist groups for the components other than CAM.
# Remove the group names from %nl_group as they are written.  

# CLM
my @comp_groups = qw(clm_inparm clm_rtm_inparm);
my $outfile = "$opts{'dir'}/lnd_in";
if ($cam_build and $lnd_active) {
    $nl->write($outfile, 'groups'=>\@comp_groups);
    if ($print>=1) { print "Writing CLM namelist to $outfile $eol"; }

}
delete @nl_group{@comp_groups};

# Driver
@comp_groups = qw(seq_cplflds_inparm seq_cplflds_userspec ccsm_pes seq_infodata_inparm seq_timemgr_inparm prof_inparm pio_default_inparm);
$outfile = "$opts{'dir'}/drv_in";
if ($cam_build) {
    $nl->write($outfile, 'groups'=>\@comp_groups);
    if ($print>=1) { print "Writing driver namelist to $outfile $eol"; }
}
delete @nl_group{@comp_groups};

# Dry deposition and MEGAN VOC emis namelists
@comp_groups = qw(drydep_inparm megan_emis_nl carma_inparm);
$outfile = "$opts{'dir'}/drv_flds_in";
$nl->write($outfile, 'groups'=>\@comp_groups);
if ($print>=1) { print "CAM writing dry deposition namelist to drv_flds_in $eol"; }
delete @nl_group{@comp_groups};

# Ocean component (CAMDOM)
if ($ocn_group eq 'dom_inparm') {
    $outfile = "$opts{'dir'}/ocn_in";
}
else {
    $outfile = "$opts{'dir'}/docn_in";
}
if ($ocn_group) {
    @comp_groups = ($ocn_group);
    $nl->write($outfile, 'groups'=>\@comp_groups);
    delete @nl_group{@comp_groups};
    if ($print>=1) { print "Writing ocean component namelist to $outfile $eol"; }
}

# CAM
#
# Have removed the group names for components not associated with CAM, so write
# the remaining groups to the CAM namelist file.
# *** N.B. *** The assumption that all remaining groups belong to CAM allows adding
#              new groups to CAM's definition file without requiring a code modification
#              here to have that group written to the namelist file.

# First remove the camexp group since it's a special purpose group that's not
# read by CAM
if (defined $nl_group{'camexp'}) { delete $nl_group{'camexp'}; }
@comp_groups = sort keys %nl_group;
$outfile = "$opts{'dir'}/atm_in";
$nl->write($outfile, 'groups'=>\@comp_groups);
if ($print>=1) { print "CAM writing namelist to atm_in $eol"; }

#-----------------------------------------------------------------------------------------------
# Test that input files exist locally.
if ($opts{'test'}) {
    print "Checking whether input datasets exist locally...$eol";
    check_input_files($nl);
}

# Write the input dataset filepaths to the file specified by $opts{'inputdata'}.
if ($opts{'inputdata'}) {
    check_input_files($nl, $inputdata_rootdir, $opts{'inputdata'});
}

# END OF MAIN SCRIPT
#===============================================================================================

sub create_mode_defs {

# create the list of strings used to define the MAM modes

    my $names     = shift;  # $names->[$m]   - name of mode $m
    my $types     = shift;  # $types->[$m]   - type of mode $m
    my $num       = shift;  # $num->[$m]     - name of intersitial number m.r. for mode $m
    my $num_cw    = shift;  # $num_cw->[$m]  - name of cloud borne number m.r. for mode $m
    my $num_src   = shift;  # $num_src->[$m] - source of interstitial number m.r. for mode $m
    my $spec      = shift;  # $spec->[$m][$i]      - name of interstitial species $i in mode $m
    my $spec_type = shift;  # $spec_type->[$m][$i] - type of species $i in mode $m
    my $spec_cw   = shift;  # $spec_cw->[$m][$i]   - name of cloud borne species $i in mode $m
    my $spec_src  = shift;  # $spec_src->[$m][$i]  - source of interstitial species $i in mode $m

    my $mode_def;

    # number of modes
    my $nmodes = scalar(@$names);
    my $aero_modes = "${nmodes}mode";
    for (my $m=0; $m < $nmodes; ++$m) {

	# initial mode definition string
	$mode_def .= "'$names->[$m]:$types->[$m]:=',";

	# add the number mixing ratio field names.  the source of the number conc
	# of cloud borne aerosol defaults to N
	$mode_def .= "'$num_src->[$m]:$num->[$m]:N:$num_cw->[$m]:num_mr:+',";

	# number of species in mode
	my $nspec = scalar(@{$spec->[$m]});
	for (my $i=0; $i < $nspec; ++$i) {

	    my $term = ":+',";        # more species to come
	    if ($i == $nspec - 1) {
		if ($m == $nmodes - 1) {
		    $term = "'";      # last specie and no more modes
		}
		else {
		    $term = "',";     # last specie but more modes to come
		}
	    }

	    # get default properties file
	    my $spec_name = $spec->[$m][$i];
	    my %aero_modes_hash = ('mam'=>$aero_modes); 
	    (my $constituent = $spec_name) =~ s/_.*//;
	    my $rel_filepath = get_default_value("mam_${constituent}",\%aero_modes_hash);
	    my $abs_filepath = set_abs_filepath($rel_filepath, $inputdata_rootdir);

 	    # add species info. the source of the mixing ratio
            # for cloud borne species defaults to N
	    $mode_def .= "'" .
		         $spec_src->[$m][$i]  . ":" . 
		         $spec->[$m][$i]      . ":N:" . 
		         $spec_cw->[$m][$i]   . ":" . 
		         $spec_type->[$m][$i] . ":" . 
		         $abs_filepath        . $term;
	}


    }

    return $mode_def;
}

#===============================================================================================
sub add_default {

# Add a value for the specified variable to the specified namelist object.  The variables
# already in the object have the higher precedence, so if the specified variable is already
# defined in the object then don't overwrite it, just return.
#
# This method checks the definition file and adds the variable to the correct
# namelist group.
#
# The value can be provided by using the optional argument key 'val' in the
# calling list.  Otherwise a default value is obtained from the namelist
# defaults object.  If no default value is found this method throws an exception
# unless the 'nofail' option is set true.
#
# Additional optional keyword=>value pairs may be specified.  If the keyword 'val' is
# not present, then any other keyword=>value pairs that are specified will be used to
# match attributes in the defaults file.
#
# Example 1: Specify the default value $val for the namelist variable $var in namelist
#            object $nl:
#
#  add_default($nl, $var, 'val'=>$val)
#
# Example 2: Add a default for variable $var if an appropriate value is found.  Otherwise
#            don't add the variable
#
#  add_default($nl, $var, 'nofail'=>1)
#
#
# ***** N.B. ***** This routine assumes the following variables are in package main::
#  $definition        -- the namelist definition object
#  $inputdata_rootdir -- CCSM inputdata root directory

    my $nl = shift;     # namelist object
    my $var = shift;    # name of namelist variable
    my %opts = @_;      # options

    my $val = undef;

    # Query the definition to find which group the variable belongs to.  Exit if not found.
    my $group = $definition->get_group_name($var);
    unless ($group) {
	my $fname = $definition->get_file_name();
	die "$ProgName - ERROR: variable \"$var\" not found in namelist definition file $fname.\n";
    }

    # check whether the variable has a value in the namelist object -- if so then return
    $val = $nl->get_variable_value($group, $var);
    if (defined $val) {return;}

    # Look for a specified value in the options hash
    if (defined $opts{'val'}) {
	$val = $opts{'val'};
    }
    # or else get a value from namelist defaults object.
    # Note that if the 'val' key isn't in the hash, then just pass anything else
    # in %opts to the get_value method to be used as attributes that are matched
    # when looking for default values.
    else {
	$val = get_default_value($var, \%opts);
    }

    # if no value is found then exit w/ error (unless 'nofail' option set)
    unless (defined $val) {
	unless ($opts{'nofail'}) {
	    print "$ProgName - ERROR: No default value found for $var\n".
		"user defined attributes:\n";
	    foreach my $key (keys(%opts)) {
		if ($key ne 'nofail' and $key ne 'val') {
		    print "key=$key  val=$opts{$key}\n";
		}
	    }
	    die;
	}
	else {
	    return;
	}
    }

    # query the definition to find out if the variable is an input pathname
    my $is_input_pathname = $definition->is_input_pathname($var);

    # The default values for input pathnames are relative.  If the namelist
    # variable is defined to be an absolute pathname, then prepend
    # the CCSM inputdata root directory.
    if ($is_input_pathname eq 'abs') {
	$val = set_abs_filepath($val, $inputdata_rootdir);
    }

    # Some complex namelist variables set in use cases may have "$INPUTDATA_ROOT"
    # in the data path specifications.  Subsitute the resolved path here for these cases.
    $val =~ s/\$INPUTDATA_ROOT/$inputdata_rootdir/g ;

    # query the definition to find out if the variable takes a string value.
    # The returned string length will be >0 if $var is a string, and 0 if not.
    my $str_len = $definition->get_str_len($var);

    # If the variable is a string, then add quotes if they're missing
    if ($str_len > 0) {
	$val = quote_string($val);
    }

    # set the value in the namelist
    $nl->set_variable_value($group, $var, $val);
}

#-----------------------------------------------------------------------------------------------

sub get_default_value {

# Return a default value for the requested variable.
# Return undef if no default found.
#
# ***** N.B. ***** This routine assumes the following variables are in package main::
#  $defaults          -- the namelist defaults object
#  $uc_defaults       -- the use case defaults object

    my $var_name    = lc(shift);   # name of namelist variable (case insensitive interface)
    my $usr_att_ref = shift;       # reference to hash containing user supplied attributes

    # Check first in the use case defaults
    if (defined $uc_defaults) {
	my $val = $uc_defaults->get_value($var_name, $usr_att_ref);
	if ($val) {return $val;}
    }

    # Check in the namelist defaults
    return $defaults->get_value($var_name, $usr_att_ref);

}

#-----------------------------------------------------------------------------------------------

sub fv_decomp_set{

# Return a decomposition for the FV dycore, expressed as the value for the namelist
# variable npr_yz.  The value of npr_yz is ny,nz,nx,ny where ny, nz, and nx are
# respecitively the number of y, z, and x subdomains in the multi-2D decomposition.
# The following constraints must be observed: 
# 1) ny*nz = ntasks  (ny*nz can be less than ntasks in the case that the dynamics runs
#                     on a subset of the total tasks.  Assume the user will set the
#                     decomp explicitly if that is what is desired.)
# 2) nx=nz           (this is an empirically determined constraint for efficiency in the
#                     dycore communications)
# 3) ny*3 <= nlat    (these constraints are imposed by the dycore)
#    nz   <= nlev
#
# The strategy for setting the default decomposition is to use the smallest possible
# number of z subdomains.  Start with 1 (which is the 1D decomposition).  If that works
# then done.  If not, increase nz, check that it divides ntasks, if so does resulting
# ny satisfy ny*3 <= nlat, if so then done.  Etc.

    my $ntasks = $opts{'ntasks'};
    my $nlat = $cfg->get('nlat');
    my $nlev = $cfg->get('nlev');
    my ($ny, $nz);

    NZ: for ($nz = 1; $nz <= $nlev; ++$nz) {

	# test that $nz divides $ntasks
	if ($ntasks%$nz == 0) {

	    $ny = $ntasks/$nz;

	    # test that y subdomains contain at least 3 latitudes
	    # if so then done
	    if (3*$ny <= $nlat) {last NZ;}
	}
    }

    # die if algorithm failed
    if ($nz > $nlev  or  $ny*$nz != $ntasks) {
	die "$ProgName - ERROR: fv_decomp_set failed to find a decomposition.\n" .
	    "  npr_yz needs to be set by the user.";
    }

    return "$ny,$nz,$nz,$ny";
}

#-----------------------------------------------------------------------------------------------

sub check_input_files {

# For each variable in the namelist which is an input dataset, or contains filepaths
# for input datasets, either:
# 1) check to see if the input dataset exists on local disk, or
# 2) write the input dataset filepath to a file.
#
# In "test" mode (1) the routine is called with just one argument.
# In "inputdata" mode (2) the routine is called with three arguments.
#
# ***** N.B. ***** This routine assumes the following variables are in package main::
#  $definition        -- the namelist definition object

    my $nl                = shift;    # namelist object
    my $inputdata_rootdir = shift;    # if false prints test, else creates inputdata file
    my $outfile           = shift;

    my $fh;
    if (defined $inputdata_rootdir) {
	open $fh, '>', $outfile or die "check_input_files: error opening $outfile: $!";
    }

    # Look through all namelist groups
    my @groups = $nl->get_group_names();
    foreach my $group (@groups) {

	# Look through all variables in each group
	my @vars = $nl->get_variable_names($group);
	foreach my $var (@vars) {

	    # Is the variable an input dataset?
	    my $input_pathname_type = $definition->is_input_pathname($var);

	    # If it is, check whether it exists locally and print status
	    if ($input_pathname_type) {

		# Get pathname of input dataset
		my $pathname = $nl->get_variable_value($group, $var);
		# Need to strip the quotes
		$pathname =~ s/['"]//g;

		if ($input_pathname_type eq 'abs') {
                    if ($inputdata_rootdir) {
                        print $fh "$var = $pathname\n";
                    }
                    else {
		        if (-e $pathname) {  # use -e rather than -f since the absolute pathname
			                     # might be a directory
			    print "OK -- found $var = $pathname\n";
		        }
		        else {
			    print "NOT FOUND:  $var = $pathname\n";
		        }
                    }
		}
		elsif ($input_pathname_type =~ m/rel:(.+)/o) {
		    # The match provides the namelist variable that contains the
		    # root directory for a relative filename
		    my $rootdir_var = $1;
		    my $rootdir = $nl->get_variable_value($group, $rootdir_var);
		    $rootdir =~ s/['"]//g;          #"'
                    if ($inputdata_rootdir) {
                        $pathname = "$rootdir/$pathname";
                        print $fh "$var = $pathname\n";
                    }
                    else {
		        if (-f "$rootdir/$pathname") {
			    print "OK -- found $var = $rootdir/$pathname\n";
		        }
		        else {
			    print "NOT FOUND:  $var = $rootdir/$pathname\n";
		        }
                    }
		}
	    }
	}
    }

    # Treat special cases...

    # These namelist variables are arrays of strings.
    my @vars = qw(ext_frc_specifier srf_emis_specifier mode_defs rad_climate rad_diag_1 rad_diag_2
                  rad_diag_3 rad_diag_4 rad_diag_5 rad_diag_6 rad_diag_7 rad_diag_8
                  rad_diag_9 rad_diag_10);

    foreach my $var (@vars) {

	# Is the variable in the namelist?
	my $value = $nl->get_value($var);
	if (defined $value) {

	    # The current namelist parser stores all values as a single
	    # string, so start by extracting each quoted string.

	    while ($value =~ m/['"]          # opening quote
                               ([^'"]+)      # capture all non-quote characters up to 
                               ['"]          # closing quote
                               (.*)          # capture rest of string including newlines
                              /sxo) {        # the s modifier lets . match newlines
		my $spec = $1;
		$value = $2;

		# Look for values of the form 'name -> filepath'
		# Extract name and filename
		if ($spec =~ m/\s*(\w+)      # name of species preceded by optional whitespace
                               \s*->\s*      # -> separator surrounded by optional whitespace
                               (\S+)         # filename (all characters up to optional whitespace)
                              /xo) {
		    my $name = $1;
		    my $file = $2;
                    if ($inputdata_rootdir) {
                        print $fh "$var for $name = $file\n";
                    }
                    else {
		        if (-f $file) {
			    print "OK -- found $var for $name = $file\n";
		        }
		        else {
			    print "NOT FOUND:  $var for $name = $file\n";
		        }
                    }
		}
		# Look for values that begin with 'X:name:name2' where X is one of [AMN]
		# Extract name and filename
		elsif ($spec =~ m/^\s*[AMN]:(\w+) # name of species preceded by optional whitespace and X:
                                  :               # : separator
                                  (\S+)           # name2
                                 /xo) {
		    my $name  = $1;
		    my $name2 = $2;

		    # If $name2 starts with a slash, then it is an absolute filepath.
		    # If $name2 starts with a $, then it is an unresolved filepath
		    # (generated when run from CCSM scripts).
		    # Otherwise check for more fields
		    if ($name2 =~ m:^[/\$]:) {

			my $file = $name2;
                        if ($inputdata_rootdir) {
			    print $fh "$var for $name = $file\n";
			}
			else {
			    if (-f $file) {
				print "OK -- found $var for $name = $file\n";
			    }
			    else {
				print "NOT FOUND:  $var for $name = $file\n";
			    }
			}
		    }
		    else {
			# If this value is from a mode_defs string that defined
                        # a mode specie, then breaking it up into colon separated
                        # fields will provide a filepath in the 4rd field (index 3).
			my @flds = split /:/, $name2;
			if (scalar(@flds) >= 4) {

			    if ($flds[3] =~ m:^[/\$]:) {

				my $file = $flds[3];
                                if ($inputdata_rootdir) {
				    print $fh "$var for $name = $file\n";
				}
				else {
				    if (-f $file) {
					print "OK -- found $var for $name = $file\n";
				    }
				    else {
					print "NOT FOUND:  $var for $name = $file\n";
				    }
				}
			    }
			} 
		    }

		}
		# Look for values that end with "=".  These are the initial strings in mode
                # definitions and should just be ignored.
		elsif ($spec =~ m/^\s*(\S+)=\s*$/) { # string which ends with "=" and has optional 
		                                     # begining and trailing whitespace
		    # ignore it
		}
		else {
		    print "Failed to parse \'$spec\'\n";
		}

	    } # end of while loop
	}
    }

    close $fh if defined $inputdata_rootdir;

    return 0;
}

#-----------------------------------------------------------------------------------------------

sub strip_rootdir {

# Strip a root directory from the begining of a filepath.
# Allow for the possibility that the root directory is specified as a shell variable
# to support a CCSM script requirement.

    my ($filepath, $rootdir) = @_;

    # Check whether the rootdir is specified as a shell variable.
    if ($rootdir =~ m/^\$(\w*)/) {

	my $rootname = $1;

	# Strip off the root directory with the following regexp that
	# avoids the problem of $rootdir being interpolated to a scalar variable
	# name...
	#$filepath =~ s:^\$$rootname::;

	# The CCSM scripts are currently set up to expect the shell variable in the
	# output file that contains the list of inputdata files.  So in this case
	# do nothing.

    }
    else {
	# Strip off the rootdir specified as a resolved pathname
	$filepath =~ s:^$rootdir::;
    }
    return $filepath;
}

#-----------------------------------------------------------------------------------------------

sub set_abs_filepath {

# check whether the input filepath is an absolute path, and if it isn't then
# prepend a root directory

    my ($filepath, $rootdir) = @_;

    # strip any leading/trailing whitespace
    $filepath =~ s/^\s+//;
    $filepath =~ s/\s+$//;
    $rootdir  =~ s/^\s+//;
    $rootdir  =~ s/\s+$//;

    # strip any leading/trailing quotes
    $filepath =~ s/^['"]+//;
    $filepath =~ s/["']+$//;
    $rootdir =~ s/^['"]+//;
    $rootdir =~ s/["']+$//;

    my $out = $filepath;
    unless ( $filepath =~ /^\// ) {  # unless $filepath starts with a /
	$out = "$rootdir/$filepath"; # prepend the root directory
    }
    return $out;
}

#-----------------------------------------------------------------------------------------------


sub absolute_path {
#
# Convert a pathname into an absolute pathname, expanding any . or .. characters.
# Assumes pathnames refer to a local filesystem.
# Assumes the directory separator is "/".
#
  my $path = shift;
  my $cwd = getcwd();  # current working directory
  my $abspath;         # resulting absolute pathname

# Strip off any leading or trailing whitespace.  (This pattern won't match if
# there's embedded whitespace.
  $path =~ s!^\s*(\S*)\s*$!$1!;

# Convert relative to absolute path.

  if ($path =~ m!^\.$!) {          # path is "."
      return $cwd;
  } elsif ($path =~ m!^\./!) {     # path starts with "./"
      $path =~ s!^\.!$cwd!;
  } elsif ($path =~ m!^\.\.$!) {   # path is ".."
      $path = "$cwd/..";
  } elsif ($path =~ m!^\.\./!) {   # path starts with "../"
      $path = "$cwd/$path";
  } elsif ($path =~ m!^[^/]!) {    # path starts with non-slash character
      $path = "$cwd/$path";
  }

  my ($dir, @dirs2);
  my @dirs = split "/", $path, -1;   # The -1 prevents split from stripping trailing nulls
                                     # This enables correct processing of the input "/".

  # Remove any "" that are not leading.
  for (my $i=0; $i<=$#dirs; ++$i) {
      if ($i == 0 or $dirs[$i] ne "") {
	  push @dirs2, $dirs[$i];
      }
  }
  @dirs = ();

  # Remove any "."
  foreach $dir (@dirs2) {
      unless ($dir eq ".") {
	  push @dirs, $dir;
      }
  }
  @dirs2 = ();

  # Remove the "subdir/.." parts.
  foreach $dir (@dirs) {
    if ( $dir !~ /\.\./ ) {
        push @dirs2, $dir;
    } else {
        pop @dirs2;   # remove previous dir when current dir is ..
    }
  }
  if ($#dirs2 == 0 and $dirs2[0] eq "") { return "/"; }
  $abspath = join '/', @dirs2;
  return( $abspath );
}

#-------------------------------------------------------------------------------

sub valid_option {

    my ($val, @expect) = @_;
    my ($expect);

    $val =~ s/^\s+//;
    $val =~ s/\s+$//;
    foreach $expect (@expect) {
	if ($val =~ /^$expect$/i) { return $expect; }
    }
    return undef;
}

#-------------------------------------------------------------------------------

sub validate_use_case {

    my $source = shift;   # text string declaring the source of the options being validated
    my $opts   = shift;   # reference to hash that contains the options

    my ($opt, $old, @expect);
    
    # use_case
    $opt = 'use_case';
    if (defined $opts->{$opt}) {

	# create the @expect array by listing the files in $use_case_dir
	# and strip off the ".xml" part of the filename
	@expect = ();
	my @files = glob("$opts->{'use_case_dir'}/*.xml");
	foreach my $file (@files) {
	    $file =~ m{.*/(.*)\.xml};
	    push @expect, $1;
	}

	$old = $opts->{$opt};
	$opts->{$opt} = valid_option($old, @expect)
	    or die "$ProgName - ERROR: invalid value of $opt ($old) specified in $source\n".
                   "expected one of: @expect\n";
    }

}

#-------------------------------------------------------------------------------

sub quote_string {
    my $str = shift;
    $str =~ s/^\s+//;
    $str =~ s/\s+$//;
    unless ($str =~ /^['"]/) {        #"'
        $str = "\'$str\'";
    }
    return $str;
}

#-------------------------------------------------------------------------------

sub version {
# The version is found in CAM's ChangeLog file.
# $cfgdir is set by the configure script to the name of its directory.

    my ($cfgdir) = @_;

    my $logfile = "$cfgdir/../doc/ChangeLog";

    my $fh = IO::File->new($logfile, '<') or die "** $ProgName - ERROR: can't open ChangeLog file: $logfile\n";

    while (my $line = <$fh>) {

	if ($line =~ /^Tag name:\s*(\w+)/ ) {
	    print "$1\n";
	    last;
	}
    }

}

#-------------------------------------------------------------------------------<|MERGE_RESOLUTION|>--- conflicted
+++ resolved
@@ -3392,12 +3392,9 @@
     add_default($nl, 'cld_macmic_num_steps');
     add_default($nl, 'micro_mg_precip_frac_method');
     add_default($nl, 'micro_mg_berg_eff_factor');
-<<<<<<< HEAD
     add_default($nl, 'micro_mg_dcs');
     add_default($nl, 'ice_sed_ai');
-=======
     add_default($nl, 'micro_mg_accre_enhan_fac');
->>>>>>> cf01ca07
 }
 
 # Sub-column switches for physics packages
