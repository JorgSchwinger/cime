#!/usr/bin/env python

import io, glob, os, re, shutil, signal, sys, tempfile, \
    threading, time, logging, unittest

from xml.etree.ElementTree import ParseError

LIB_DIR = os.path.dirname(os.path.dirname(os.path.abspath(__file__)))
sys.path.append(LIB_DIR)
# Remove all pyc files to ensure we're testing the right things
import subprocess
subprocess.call('/bin/rm $(find . -name "*.pyc")', shell=True, cwd=LIB_DIR)

from CIME.utils import run_cmd, run_cmd_no_fail
import update_acme_tests
import CIME.test_scheduler
from  CIME.test_scheduler import TestScheduler
from  CIME.XML.machines import Machines
from  CIME.XML.files import Files
from  CIME.case import Case
from  CIME.macros import MacroMaker
from CIME.test_status import *

SCRIPT_DIR  = CIME.utils.get_scripts_root()
TOOLS_DIR   = os.path.join(SCRIPT_DIR,"Tools")
MACHINE     = Machines()
FAST_ONLY   = False
NO_BATCH    = False

os.environ["CIME_GLOBAL_WALLTIME"] = "0:05:00"

# pragma pylint: disable=protected-access

###############################################################################
class A_RunUnitTests(unittest.TestCase):
###############################################################################

    def test_resolve_variable_name(self):
        files = Files()
        machinefile = files.get_value("MACHINES_SPEC_FILE")
        self.assertTrue(os.path.isfile(machinefile),
                        msg="Path did not resolve to existing file %s" % machinefile)

    def test_CIME_unit_tests(self):
        # Find and run all the unit tests in the CIME directory tree
        os.environ["PYTHONPATH"] = LIB_DIR
        stat, output, _ = run_cmd("python -m doctest *.py 2>&1", from_dir=os.path.join(LIB_DIR,"CIME"))
        self.assertEqual(stat, 0, msg=output)

    def test_CIMEXML_unit_tests(self):
        # Find and run all the unit tests in the XML directory tree
        os.environ["PYTHONPATH"] = LIB_DIR
        stat, output, _ = run_cmd("python -m doctest *.py 2>&1", from_dir=os.path.join(LIB_DIR,"CIME","XML"))
        self.assertEqual(stat, 0, msg=output)

###############################################################################
def make_fake_teststatus(path, testname, status, phase):
###############################################################################
    with open(path, "w") as fd:
        fd.write("%s %s %s\n" % (status, testname, phase))

###############################################################################
def parse_test_status(line):
###############################################################################
    regex = re.compile(r"Test '(\w+)' finished with status '(\w+)'")
    m = regex.match(line)
    return m.groups()

###############################################################################
def kill_subprocesses(name=None, sig=signal.SIGKILL, expected_num_killed=None, tester=None):
###############################################################################
    # Kill all subprocesses
    proc_ids = CIME.utils.find_proc_id(proc_name=name, children_only=True)
    if (expected_num_killed is not None):
        tester.assertEqual(len(proc_ids), expected_num_killed,
                           msg="Expected to find %d processes to kill, found %d" % (expected_num_killed, len(proc_ids)))
    for proc_id in proc_ids:
        try:
            os.kill(proc_id, sig)
        except OSError:
            pass

###############################################################################
def kill_python_subprocesses(sig=signal.SIGKILL, expected_num_killed=None, tester=None):
###############################################################################
    kill_subprocesses("[Pp]ython", sig, expected_num_killed, tester)

###########################################################################
def assert_dashboard_has_build(tester, build_name, expected_count=1):
###########################################################################
    # Do not test ACME dashboard if model is CESM
    if CIME.utils.get_model() == "acme":
        time.sleep(10) # Give chance for cdash to update

        wget_file = tempfile.mktemp()

        run_cmd_no_fail("wget http://my.cdash.org/index.php?project=ACME_test -O %s" % wget_file)

        raw_text = open(wget_file, "r").read()
        os.remove(wget_file)

        num_found = raw_text.count(build_name)
        tester.assertEqual(num_found, expected_count,
                           msg="Dashboard did not have expected num occurances of build name '%s'. Expected %s, found %s" % (build_name, expected_count, num_found))

###############################################################################
def setup_proxy():
###############################################################################
    if ("http_proxy" not in os.environ):
        proxy = MACHINE.get_value("PROXY")
        if (proxy is not None):
            os.environ["http_proxy"] = proxy
            return True

    return False

###############################################################################
class B_TestCreateNewcase(unittest.TestCase):
###############################################################################
    def setUp(self):
        self._testroot = MACHINE.get_value("CESMSCRATCHROOT")
        self._testdirs = []
        self._do_teardown = []

    def test_createnewcase(self):
        testdir = os.path.join(self._testroot, 'scripts_regression_tests.testcreatenewcase')
        if os.path.exists(testdir):
            shutil.rmtree(testdir)
        self._testdirs.append(testdir)
        cmd = "%s/create_newcase --case %s --compset X --res f19_g16" % (SCRIPT_DIR, testdir)
        stat, output, errput = run_cmd(cmd, from_dir=SCRIPT_DIR)
        self.assertEqual(stat, 0, msg="COMMAND '%s' SHOULD HAVE WORKED\noutput:\n%s\n\nerrput:\n%s" % (cmd, output, errput))
        cmd = "./case.setup "
        stat, output, errput = run_cmd(cmd, from_dir=testdir)
        self.assertEqual(stat, 0, msg="COMMAND '%s' from case directory '%s' SHOULD HAVE WORKED\noutput:\n%s\n\nerrput:\n%s" % (cmd, testdir, output, errput))
        cmd = "./case.build"
        stat, output, errput = run_cmd(cmd, from_dir=testdir)
        self.assertEqual(stat, 0, msg="COMMAND '%s' from case directory '%s' SHOULD HAVE WORKED\noutput:\n%s\n\nerrput:\n%s" % (cmd, testdir,output, errput))
        self._do_teardown.append(testdir)

    def test_user_mods(self):
        testdir = os.path.join(self._testroot, 'scripts_regression_tests.testusermods')
        if os.path.exists(testdir):
            shutil.rmtree(testdir)
        self._testdirs.append(testdir)
        user_mods_dir = os.path.join(CIME.utils.get_python_libs_root(), "tests", "user_mods_test1")
        cmd = "%s/create_newcase --case %s --compset X --res f19_g16 --user-mods-dir %s" % (SCRIPT_DIR, testdir, user_mods_dir)
        stat, output, errput = run_cmd(cmd, from_dir=SCRIPT_DIR)
        self.assertEqual(stat, 0, msg="COMMAND '%s' SHOULD HAVE WORKED\noutput:\n%s\n\nerrput:\n%s" % (cmd, output, errput))
        self.assertTrue(os.path.isfile(os.path.join(testdir,"SourceMods","src.drv","somefile.F90")), msg="User_mods SourceMod missing")
        with open(os.path.join(testdir,"user_nl_cpl"),"r") as fd:
            contents = fd.read()
        self.assertTrue("a different cpl test option" in contents, msg="User_mods contents of user_nl_cpl missing")
        self.assertTrue("a cpl namelist option" in contents, msg="User_mods contents of user_nl_cpl missing")
        self._do_teardown.append(testdir)

    def tearDown(self):
        do_teardown = len(self._do_teardown) > 0 and sys.exc_info() == (None, None, None)

        for tfile in self._testdirs:
            if tfile not in self._do_teardown:
                print "Detected failed test or user request no teardown"
                print "Leaving case directory : %s"%tfile
            elif do_teardown:
                shutil.rmtree(tfile)
###############################################################################
class D_TestWaitForTests(unittest.TestCase):
###############################################################################

    ###########################################################################
    def setUp(self):
    ###########################################################################
        self._testroot = MACHINE.get_value("CESMSCRATCHROOT")
        self._testdir_all_pass     = os.path.join(self._testroot, 'scripts_regression_tests.testdir_all_pass')
        self._testdir_with_fail    =  os.path.join(self._testroot, 'scripts_regression_tests.testdir_with_fail')
        self._testdir_unfinished =  os.path.join(self._testroot, 'scripts_regression_tests.testdir_unfinished')
        for testdir in self._testdir_all_pass, self._testdir_with_fail, self._testdir_unfinished:
            if os.path.exists(testdir):
                shutil.rmtree(testdir)
            os.makedirs(testdir)

        for r in range(10):
            os.makedirs(os.path.join(self._testdir_all_pass, str(r)))
            make_fake_teststatus(os.path.join(self._testdir_all_pass, str(r), "TestStatus"), "Test_%d" % r, "PASS", "RUN")

        for r in range(10):
            os.makedirs(os.path.join(self._testdir_with_fail, str(r)))
            make_fake_teststatus(os.path.join(self._testdir_with_fail, str(r), "TestStatus"), "Test_%d" % r, "PASS" if r % 2 == 0 else "FAIL", "SETUP" )

        for r in range(10):
            os.makedirs(os.path.join(self._testdir_unfinished, str(r)))
            make_fake_teststatus(os.path.join(self._testdir_unfinished, str(r), "TestStatus"), "Test_%d" % r, "PEND" if r == 5 else "PASS", "COMPARE")

        # Set up proxy if possible
        self._unset_proxy = setup_proxy()

        self._thread_error = None

    ###########################################################################
    def tearDown(self):
    ###########################################################################
        shutil.rmtree(self._testdir_all_pass)
        shutil.rmtree(self._testdir_with_fail)
        shutil.rmtree(self._testdir_unfinished)

        kill_subprocesses()

        if (self._unset_proxy):
            del os.environ["http_proxy"]

    ###########################################################################
    def simple_test(self, testdir, expected_results, extra_args="", build_name=None):
    ###########################################################################
        # Need these flags to test dashboard if acme
        if CIME.utils.get_model() == "acme" and build_name is not None:
            extra_args += " -b %s" % build_name

        cmd = "%s/wait_for_tests -p ACME_test */TestStatus %s" % (TOOLS_DIR, extra_args)
        stat, output, errput = run_cmd(cmd, from_dir=testdir)
        if (expected_results == ["PASS"]*len(expected_results)):
            self.assertEqual(stat, 0, msg="COMMAND '%s' SHOULD HAVE WORKED\nwait_for_tests output:\n%s\n\nerrput:\n%s" % (cmd, output, errput))
        else:
            self.assertEqual(stat, CIME.utils.TESTS_FAILED_ERR_CODE,
                             msg="COMMAND '%s' SHOULD HAVE DETECTED FAILED TESTS\nwait_for_tests output:\n%s\n\nerrput:\n%s" % (cmd, output, errput))

        lines = [line for line in output.splitlines() if line.startswith("Test '")]
        self.assertEqual(len(lines), 10)
        for idx, line in enumerate(lines):
            testname, status = parse_test_status(line)
            self.assertEqual(status, expected_results[idx])
            self.assertEqual(testname, "Test_%d" % idx)

    ###########################################################################
    def threaded_test(self, testdir, expected_results, extra_args="", build_name=None):
    ###########################################################################
        try:
            self.simple_test(testdir, expected_results, extra_args, build_name)
        except AssertionError as e:
            self._thread_error = str(e)

    ###########################################################################
    def test_wait_for_test_all_pass(self):
    ###########################################################################
        self.simple_test(self._testdir_all_pass, ["PASS"] * 10)

    ###########################################################################
    def test_wait_for_test_with_fail(self):
    ###########################################################################
        expected_results = ["PASS" if item % 2 == 0 else "FAIL" for item in range(10)]
        self.simple_test(self._testdir_with_fail, expected_results)

    ###########################################################################
    def test_wait_for_test_no_wait(self):
    ###########################################################################
        expected_results = ["PEND" if item == 5 else "PASS" for item in range(10)]
        self.simple_test(self._testdir_unfinished, expected_results, "-n")

    ###########################################################################
    def test_wait_for_test_wait(self):
    ###########################################################################
        run_thread = threading.Thread(target=self.threaded_test, args=(self._testdir_unfinished, ["PASS"] * 10))
        run_thread.daemon = True
        run_thread.start()

        time.sleep(5) # Kinda hacky

        self.assertTrue(run_thread.isAlive(), msg="wait_for_tests should have waited")

        make_fake_teststatus(os.path.join(self._testdir_unfinished, "5", "TestStatus"), "Test_5", "PASS", "RUN")

        run_thread.join(timeout=10)

        self.assertFalse(run_thread.isAlive(), msg="wait_for_tests should have finished")

        self.assertTrue(self._thread_error is None, msg="Thread had failure: %s" % self._thread_error)

    ###########################################################################
    def test_wait_for_test_wait_kill(self):
    ###########################################################################
        expected_results = ["PEND" if item == 5 else "PASS" for item in range(10)]
        run_thread = threading.Thread(target=self.threaded_test, args=(self._testdir_unfinished, expected_results))
        run_thread.daemon = True
        run_thread.start()

        time.sleep(5)

        self.assertTrue(run_thread.isAlive(), msg="wait_for_tests should have waited")

        kill_python_subprocesses(signal.SIGTERM, expected_num_killed=1, tester=self)

        run_thread.join(timeout=10)

        self.assertFalse(run_thread.isAlive(), msg="wait_for_tests should have finished")

        self.assertTrue(self._thread_error is None, msg="Thread had failure: %s" % self._thread_error)

    ###########################################################################
    def test_wait_for_test_cdash_pass(self):
    ###########################################################################
        expected_results = ["PASS"] * 10
        run_thread = threading.Thread(target=self.threaded_test,
                                      args=(self._testdir_all_pass, expected_results, "", "regression_test_pass"))
        run_thread.daemon = True
        run_thread.start()

        run_thread.join(timeout=10)

        self.assertFalse(run_thread.isAlive(), msg="wait_for_tests should have finished")

        self.assertTrue(self._thread_error is None, msg="Thread had failure: %s" % self._thread_error)

        assert_dashboard_has_build(self, "regression_test_pass")

    ###########################################################################
    def test_wait_for_test_cdash_kill(self):
    ###########################################################################
        expected_results = ["PEND" if item == 5 else "PASS" for item in range(10)]
        run_thread = threading.Thread(target=self.threaded_test,
                                      args=(self._testdir_unfinished, expected_results, "", "regression_test_kill"))
        run_thread.daemon = True
        run_thread.start()

        time.sleep(5)

        self.assertTrue(run_thread.isAlive(), msg="wait_for_tests should have waited")

        kill_python_subprocesses(signal.SIGTERM, expected_num_killed=1, tester=self)

        run_thread.join(timeout=10)

        self.assertFalse(run_thread.isAlive(), msg="wait_for_tests should have finished")
        self.assertTrue(self._thread_error is None, msg="Thread had failure: %s" % self._thread_error)

        assert_dashboard_has_build(self, "regression_test_kill")

        if CIME.utils.get_model() == "acme":
            cdash_result_dir = os.path.join(self._testdir_unfinished, "Testing")
            tag_file         = os.path.join(cdash_result_dir, "TAG")
            self.assertTrue(os.path.isdir(cdash_result_dir))
            self.assertTrue(os.path.isfile(tag_file))

            tag = open(tag_file, "r").readlines()[0].strip()
            xml_file = os.path.join(cdash_result_dir, tag, "Test.xml")
            self.assertTrue(os.path.isfile(xml_file))

            xml_contents = open(xml_file, "r").read()
            self.assertTrue(r'<TestList><Test>Test_0</Test><Test>Test_1</Test><Test>Test_2</Test><Test>Test_3</Test><Test>Test_4</Test><Test>Test_5</Test><Test>Test_6</Test><Test>Test_7</Test><Test>Test_8</Test><Test>Test_9</Test></TestList>'
                            in xml_contents)
            self.assertTrue(r'<Test Status="failed"><Name>Test_5</Name>' in xml_contents)

            # TODO: Any further checking of xml output worth doing?

###############################################################################
class TestCreateTestCommon(unittest.TestCase):
###############################################################################

    ###########################################################################
    def setUp(self):
    ###########################################################################
        self._thread_error      = None
        self._unset_proxy       = setup_proxy()
        self._baseline_name     = "fake_testing_only_%s" % CIME.utils.get_utc_timestamp()
        self._machine           = MACHINE.get_machine_name()
        self._baseline_area     = MACHINE.get_value("CCSM_BASELINE")
        self._testroot          = MACHINE.get_value("CESMSCRATCHROOT")
        self._compiler          = MACHINE.get_default_compiler()
        self._hasbatch          = MACHINE.has_batch_system() and not NO_BATCH
        self._do_teardown       = True # Will never do teardown if test failed

    ###########################################################################
    def tearDown(self):
    ###########################################################################
        kill_subprocesses()

        if (self._unset_proxy):
            del os.environ["http_proxy"]

        files_to_clean = []

        baselines = os.path.join(self._baseline_area, self._compiler, self._baseline_name)
        if (os.path.isdir(baselines)):
            files_to_clean.append(baselines)

        for test_id in ["master", self._baseline_name]:
            for leftover in glob.glob(os.path.join(self._testroot, "*%s*" % test_id)):
                files_to_clean.append(leftover)

        do_teardown = self._do_teardown and sys.exc_info() == (None, None, None)
        if (not do_teardown):
            print "Detected failed test or user request no teardown"
            print "Leaving files:"
            for file_to_clean in files_to_clean:
                print " ", file_to_clean
        else:
            for file_to_clean in files_to_clean:
                if (os.path.isdir(file_to_clean)):
                    shutil.rmtree(file_to_clean)
                else:
                    os.remove(file_to_clean)

###############################################################################
class C_TestCreateTest(TestCreateTestCommon):
###############################################################################

    ###########################################################################
    def simple_test(self, expect_works, extra_args):
    ###########################################################################
        if NO_BATCH:
            extra_args += " --no-batch"
        cmd = "%s/create_test acme_test_only_pass %s" % (SCRIPT_DIR, extra_args)
        stat, output, errput = run_cmd(cmd)
        if (expect_works):
            self.assertEqual(stat, 0, msg="COMMAND '%s' SHOULD HAVE WORKED\ncreate_test output:\n%s\n\nerrput:\n%s\n\ncode: %d" % (cmd, output, errput, stat))
        else:
            self.assertEqual(stat, CIME.utils.TESTS_FAILED_ERR_CODE,
                             msg="COMMAND '%s' SHOULD HAVE DETECTED FAILED TESTS\ncreate_test output:\n%s\n\nerrput:\n%ss\n\ncode: %d" % (cmd, output, errput, stat))

    ###############################################################################
    def test_create_test_rebless_namelist(self):
    ###############################################################################
        # Generate some namelist baselines
        self.simple_test(True, "-g -n -b %s -t %s-%s" % (self._baseline_name, self._baseline_name, CIME.utils.get_utc_timestamp()))

        # Basic namelist compare
        self.simple_test(True, "-c -n -b %s -t %s-%s" % (self._baseline_name, self._baseline_name, CIME.utils.get_utc_timestamp()))

        # Modify namelist
        fake_nl = """
 &fake_nml
   fake_item = 'fake'
   fake = .true.
/"""
        baseline_area = self._baseline_area
        compiler      = self._compiler
        baseline_glob = glob.glob(os.path.join(baseline_area, compiler, self._baseline_name, "TEST*"))
        self.assertEqual(len(baseline_glob), 3, msg="Expected three matches, got:\n%s" % "\n".join(baseline_glob))

        baseline_dir = baseline_glob[0]
        nl_path = os.path.join(baseline_dir, "CaseDocs", "datm_in")
        self.assertTrue(os.path.isfile(nl_path), msg="Missing file %s" % nl_path)

        import stat
        os.chmod(nl_path, stat.S_IRUSR | stat.S_IWUSR)
        with open(nl_path, "a") as nl_file:
            nl_file.write(fake_nl)

        # Basic namelist compare should now fail
        self.simple_test(False, "-c -n -b %s -t %s-%s" % (self._baseline_name, self._baseline_name, CIME.utils.get_utc_timestamp()))

        # Regen
        self.simple_test(True, "-g -n -b %s -t %s-%s" % (self._baseline_name, self._baseline_name, CIME.utils.get_utc_timestamp()))

        # Basic namelist compare should now pass again
        self.simple_test(True, "-c -n -b %s -t %s-%s" % (self._baseline_name, self._baseline_name, CIME.utils.get_utc_timestamp()))

###############################################################################
class E_TestTestScheduler(TestCreateTestCommon):
###############################################################################

    ###########################################################################
    def test_a_phases(self):
    ###########################################################################
        # exclude the MEMLEAK tests here.
        tests = update_acme_tests.get_full_test_names(["acme_test_only",
                                                       "^TESTMEMLEAKFAIL_Mmpi-serial.f19_g16.X", "^TESTMEMLEAKPASS_Mmpi-serial.f19_g16.X"],
                                                      self._machine, self._compiler)
        self.assertEqual(len(tests), 3)
        ct = TestScheduler(tests)

        build_fail_test = [item for item in tests if "TESTBUILDFAIL" in item][0]
        run_fail_test   = [item for item in tests if "TESTRUNFAIL" in item][0]
        pass_test       = [item for item in tests if "TESTRUNPASS" in item][0]

        self.assertTrue("BUILDFAIL" in build_fail_test, msg="Wrong test '%s'" % build_fail_test)
        self.assertTrue("RUNFAIL" in run_fail_test, msg="Wrong test '%s'" % run_fail_test)
        self.assertTrue("RUNPASS" in pass_test, msg="Wrong test '%s'" % pass_test)

        for idx, phase in enumerate(ct._phases):
            for test in ct._tests:
                if (phase == CIME.test_scheduler.INITIAL_PHASE):
                    continue
                elif (phase == CIME.test_scheduler.MODEL_BUILD_PHASE):
                    ct._update_test_status(test, phase, TEST_PENDING_STATUS)

                    if (test == build_fail_test):
                        ct._update_test_status(test, phase, TEST_FAIL_STATUS)
                        self.assertTrue(ct._is_broken(test))
                        self.assertFalse(ct._work_remains(test))
                    else:
                        ct._update_test_status(test, phase, TEST_PASS_STATUS)
                        self.assertFalse(ct._is_broken(test))
                        self.assertTrue(ct._work_remains(test))

                elif (phase == CIME.test_scheduler.RUN_PHASE):
                    if (test == build_fail_test):
                        with self.assertRaises(SystemExit):
                            ct._update_test_status(test, phase, TEST_PENDING_STATUS)
                    else:
                        ct._update_test_status(test, phase, TEST_PENDING_STATUS)
                        self.assertFalse(ct._work_remains(test))

                        if (test == run_fail_test):
                            ct._update_test_status(test, phase, TEST_FAIL_STATUS)
                            self.assertTrue(ct._is_broken(test))
                        else:
                            ct._update_test_status(test, phase, TEST_PASS_STATUS)
                            self.assertFalse(ct._is_broken(test))

                    self.assertFalse(ct._work_remains(test))

                else:
                    with self.assertRaises(SystemExit):
                        ct._update_test_status(test, ct._phases[idx+1], TEST_PENDING_STATUS)

                    with self.assertRaises(SystemExit):
                        ct._update_test_status(test, phase, TEST_PASS_STATUS)

                    ct._update_test_status(test, phase, TEST_PENDING_STATUS)
                    self.assertFalse(ct._is_broken(test))
                    self.assertTrue(ct._work_remains(test))

                    with self.assertRaises(SystemExit):
                        ct._update_test_status(test, phase, TEST_PENDING_STATUS)

                    ct._update_test_status(test, phase, TEST_PASS_STATUS)

                    with self.assertRaises(SystemExit):
                        ct._update_test_status(test, phase, TEST_FAIL_STATUS)

                    self.assertFalse(ct._is_broken(test))
                    self.assertTrue(ct._work_remains(test))

    ###########################################################################
    def test_b_full(self):
    ###########################################################################
        tests = update_acme_tests.get_full_test_names(["acme_test_only"], self._machine, self._compiler)
        test_id="%s-%s" % (self._baseline_name, CIME.utils.get_utc_timestamp())
        ct = TestScheduler(tests, test_id=test_id, no_batch=NO_BATCH)

        build_fail_test = [item for item in tests if "TESTBUILDFAIL" in item][0]
        run_fail_test   = [item for item in tests if "TESTRUNFAIL" in item][0]
        pass_test       = [item for item in tests if "TESTRUNPASS" in item][0]
        mem_fail_test   = [item for item in tests if "TESTMEMLEAKFAIL" in item][0]
        mem_pass_test   = [item for item in tests if "TESTMEMLEAKPASS" in item][0]

        log_lvl = logging.getLogger().getEffectiveLevel()
        logging.disable(logging.CRITICAL)
        try:
            ct.run_tests()
        finally:
            logging.getLogger().setLevel(log_lvl)

        if (self._hasbatch):
            run_cmd("%s/wait_for_tests *%s*/TestStatus" % (TOOLS_DIR, test_id), from_dir=self._testroot)

        test_statuses = glob.glob("%s/*%s*/TestStatus" % (self._testroot, test_id))
        self.assertEqual(len(tests), len(test_statuses))

        for test_status in test_statuses:
            ts = TestStatus(test_dir=os.path.dirname(test_status))
            test_name = ts.get_name()
            if (test_name == build_fail_test):
                self.assertEqual(ts.get_status(CIME.test_scheduler.MODEL_BUILD_PHASE), TEST_FAIL_STATUS)
            elif (test_name == run_fail_test):
                self.assertEqual(ts.get_status(CIME.test_scheduler.RUN_PHASE), TEST_FAIL_STATUS)
            elif (test_name == mem_fail_test):
                self.assertEqual(ts.get_status(MEMLEAK_PHASE), TEST_FAIL_STATUS)
                self.assertEqual(ts.get_status(CIME.test_scheduler.RUN_PHASE), TEST_PASS_STATUS)
            else:
                self.assertTrue(test_name in [pass_test, mem_pass_test])
                self.assertEqual(ts.get_status(CIME.test_scheduler.RUN_PHASE), TEST_PASS_STATUS)
                if (test_name == mem_pass_test):
                    self.assertEqual(ts.get_status(MEMLEAK_PHASE), TEST_PASS_STATUS)

###############################################################################
class TestJenkinsGenericJob(TestCreateTestCommon):
###############################################################################

    ###########################################################################
    def setUp(self):
    ###########################################################################
        TestCreateTestCommon.setUp(self)

        # Need to run in a subdir in order to not have CTest clash. Name it
        # such that it should be cleaned up by the parent tearDown
        self._testdir = os.path.join(self._testroot, "jenkins_generic_test_subdir_%s" % self._baseline_name)
        os.makedirs(self._testdir)

        # Change root to avoid clashing with other jenkins_generic_jobs
        self._jenkins_root = os.path.join(self._testdir, "jenkins")

    ###########################################################################
    def simple_test(self, expect_works, extra_args, build_name=None):
    ###########################################################################
        if NO_BATCH:
            extra_args += " --no-batch"

        # Need these flags to test dashboard if acme
        if CIME.utils.get_model() == "acme" and build_name is not None:
            extra_args += " -p ACME_test --submit-to-cdash --cdash-build-group=Nightly -c %s" % build_name

        cmd = "%s/jenkins_generic_job -r %s %s" % (TOOLS_DIR, self._testdir, extra_args)
        stat, output, errput = run_cmd(cmd, from_dir=self._testdir)
        if (expect_works):
            self.assertEqual(stat, 0, msg="COMMAND '%s' SHOULD HAVE WORKED\njenkins_generic_job output:\n%s\n\nerrput:\n%s" % (cmd, output, errput))
        else:
            self.assertEqual(stat, CIME.utils.TESTS_FAILED_ERR_CODE, msg="COMMAND '%s' SHOULD HAVE DETECTED FAILED TESTS\njenkins_generic_job output:\n%s\n\nerrput:\n%s" % (cmd, output, errput))

    ###########################################################################
    def threaded_test(self, expect_works, extra_args, build_name=None):
    ###########################################################################
        try:
            self.simple_test(expect_works, extra_args, build_name)
        except AssertionError as e:
            self._thread_error = str(e)

    ###########################################################################
    def assert_num_leftovers(self, test_id=None):
    ###########################################################################
        # There should only be two directories matching the test_id in both
        # the testroot (bld/run dump area) and jenkins root
        if (test_id is None):
            test_id = self._baseline_name
        num_tests_in_tiny = len(update_acme_tests.get_test_suite("acme_test_only_pass"))

        jenkins_dirs = glob.glob("%s/*%s*/" % (self._jenkins_root, test_id)) # case dirs
        # scratch_dirs = glob.glob("%s/*%s*/" % (self._testroot, test_id)) # blr/run dirs

        self.assertEqual(num_tests_in_tiny, len(jenkins_dirs),
                         msg="Wrong number of leftover directories in %s, expected %d, see %s" % \
                             (self._jenkins_root, num_tests_in_tiny, jenkins_dirs))

        # JGF: Can't test this at the moment due to root change flag given to jenkins_generic_job
        # self.assertEqual(num_tests_in_tiny + 1, len(scratch_dirs),
        #                  msg="Wrong number of leftover directories in %s, expected %d, see %s" % \
        #                      (self._testroot, num_tests_in_tiny, scratch_dirs))

    ###########################################################################
    def test_jenkins_generic_job(self):
    ###########################################################################
        # Unfortunately, this test is very long-running

        # Generate fresh baselines so that this test is not impacted by
        # unresolved diffs
        self.simple_test(True, "-t acme_test_only_pass -g -b %s" % self._baseline_name)
        self.assert_num_leftovers()

        build_name = "jenkins_generic_job_pass_%s" % CIME.utils.get_utc_timestamp()
        self.simple_test(True, "-t acme_test_only_pass -b %s" % self._baseline_name, build_name=build_name)
        self.assert_num_leftovers() # jenkins_generic_job should have automatically cleaned up leftovers from prior run
        assert_dashboard_has_build(self, build_name)

    ###########################################################################
    def test_jenkins_generic_job_kill(self):
    ###########################################################################
        build_name = "jenkins_generic_job_kill_%s" % CIME.utils.get_utc_timestamp()
        run_thread = threading.Thread(target=self.threaded_test, args=(False, " -t acme_test_only_slow_pass -b master --baseline-compare=no", build_name))
        run_thread.daemon = True
        run_thread.start()

        time.sleep(120)

        kill_subprocesses(sig=signal.SIGTERM)

        run_thread.join(timeout=10)

        self.assertFalse(run_thread.isAlive(), msg="jenkins_generic_job should have finished")
        self.assertTrue(self._thread_error is None, msg="Thread had failure: %s" % self._thread_error)
        assert_dashboard_has_build(self, build_name)

###############################################################################
class TestBlessTestResults(TestCreateTestCommon):
###############################################################################

    _test_name = "TESTRUNDIFF_Mmpi-serial.f19_g16_rx1.A"

    ###########################################################################
    def tearDown(self):
    ###########################################################################
        TestCreateTestCommon.tearDown(self)

        if "TESTRUNDIFF_ALTERNATE" in os.environ:
            del os.environ["TESTRUNDIFF_ALTERNATE"]

    ###########################################################################
    def simple_test(self, expect_works, extra_args):
    ###########################################################################
        if NO_BATCH:
            extra_args += " --no-batch"
        cmd = "%s/create_test %s %s" % (SCRIPT_DIR, self._test_name, extra_args)
        stat, output, errput = run_cmd(cmd)

<<<<<<< HEAD
        self.assertEqual(stat, 0, msg="COMMAND '%s' SHOULD HAVE WORKED\ncreate_test output:\n%s\n\nerrput:\n%s\n\ncode: %d" % (cmd, output, errput, stat))
        test_id = extra_args.split()[extra_args.split().index("-t") + 1]
        stat, output, errput = run_cmd("%s/wait_for_tests *%s*/TestStatus" % (TOOLS_DIR, test_id), from_dir=self._testroot)
=======
        if (self._hasbatch):
            self.assertEqual(stat, 0, msg="COMMAND '%s' SHOULD HAVE WORKED\ncreate_test output:\n%s\n\nerrput:\n%s\n\ncode: %d" % (cmd, output, errput, stat))
            test_id = extra_args.split()[extra_args.split().index("-t") + 1]
            cmd = "%s/wait_for_tests *%s*/TestStatus" % (TOOLS_DIR, test_id)
            stat, output, errput = run_cmd(cmd, from_dir=self._testroot)
>>>>>>> 1ca1b837

        if (expect_works):
            self.assertEqual(stat, 0, msg="COMMAND '%s' SHOULD HAVE WORKED\nOutput:\n%s\n\nerrput:\n%s\n\ncode: %d" % (cmd, output, errput, stat))
        else:
            self.assertEqual(stat, CIME.utils.TESTS_FAILED_ERR_CODE, msg="COMMAND '%s' SHOULD HAVE DETECTED FAILED TESTS\nOutput:\n%s\n\nerrput:\n%ss\n\ncode: %d" % (cmd, output, errput, stat))

    ###############################################################################
    def test_bless_test_results(self):
    ###############################################################################
        # Generate some namelist baselines
        self.simple_test(True, "-g -b %s -t %s-%s" % (self._baseline_name, self._baseline_name, CIME.utils.get_utc_timestamp()))

        # Hist compare should pass
        self.simple_test(True, "-c -b %s -t %s-%s" % (self._baseline_name, self._baseline_name, CIME.utils.get_utc_timestamp()))

        # Change behavior
        os.environ["TESTRUNDIFF_ALTERNATE"] = "True"

        # Hist compare should now fail
        test_id = "%s-%s" % (self._baseline_name, CIME.utils.get_utc_timestamp())
        self.simple_test(False, "-c -b %s -t %s" % (self._baseline_name, test_id))

        # Bless
        run_cmd_no_fail("%s/bless_test_results --hist-only --force -b %s -t %s" % (TOOLS_DIR, self._baseline_name, test_id))

        # Hist compare should now pass again
        self.simple_test(True, "-c -b %s -t %s-%s" % (self._baseline_name, self._baseline_name, CIME.utils.get_utc_timestamp()))

###############################################################################
@unittest.skip("Disabling this test until we figure out how to integrate ACME tests and CIME xml files.")
class TestUpdateACMETests(unittest.TestCase):
###############################################################################

    ###########################################################################
    def setUp(self):
    ###########################################################################
        # Grab all active tests
        self._testlist_allactive = os.path.join(CIME.utils.get_model_config_root(), "allactive", "testlist_allactive.xml")
        shutil.copy2(self._testlist_allactive, ".")

    ###########################################################################
    def tearDown(self):
    ###########################################################################
        shutil.copy2("testlist_allactive.xml", self._testlist_allactive)

    ###########################################################################
    def test_update_acme_tests(self):
    ###########################################################################
        # Add some testable stuff to acme tests
        pass
        # update_acme_tests._TEST_SUITES["acme_tiny"] = \
        #     (None, (("ERS.f19_g16_rx1.A", "jgftestmodtest/test_mod"),
        #             ("NCK.f19_g16_rx1.A", "jgftestmodtest/test_mod"))
        #      )

        # try:
        #     update_acme_tests.update_acme_tests(os.path.basename(self._testlist_allactive), update_acme_tests.get_test_suites())
        # except:
        #     traceback.print_tb(sys.exc_info()[2])
        #     self.assertTrue(False, str(sys.exc_info()[1]))

        # stat = run_cmd("grep 'jgftestmodtest/test_mod' %s" % os.path.basename(self._testlist_allactive))[0]
        # self.assertEqual(stat, 0, msg="update_acme_tests did not update XML")

    ###########################################################################
    def test_update_acme_tests_test_mods(self):
    ###########################################################################
        pass
        # machine = "melvin"
        # not_my_machine = "%s_jgftest" % machine

        # # Add some testable stuff to acme tests
        # update_acme_tests._TEST_SUITES["acme_tiny"] = \
        #     (None, (("ERS.f19_g16_rx1.A", "test_mod"),
        #             ("ERS.f19_g16_rx1.B", "test_mod", machine),
        #             ("ERS.f19_g16_rx1.C", "test_mod", (machine, not_my_machine)),
        #             ("ERS.f19_g16_rx1.D", "test_mod", not_my_machine),
        #             "ERS.f19_g16_rx1.E")
        #      )

        # tests = update_acme_tests.get_test_suite("acme_tiny", compiler="gnu")

        # self.assertEqual(5, len(tests))
        # self.assertTrue("ERS.f19_g16_rx1.A.melvin_gnu.test_mod" in tests)
        # self.assertTrue("ERS.f19_g16_rx1.B.melvin_gnu.test_mod" in tests)
        # self.assertTrue("ERS.f19_g16_rx1.C.melvin_gnu.test_mod" in tests)
        # self.assertTrue("ERS.f19_g16_rx1.D.melvin_gnu" in tests)
        # self.assertTrue("ERS.f19_g16_rx1.E.melvin_gnu" in tests)

        # if (CIME.utils.does_machine_have_batch()):
        #     stat, output, errput = run_cmd("%s/wait_for_tests *%s*/TestStatus" % (TOOLS_DIR, self._baseline_name), from_dir=self._testroot)
        #     self.assertEqual(stat, 0,
        #                      msg="COMMAND SHOULD HAVE WORKED\nwait_for_tests output:\n%s\n\nerrput:\n%s\n\ncode: %d" % (output, errput, stat))


        # stat, output, errput = run_cmd("%s/cs.status.%s" % (self._testroot, self._baseline_name))
        # self.assertEqual(stat, 0,
        #                  msg="COMMAND SHOULD HAVE WORKED\ncs.status output:\n%s\n\nerrput:\n%s\n\ncode: %d" % (output, errput, stat))

###############################################################################
class Z_FullSystemTest(TestCreateTestCommon):
###############################################################################

    ###########################################################################
    def test_full_system(self):
    ###########################################################################
        # Put this inside any test that's slow
        if (FAST_ONLY):
            self.skipTest("Skipping slow test")

        create_test_cmd =  "%s/create_test cime_developer --walltime 0:15:00 -t %s" % (SCRIPT_DIR, self._baseline_name)
        if NO_BATCH:
            create_test_cmd += " --no-batch"

        stat, output, errput = run_cmd(create_test_cmd)
        self.assertEqual(stat, 0,
                         msg="COMMAND SHOULD HAVE WORKED\ncreate_test output:\n%s\n\nerrput:\n%s\n\ncode: %d" % (output, errput, stat))

        if (self._hasbatch):
            stat, output, errput = run_cmd("%s/wait_for_tests *%s*/TestStatus" % (TOOLS_DIR, self._baseline_name),
                                           from_dir=self._testroot)
            self.assertEqual(stat, 0,
                             msg="COMMAND SHOULD HAVE WORKED\nwait_for_tests output:\n%s\n\nerrput:\n%s\n\ncode: %d" % (output, errput, stat))

        stat, output, errput = run_cmd("%s/cs.status.%s" % (self._testroot, self._baseline_name),
                                       from_dir=self._testroot)
        self.assertEqual(stat, 0,
                         msg="COMMAND SHOULD HAVE WORKED\ncs.status output:\n%s\n\nerrput:\n%s\n\ncode: %d" % (output, errput, stat))

###############################################################################
class TestCimeCase(TestCreateTestCommon):
###############################################################################

    ###########################################################################
    def test_cime_case(self):
    ###########################################################################
        stat, output, errput = run_cmd("%s/create_test acme_test_only -t %s --no-build" % (SCRIPT_DIR, self._baseline_name))
        self.assertEqual(stat, 0,
                         msg="COMMAND SHOULD HAVE WORKED\ncreate_test output:\n%s\n\nerrput:\n%s\n\ncode: %d" % (output, errput, stat))

        casedir = os.path.join(self._testroot,
                               "%s.%s" % (CIME.utils.get_full_test_name("TESTRUNPASS_Mmpi-serial.f19_g16_rx1.A", machine=self._machine, compiler=self._compiler), self._baseline_name))
        self.assertTrue(os.path.isdir(casedir), msg="Missing casedir '%s'" % casedir)

        with Case(casedir, read_only=False) as case:
            build_complete = case.get_value("BUILD_COMPLETE")
            self.assertFalse(build_complete,
                             msg="Build complete had wrong value '%s'" %
                             build_complete)

            case.set_value("BUILD_COMPLETE", True)
            build_complete = case.get_value("BUILD_COMPLETE")
            self.assertTrue(build_complete,
                            msg="Build complete had wrong value '%s'" %
                            build_complete)

            case.flush()

            build_complete = run_cmd_no_fail("./xmlquery BUILD_COMPLETE -value",
                                             from_dir=casedir)
            self.assertEqual(build_complete, "TRUE",
                            msg="Build complete had wrong value '%s'" %
                            build_complete)

            # Test some test properties
            self.assertEqual(case.get_value("TESTCASE"), "TESTRUNPASS")
            self.assertEqual(case.get_value("MPILIB"), "mpi-serial")

            # Serial cases should not be using pnetcdf
            self.assertEqual(case.get_value("PIO_TYPENAME"), "netcdf")

###############################################################################
class TestSingleSubmit(TestCreateTestCommon):
###############################################################################

    ###########################################################################
    def test_single_submit(self):
    ###########################################################################
        # Skip unless on a batch system and users did not select no-batch
        if (not self._hasbatch):
            self.skipTest("Skipping single submit. Not valid without batch")
        if CIME.utils.get_model() != "acme":
            self.skipTest("Skipping single submit. ACME experimental feature")

        # Keep small enough for now that we don't have to worry about load balancing
        stat, output, errput = run_cmd("unset CIME_GLOBAL_WALLTIME && %s/create_test SMS_Ln9_P8.f45_g37_rx1.A SMS_Ln9_P8.f19_g16_rx1.A  -t %s --single-submit" % (SCRIPT_DIR, self._baseline_name))
        self.assertEqual(stat, 0,
                         msg="COMMAND SHOULD HAVE WORKED\ncreate_test output:\n%s\n\nerrput:\n%s\n\ncode: %d" % (output, errput, stat))

        stat, output, errput = run_cmd("%s/wait_for_tests *%s*/TestStatus -r" % (TOOLS_DIR, self._baseline_name),
                                       from_dir=self._testroot)
        self.assertEqual(stat, 0,
                         msg="COMMAND SHOULD HAVE WORKED\nwait_for_tests output:\n%s\n\nerrput:\n%s\n\ncode: %d" % (output, errput, stat))

###############################################################################
class TestSaveTimings(TestCreateTestCommon):
###############################################################################

    ###########################################################################
    def test_save_timings(self):
    ###########################################################################
        create_test_cmd =  "%s/create_test SMS_Ln9_Mmpi-serial.f19_g16_rx1.A --save-timing --walltime 0:15:00 -t %s" % (SCRIPT_DIR, self._baseline_name)
        if NO_BATCH:
            create_test_cmd += " --no-batch"

        stat, output, errput = run_cmd(create_test_cmd)
        self.assertEqual(stat, 0,
                         msg="COMMAND SHOULD HAVE WORKED\ncreate_test output:\n%s\n\nerrput:\n%s\n\ncode: %d" % (output, errput, stat))

        if (self._hasbatch):
            stat, output, errput = run_cmd("%s/wait_for_tests *%s*/TestStatus" % (TOOLS_DIR, self._baseline_name),
                                           from_dir=self._testroot)
            self.assertEqual(stat, 0,
                             msg="COMMAND SHOULD HAVE WORKED\nwait_for_tests output:\n%s\n\nerrput:\n%s\n\ncode: %d" % (output, errput, stat))

###############################################################################
class TestXMLQuery(unittest.TestCase):
# Testing command line scripts
###############################################################################

    def setUp(self):
        # Create case directory
        self._testroot = MACHINE.get_value("CESMSCRATCHROOT")  # "/tmp/"
        self._testdirs = []
        self._do_teardown = []

        testdir = os.path.join(self._testroot, 'scripts_regression_tests.testscripts')
        machine = 'melvin'
        if os.path.exists(testdir):
            shutil.rmtree(testdir)
        self._testdirs.append(testdir)
        cmd = "%s/create_newcase --case %s --compset X --res f19_g16 --mach %s " % (SCRIPT_DIR, testdir, machine)
        stat, output, errput = run_cmd(cmd, from_dir=SCRIPT_DIR)
        self.assertEqual(stat, 0, msg="COMMAND '%s' SHOULD HAVE WORKED\noutput:\n%s\n\nerrput:\n%s" % (cmd, output, errput))

        self._do_teardown.append(testdir)

    def tearDown(self):
        do_teardown = len(self._do_teardown) > 0 and sys.exc_info() == (None, None, None)

        for tfile in self._testdirs:
            if tfile not in self._do_teardown:
                print "Detected failed test or user request no teardown"
                print "Leaving case directory : %s"%tfile
            elif do_teardown:
                shutil.rmtree(tfile)

    def test_xmlquery(self):
        # Set script and script path
        xmlquery = "./xmlquery"
        testdir  = self._testdirs[0]


        # Check for environment
        self.assertTrue(os.path.isdir(SCRIPT_DIR))
        self.assertTrue(os.path.isdir(TOOLS_DIR))
        self.assertTrue(os.path.isfile(testdir + "/" + xmlquery) )

        # Test command line options

        options = [
            '' ,
            '--listall' ,
            '--listall --valonly' ,
            "-caseroot " + testdir +" -valonly -subgroup case.run -value JOB_QUEUE" ,
        ]

        for opt in options :

            cmd = xmlquery + ' ' + opt # .join(opt)
            output = run_cmd_no_fail(cmd, from_dir=testdir)
            self.assertTrue(len(output) , msg="no output for: " + cmd )

    def test_subgroup(self):
        # Set script and script path
        xmlquery = "./xmlquery"
        testdir  = self._testdirs[0]

        options = [
            '-caseroot ' + testdir + ' -valonly -value JOB_QUEUE'  ,
            '-caseroot ' + testdir + ' -valonly -subgroup case.run -value JOB_QUEUE' ,
         ]

        # Get value and group information
        base_out = ''
        cmd     = xmlquery + " " + options[0]
        base_out = run_cmd_no_fail(cmd, from_dir=testdir)

        group_out = ''
        cmd      = xmlquery + " " + options[1]
        group_out = run_cmd_no_fail(cmd, from_dir=testdir)

        searchObj = re.search( r'(.*)(case.run:JOB_QUEUE)\t*(.*)', base_out)

        # Test group option
        self.assertTrue(len(base_out) , msg="no output for " + cmd)
        self.assertEqual(searchObj.group() , group_out)

###############################################################################
class CheckCode(unittest.TestCase):
###############################################################################

    ###########################################################################
    def test_check_code(self):
    ###########################################################################
        stat, output, _ = run_cmd(os.path.join(TOOLS_DIR, "code_checker -d 2>&1"))
        self.assertEqual(stat, 0, msg=output)

# Machinery for Macros generation tests.

class MockMachines(object):

    """A mock version of the Machines object to simplify testing."""

    def __init__(self, name):
        """Store the name."""
        self.name = name

    def get_machine_name(self):
        """Return the name we were given."""
        return self.name

    def is_valid_compiler(self, _):
        """Assume all compilers are valid."""
        return True

    def is_valid_MPIlib(self, _):
        """Assume all MPILIB settings are valid."""
        return True


def get_macros(macro_maker, build_xml, build_system):
    """Generate build system ("Macros" file) output from config_build XML.

    Arguments:
    macro_maker - The underlying MacroMaker object.
    build_xml - A string containing the XML to operate on.
    build_system - Either "Makefile" or "CMake", depending on desired output.

    The return value is a string containing the build system output.
    """
    # MacroMaker.write_macros expects file-like objects as input, so
    # we need to wrap the strings in StringIO objects.
    xml = io.StringIO(unicode(build_xml))
    output = io.StringIO()
    macro_maker.write_macros(build_system, xml, output)
    return str(output.getvalue())


def _wrap_config_build_xml(inner_string):
    """Utility function to create a config_build XML string.

    Pass this function a string containing <compiler> elements, and it will add
    the necessary header/footer to the file.
    """
    _xml_template = """<?xml version="1.0" encoding="UTF-8"?>
<config_build>
{}
</config_build>
"""

    return _xml_template.format(inner_string)


class MakefileTester(object):

    """Helper class for checking Makefile output.

    Public methods:
    __init__
    query_var
    assert_variable_equals
    assert_variable_matches
    """

    _makefile_template = """
include Macros
query:
	echo '$({})' > query.out
"""

    def __init__(self, parent, make_string):
        """Constructor for Makefile test helper class.

        Arguments:
        parent - The TestCase object that is using this item.
        make_string - Makefile contents to test.
        """
        self.parent = parent
        self.make_string = make_string

    def query_var(self, var_name, env, var):
        """Request the value of a variable in the Makefile, as a string.

        Arguments:
        var_name - Name of the variable to query.
        env - A dict containing extra environment variables to set when calling
              make.
        var - A dict containing extra make variables to set when calling make.
              (The distinction between env and var actually matters only for
               CMake, though.)
        """
        if env is None:
            env = dict()
        if var is None:
            var = dict()

        # Write the Makefile strings to temporary files.
        temp_dir = tempfile.mkdtemp()
        macros_file_name = os.path.join(temp_dir, "Macros")
        makefile_name = os.path.join(temp_dir, "Makefile")
        output_name = os.path.join(temp_dir, "query.out")

        with open(macros_file_name, "w") as macros_file:
            macros_file.write(self.make_string)
        with open(makefile_name, "w") as makefile:
            makefile.write(self._makefile_template.format(var_name))

        environment = os.environ.copy()
        environment.update(env)
        environment.update(var)
        subprocess.check_output(["gmake", "query", "--directory="+temp_dir],
                                stderr=subprocess.STDOUT, env=environment)

        with open(output_name, "r") as output:
            query_result = output.read().strip()

        # Clean up the Makefiles.
        shutil.rmtree(temp_dir)

        return query_result

    def assert_variable_equals(self, var_name, value, env=None, var=None):
        """Assert that a variable in the Makefile has a given value.

        Arguments:
        var_name - Name of variable to check.
        value - The string that the variable value should be equal to.
        env - Optional. Dict of environment variables to set when calling make.
        var - Optional. Dict of make variables to set when calling make.
        """
        self.parent.assertEqual(self.query_var(var_name, env, var), value)

    def assert_variable_matches(self, var_name, regex, env=None, var=None):
        """Assert that a variable in the Makefile matches a regex.

        Arguments:
        var_name - Name of variable to check.
        regex - The regex to match.
        env - Optional. Dict of environment variables to set when calling make.
        var - Optional. Dict of make variables to set when calling make.
        """
        self.parent.assertRegexpMatches(self.query_var(var_name, env, var), regex)


class CMakeTester(object):

    """Helper class for checking CMake output.

    Public methods:
    __init__
    query_var
    assert_variable_equals
    assert_variable_matches
    """

    _cmakelists_template = """
include(./Macros.cmake)
file(WRITE query.out "${{{}}}")
"""

    def __init__(self, parent, cmake_string):
        """Constructor for CMake test helper class.

        Arguments:
        parent - The TestCase object that is using this item.
        cmake_string - CMake contents to test.
        """
        self.parent = parent
        self.cmake_string = cmake_string

    def query_var(self, var_name, env, var):
        """Request the value of a variable in Macros.cmake, as a string.

        Arguments:
        var_name - Name of the variable to query.
        env - A dict containing extra environment variables to set when calling
              cmake.
        var - A dict containing extra CMake variables to set when calling cmake.
        """
        if env is None:
            env = dict()
        if var is None:
            var = dict()

        # Write the CMake strings to temporary files.
        temp_dir = tempfile.mkdtemp()
        macros_file_name = os.path.join(temp_dir, "Macros.cmake")
        cmakelists_name = os.path.join(temp_dir, "CMakeLists.txt")
        output_name = os.path.join(temp_dir, "query.out")

        with open(macros_file_name, "w") as macros_file:
            for key in var:
                macros_file.write("set(CIME_{} {})\n".format(key, var[key]))
            macros_file.write(self.cmake_string)
        with open(cmakelists_name, "w") as cmakelists:
            cmakelists.write(self._cmakelists_template.format("CIME_"+var_name))

        environment = os.environ.copy()
        environment.update(env)
        subprocess.check_output(["cmake", "."], cwd=temp_dir,
                                stderr=subprocess.STDOUT, env=environment)

        with open(output_name, "r") as output:
            query_result = output.read().strip()

        # Clean up the CMake files.
        shutil.rmtree(temp_dir)

        return query_result

    def assert_variable_equals(self, var_name, value, env=None, var=None):
        """Assert that a variable in the CMakeLists has a given value.

        Arguments:
        var_name - Name of variable to check.
        value - The string that the variable value should be equal to.
        env - Optional. Dict of environment variables to set when calling cmake.
        var - Optional. Dict of CMake variables to set when calling cmake.
        """
        self.parent.assertEqual(self.query_var(var_name, env, var), value)

    def assert_variable_matches(self, var_name, regex, env=None, var=None):
        """Assert that a variable in the CMkeLists matches a regex.

        Arguments:
        var_name - Name of variable to check.
        regex - The regex to match.
        env - Optional. Dict of environment variables to set when calling cmake.
        var - Optional. Dict of CMake variables to set when calling cmake.
        """
        self.parent.assertRegexpMatches(self.query_var(var_name, env, var), regex)


###############################################################################
class TestMacrosBasic(unittest.TestCase):
###############################################################################

    """Basic infrastructure tests.

    This class contains tests that do not actually depend on the output of the
    macro file conversion. This includes basic smoke testing and tests of
    error-handling in the routine.
    """

    def test_script_is_callable(self):
        """The test script can be called on valid output without dying."""
        # This is really more a smoke test of this script than anything else.
        maker = MacroMaker("SomeOS", MockMachines("mymachine"))
        test_xml = _wrap_config_build_xml("<compiler><SUPPORTS_CXX>FALSE</SUPPORTS_CXX></compiler>")
        get_macros(maker, test_xml, "Makefile")

    def test_script_rejects_bad_xml(self):
        """The macro writer rejects input that's not valid XML."""
        maker = MacroMaker("SomeOS", MockMachines("mymachine"))
        with self.assertRaises(ParseError):
            get_macros(maker, "This is not valid XML.", "Makefile")

    def test_script_rejects_bad_build_system(self):
        """The macro writer rejects a bad build system string."""
        maker = MacroMaker("SomeOS", MockMachines("mymachine"))
        bad_string = "argle-bargle."
        with self.assertRaisesRegexp(
                SystemExit,
                "Unrecognized build system provided to write_macros: " + bad_string):
            get_macros(maker, "This string is irrelevant.", bad_string)


###############################################################################
class TestMakeMacros(unittest.TestCase):
###############################################################################

    """Makefile macros tests.

    This class contains tests of the Makefile output of MacrosMaker.

    Aside from the usual setUp and test methods, this class has a utility method
    (xml_to_tester) that converts XML input directly to a MakefileTester object.
    """

    test_os = "SomeOS"
    test_machine = "mymachine"

    def setUp(self):
        self._maker = MacroMaker(self.test_os, MockMachines(self.test_machine))

    def xml_to_tester(self, xml_string):
        """Helper that directly converts an XML string to a MakefileTester."""
        test_xml = _wrap_config_build_xml(xml_string)
        return MakefileTester(self, get_macros(self._maker, test_xml, "Makefile"))

    def test_generic_item(self):
        """The macro writer can write out a single generic item."""
        xml_string = "<compiler><SUPPORTS_CXX>FALSE</SUPPORTS_CXX></compiler>"
        tester = self.xml_to_tester(xml_string)
        tester.assert_variable_equals("SUPPORTS_CXX", "FALSE")

    def test_machine_specific_item(self):
        """The macro writer can pick out a machine-specific item."""
        xml1 = """<compiler MACH="{}"><SUPPORTS_CXX>TRUE</SUPPORTS_CXX></compiler>""".format(self.test_machine)
        xml2 = """<compiler><SUPPORTS_CXX>FALSE</SUPPORTS_CXX></compiler>"""
        tester = self.xml_to_tester(xml1+xml2)
        tester.assert_variable_equals("SUPPORTS_CXX", "TRUE")
        # Do this a second time, but with elements in the reverse order, to
        # ensure that the code is not "cheating" by taking the first match.
        tester = self.xml_to_tester(xml2+xml1)
        tester.assert_variable_equals("SUPPORTS_CXX", "TRUE")

    def test_ignore_non_match(self):
        """The macro writer ignores an entry with the wrong machine name."""
        xml1 = """<compiler MACH="bad"><SUPPORTS_CXX>TRUE</SUPPORTS_CXX></compiler>"""
        xml2 = """<compiler><SUPPORTS_CXX>FALSE</SUPPORTS_CXX></compiler>"""
        tester = self.xml_to_tester(xml1+xml2)
        tester.assert_variable_equals("SUPPORTS_CXX", "FALSE")
        # Again, double-check that we don't just get lucky with the order.
        tester = self.xml_to_tester(xml2+xml1)
        tester.assert_variable_equals("SUPPORTS_CXX", "FALSE")

    def test_os_specific_item(self):
        """The macro writer can pick out an OS-specific item."""
        xml1 = """<compiler OS="{}"><SUPPORTS_CXX>TRUE</SUPPORTS_CXX></compiler>""".format(self.test_os)
        xml2 = """<compiler><SUPPORTS_CXX>FALSE</SUPPORTS_CXX></compiler>"""
        tester = self.xml_to_tester(xml1+xml2)
        tester.assert_variable_equals("SUPPORTS_CXX", "TRUE")
        tester = self.xml_to_tester(xml2+xml1)
        tester.assert_variable_equals("SUPPORTS_CXX", "TRUE")

    def test_mach_beats_os(self):
        """The macro writer chooses machine-specific over os-specific matches."""
        xml1 = """<compiler OS="{}"><SUPPORTS_CXX>FALSE</SUPPORTS_CXX></compiler>""".format(self.test_os)
        xml2 = """<compiler MACH="{}"><SUPPORTS_CXX>TRUE</SUPPORTS_CXX></compiler>""".format(self.test_machine)
        tester = self.xml_to_tester(xml1+xml2)
        tester.assert_variable_equals("SUPPORTS_CXX", "TRUE")
        tester = self.xml_to_tester(xml2+xml1)
        tester.assert_variable_equals("SUPPORTS_CXX", "TRUE")

    def test_mach_and_os_beats_mach(self):
        """The macro writer chooses the most-specific match possible."""
        xml1 = """<compiler MACH="{}"><SUPPORTS_CXX>FALSE</SUPPORTS_CXX></compiler>""".format(self.test_machine)
        xml2 = """<compiler MACH="{}" OS="{}"><SUPPORTS_CXX>TRUE</SUPPORTS_CXX></compiler>"""
        xml2 = xml2.format(self.test_machine, self.test_os)
        tester = self.xml_to_tester(xml1+xml2)
        tester.assert_variable_equals("SUPPORTS_CXX", "TRUE")
        tester = self.xml_to_tester(xml2+xml1)
        tester.assert_variable_equals("SUPPORTS_CXX", "TRUE")

    def test_build_time_attribute(self):
        """The macro writer writes conditionals for build-time choices."""
        xml1 = """<compiler><MPI_PATH MPILIB="mpich">/path/to/mpich</MPI_PATH></compiler>"""
        xml2 = """<compiler><MPI_PATH MPILIB="openmpi">/path/to/openmpi</MPI_PATH></compiler>"""
        xml3 = """<compiler><MPI_PATH>/path/to/default</MPI_PATH></compiler>"""
        tester = self.xml_to_tester(xml1+xml2+xml3)
        tester.assert_variable_equals("MPI_PATH", "/path/to/default")
        tester.assert_variable_equals("MPI_PATH", "/path/to/mpich", env={"MPILIB": "mpich"})
        tester.assert_variable_equals("MPI_PATH", "/path/to/openmpi", env={"MPILIB": "openmpi"})
        tester = self.xml_to_tester(xml3+xml2+xml1)
        tester.assert_variable_equals("MPI_PATH", "/path/to/default")
        tester.assert_variable_equals("MPI_PATH", "/path/to/mpich", env={"MPILIB": "mpich"})
        tester.assert_variable_equals("MPI_PATH", "/path/to/openmpi", env={"MPILIB": "openmpi"})

    def test_reject_duplicate_defaults(self):
        """The macro writer dies if given many defaults."""
        xml1 = """<compiler><MPI_PATH>/path/to/default</MPI_PATH></compiler>"""
        xml2 = """<compiler><MPI_PATH>/path/to/other_default</MPI_PATH></compiler>"""
        with self.assertRaisesRegexp(
                SystemExit,
                "Variable MPI_PATH is set ambiguously in config_build.xml."):
            self.xml_to_tester(xml1+xml2)

    def test_reject_duplicates(self):
        """The macro writer dies if given many matches for a given configuration."""
        xml1 = """<compiler><MPI_PATH MPILIB="mpich">/path/to/mpich</MPI_PATH></compiler>"""
        xml2 = """<compiler><MPI_PATH MPILIB="mpich">/path/to/mpich2</MPI_PATH></compiler>"""
        with self.assertRaisesRegexp(
                SystemExit,
                "Variable MPI_PATH is set ambiguously in config_build.xml."):
            self.xml_to_tester(xml1+xml2)

    def test_reject_ambiguous(self):
        """The macro writer dies if given an ambiguous set of matches."""
        xml1 = """<compiler><MPI_PATH MPILIB="mpich">/path/to/mpich</MPI_PATH></compiler>"""
        xml2 = """<compiler><MPI_PATH DEBUG="FALSE">/path/to/mpi-debug</MPI_PATH></compiler>"""
        with self.assertRaisesRegexp(
                SystemExit,
                "Variable MPI_PATH is set ambiguously in config_build.xml."):
            self.xml_to_tester(xml1+xml2)

    def test_compiler_changeable_at_build_time(self):
        """The macro writer writes information for multiple compilers."""
        xml1 = """<compiler><SUPPORTS_CXX>FALSE</SUPPORTS_CXX></compiler>"""
        xml2 = """<compiler COMPILER="gnu"><SUPPORTS_CXX>TRUE</SUPPORTS_CXX></compiler>"""
        tester = self.xml_to_tester(xml1+xml2)
        tester.assert_variable_equals("SUPPORTS_CXX", "FALSE")
        tester.assert_variable_equals("SUPPORTS_CXX", "TRUE", env={"COMPILER": "gnu"})

    def test_base_flags(self):
        """Test that we get "base" compiler flags."""
        xml1 = """<compiler><FFLAGS><base>-O2</base></FFLAGS></compiler>"""
        tester = self.xml_to_tester(xml1)
        tester.assert_variable_equals("FFLAGS", "-O2")

    def test_machine_specific_base_flags(self):
        """Test selection among base compiler flag sets based on machine."""
        xml1 = """<compiler><FFLAGS><base>-O2</base></FFLAGS></compiler>"""
        xml2 = """<compiler MACH="{}"><FFLAGS><base>-O3</base></FFLAGS></compiler>""".format(self.test_machine)
        tester = self.xml_to_tester(xml1+xml2)
        tester.assert_variable_equals("FFLAGS", "-O3")

    def test_build_time_base_flags(self):
        """Test selection of base flags based on build-time attributes."""
        xml1 = """<compiler><FFLAGS><base>-O2</base></FFLAGS></compiler>"""
        xml2 = """<compiler><FFLAGS><base DEBUG="TRUE">-O3</base></FFLAGS></compiler>"""
        tester = self.xml_to_tester(xml1+xml2)
        tester.assert_variable_equals("FFLAGS", "-O2")
        tester.assert_variable_equals("FFLAGS", "-O3", env={"DEBUG": "TRUE"})

    def test_build_time_base_flags_same_parent(self):
        """Test selection of base flags in the same parent element."""
        xml1 = """<base>-O2</base>"""
        xml2 = """<base DEBUG="TRUE">-O3</base>"""
        tester = self.xml_to_tester("<compiler><FFLAGS>"+xml1+xml2+"</FFLAGS></compiler>")
        tester.assert_variable_equals("FFLAGS", "-O2")
        tester.assert_variable_equals("FFLAGS", "-O3", env={"DEBUG": "TRUE"})
        # Check for order independence here, too.
        tester = self.xml_to_tester("<compiler><FFLAGS>"+xml2+xml1+"</FFLAGS></compiler>")
        tester.assert_variable_equals("FFLAGS", "-O2")
        tester.assert_variable_equals("FFLAGS", "-O3", env={"DEBUG": "TRUE"})

    def test_append_flags(self):
        """Test appending flags to a list."""
        xml1 = """<compiler><FFLAGS><base>-delicious</base></FFLAGS></compiler>"""
        xml2 = """<compiler><FFLAGS><append>-cake</append></FFLAGS></compiler>"""
        tester = self.xml_to_tester(xml1+xml2)
        tester.assert_variable_equals("FFLAGS", "-delicious -cake")
        # Order independence, as usual.
        tester = self.xml_to_tester(xml2+xml1)
        tester.assert_variable_equals("FFLAGS", "-delicious -cake")

    def test_machine_specific_append_flags(self):
        """Test appending flags that are either more or less machine-specific."""
        xml1 = """<compiler><FFLAGS><append>-delicious</append></FFLAGS></compiler>"""
        xml2 = """<compiler MACH="{}"><FFLAGS><append>-cake</append></FFLAGS></compiler>""".format(self.test_machine)
        tester = self.xml_to_tester(xml1+xml2)
        tester.assert_variable_matches("FFLAGS", "^(-delicious -cake|-cake -delicious)$")

    def test_machine_specific_base_over_append_flags(self):
        """Test that machine-specific base flags override default append flags."""
        xml1 = """<compiler><FFLAGS><append>-delicious</append></FFLAGS></compiler>"""
        xml2 = """<compiler MACH="{}"><FFLAGS><base>-cake</base></FFLAGS></compiler>""".format(self.test_machine)
        tester = self.xml_to_tester(xml1+xml2)
        tester.assert_variable_equals("FFLAGS", "-cake")
        tester = self.xml_to_tester(xml2+xml1)
        tester.assert_variable_equals("FFLAGS", "-cake")

    def test_machine_specific_base_and_append_flags(self):
        """Test that machine-specific base flags coexist with machine-specific append flags."""
        xml1 = """<compiler MACH="{}"><FFLAGS><append>-delicious</append></FFLAGS></compiler>""".format(self.test_machine)
        xml2 = """<compiler MACH="{}"><FFLAGS><base>-cake</base></FFLAGS></compiler>""".format(self.test_machine)
        tester = self.xml_to_tester(xml1+xml2)
        tester.assert_variable_equals("FFLAGS", "-cake -delicious")
        tester = self.xml_to_tester(xml2+xml1)
        tester.assert_variable_equals("FFLAGS", "-cake -delicious")

    def test_append_flags_without_base(self):
        """Test appending flags to a value set before Macros is included."""
        xml1 = """<compiler><FFLAGS><append>-cake</append></FFLAGS></compiler>"""
        tester = self.xml_to_tester(xml1)
        tester.assert_variable_equals("FFLAGS", "-delicious -cake", var={"FFLAGS": "-delicious"})

    def test_build_time_append_flags(self):
        """Test build_time selection of compiler flags."""
        xml1 = """<compiler><FFLAGS><append>-cake</append></FFLAGS></compiler>"""
        xml2 = """<compiler><FFLAGS><append DEBUG="TRUE">-and-pie</append></FFLAGS></compiler>"""
        tester = self.xml_to_tester(xml1+xml2)
        tester.assert_variable_equals("FFLAGS", "-cake")
        tester.assert_variable_matches("FFLAGS", "^(-cake -and-pie|-and-pie -cake)$", env={"DEBUG": "TRUE"})

    def test_environment_variable_insertion(self):
        """Test that <env> elements insert environment variables."""
        xml1 = """<compiler><LDFLAGS><append>-L<env>NETCDF</env> -lnetcdf</append></LDFLAGS></compiler>"""
        tester = self.xml_to_tester(xml1)
        tester.assert_variable_equals("LDFLAGS", "-L/path/to/netcdf -lnetcdf",
                                      env={"NETCDF": "/path/to/netcdf"})

    def test_shell_command_insertion(self):
        """Test that <shell> elements insert shell command output."""
        xml1 = """<compiler><FFLAGS><base>-O<shell>echo 2</shell> -fast</base></FFLAGS></compiler>"""
        tester = self.xml_to_tester(xml1)
        tester.assert_variable_equals("FFLAGS", "-O2 -fast")

    def test_multiple_shell_commands(self):
        """Test that more than one <shell> element can be used."""
        xml1 = """<compiler><FFLAGS><base>-O<shell>echo 2</shell> -<shell>echo fast</shell></base></FFLAGS></compiler>"""
        tester = self.xml_to_tester(xml1)
        tester.assert_variable_equals("FFLAGS", "-O2 -fast")

    def test_env_and_shell_command(self):
        """Test that <env> elements work inside <shell> elements."""
        xml1 = """<compiler><FFLAGS><base>-O<shell>echo <env>OPT_LEVEL</env></shell> -fast</base></FFLAGS></compiler>"""
        tester = self.xml_to_tester(xml1)
        tester.assert_variable_equals("FFLAGS", "-O2 -fast", env={"OPT_LEVEL": "2"})

    def test_config_variable_insertion(self):
        """Test that <var> elements insert variables from config_build."""
        # Construct an absurd chain of references just to sure that we don't
        # pass by accident, e.g. outputting things in the right order just due
        # to good luck in a hash somewhere.
        xml1 = """<MPI_LIB_NAME>stuff-<var>MPI_PATH</var>-stuff</MPI_LIB_NAME>"""
        xml2 = """<MPI_PATH><var>MPICC</var></MPI_PATH>"""
        xml3 = """<MPICC><var>MPICXX</var></MPICC>"""
        xml4 = """<MPICXX><var>MPIFC</var></MPICXX>"""
        xml5 = """<MPIFC>mpicc</MPIFC>"""
        tester = self.xml_to_tester("<compiler>"+xml1+xml2+xml3+xml4+xml5+"</compiler>")
        tester.assert_variable_equals("MPI_LIB_NAME", "stuff-mpicc-stuff")

    def test_config_reject_self_references(self):
        """Test that <var> self-references are rejected."""
        # This is a special case of the next test, which also checks circular
        # references.
        xml1 = """<MPI_LIB_NAME><var>MPI_LIB_NAME</var></MPI_LIB_NAME>"""
        err_msg = "The config_build XML has bad <var> references."
        with self.assertRaisesRegexp(SystemExit, err_msg):
            self.xml_to_tester("<compiler>"+xml1+"</compiler>")

    def test_config_reject_cyclical_references(self):
        """Test that cyclical <var> references are rejected."""
        xml1 = """<MPI_LIB_NAME><var>MPI_PATH</var></MPI_LIB_NAME>"""
        xml2 = """<MPI_PATH><var>MPI_LIB_NAME</var></MPI_PATH>"""
        err_msg = "The config_build XML has bad <var> references."
        with self.assertRaisesRegexp(SystemExit, err_msg):
            self.xml_to_tester("<compiler>"+xml1+xml2+"</compiler>")

    def test_variable_insertion_with_machine_specific_setting(self):
        """Test that machine-specific <var> dependencies are correct."""
        xml1 = """<compiler><MPI_LIB_NAME>something</MPI_LIB_NAME></compiler>"""
        xml2 = """<compiler MACH="{}"><MPI_LIB_NAME><var>MPI_PATH</var></MPI_LIB_NAME></compiler>""".format(self.test_machine)
        xml3 = """<compiler><MPI_PATH><var>MPI_LIB_NAME</var></MPI_PATH></compiler>"""
        err_msg = "The config_build XML has bad <var> references."
        with self.assertRaisesRegexp(SystemExit, err_msg):
            self.xml_to_tester(xml1+xml2+xml3)


###############################################################################
@unittest.skipIf(FAST_ONLY, "Skipping slow CMake tests.")
class TestCMakeMacros(TestMakeMacros):
###############################################################################

    """CMake macros tests.

    This class contains tests of the CMake output of MacrosMaker.

    This class simply inherits all of the methods of TestMakeOutput, but changes
    the definition of xml_to_tester to create a CMakeTester instead.
    """

    def xml_to_tester(self, xml_string):
        """Helper that directly converts an XML string to a MakefileTester."""
        test_xml = _wrap_config_build_xml(xml_string)
        return CMakeTester(self, get_macros(self._maker, test_xml, "CMake"))


###############################################################################


def _main_func():

    if "--fast" in sys.argv:
        sys.argv.remove("--fast")
        global FAST_ONLY
        FAST_ONLY = True

    if "--no-batch" in sys.argv:
        sys.argv.remove("--no-batch")
        global NO_BATCH
        NO_BATCH = True

    args = lambda: None # just something to set attrs on
    for log_param in ["debug", "silent", "verbose"]:
        flag = "--%s" % log_param
        if flag in sys.argv:
            sys.argv.remove(flag)
            setattr(args, log_param, True)
        else:
            setattr(args, log_param, False)

    CIME.utils.handle_standard_logging_options(args)

    unittest.main(verbosity=2)

if (__name__ == "__main__"):
    _main_func()<|MERGE_RESOLUTION|>--- conflicted
+++ resolved
@@ -690,17 +690,10 @@
         cmd = "%s/create_test %s %s" % (SCRIPT_DIR, self._test_name, extra_args)
         stat, output, errput = run_cmd(cmd)
 
-<<<<<<< HEAD
         self.assertEqual(stat, 0, msg="COMMAND '%s' SHOULD HAVE WORKED\ncreate_test output:\n%s\n\nerrput:\n%s\n\ncode: %d" % (cmd, output, errput, stat))
         test_id = extra_args.split()[extra_args.split().index("-t") + 1]
+        cmd = "%s/wait_for_tests *%s*/TestStatus" % (TOOLS_DIR, test_id)
         stat, output, errput = run_cmd("%s/wait_for_tests *%s*/TestStatus" % (TOOLS_DIR, test_id), from_dir=self._testroot)
-=======
-        if (self._hasbatch):
-            self.assertEqual(stat, 0, msg="COMMAND '%s' SHOULD HAVE WORKED\ncreate_test output:\n%s\n\nerrput:\n%s\n\ncode: %d" % (cmd, output, errput, stat))
-            test_id = extra_args.split()[extra_args.split().index("-t") + 1]
-            cmd = "%s/wait_for_tests *%s*/TestStatus" % (TOOLS_DIR, test_id)
-            stat, output, errput = run_cmd(cmd, from_dir=self._testroot)
->>>>>>> 1ca1b837
 
         if (expect_works):
             self.assertEqual(stat, 0, msg="COMMAND '%s' SHOULD HAVE WORKED\nOutput:\n%s\n\nerrput:\n%s\n\ncode: %d" % (cmd, output, errput, stat))
