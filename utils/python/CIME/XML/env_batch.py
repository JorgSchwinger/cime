"""
Interface to the env_batch.xml file.  This class inherits from EnvBase
"""
from standard_module_setup import *

from env_base import EnvBase
from CIME.utils import convert_to_string
logger = logging.getLogger(__name__)

class EnvBatch(EnvBase):

    def __init__(self, case_root=os.getcwd(), infile="env_batch.xml"):
        """
        initialize an object interface to file env_batch.xml in the case directory
        """
        EnvBase.__init__(self, case_root, infile)

    def set_value(self, item, value, subgroup=None, ignore_type=False):
        val = None
        # allow the user to set all instances of item if subgroup is not provided
        if subgroup is None:
            nodes = self.get_nodes("entry", {"id":item})
            for node in nodes:
<<<<<<< HEAD
                self._set_value(node, item, value, ignore_type)
=======
                type_str = self._get_type_info(node)
                node.set("value", convert_to_string(value, type_str, item))
>>>>>>> e86c6e15
                val = value
        else:
            nodes = self.get_nodes("job",{"name":subgroup})
            for node in nodes:
                vnode = self.get_optional_node("entry", {"id":item}, root=node)
                if vnode is not None:
<<<<<<< HEAD
                    val = EnvBase.set_value(self, vnode, value, ignore_type)
=======
                    type_str = self._get_type_info(vnode)
                    vnode.set("value", convert_to_string(value, type_str, item))
                    val = value
>>>>>>> e86c6e15

        return val

    def get_value(self, item, attribute={}, resolved=True, subgroup=None):
        value = None
        nodes = self.get_nodes("entry",{"id":item})
        if len(nodes) > 0:
            value = {} # Not consistent with return values for other classes' get_value methods
            if subgroup is None:
                nodes = self.get_nodes("job")
            else:
                nodes = self.get_nodes("job", {"name":subgroup})

            for node in nodes:
                val = EnvBase.get_value(self, node,
                                        item, attribute, resolved)
                if val is not None:
                    value[node.attrib["name"]] = val

        return value

    def get_type_info(self, vid):
        nodes = self.get_nodes("entry",{"id":vid})
        type_info = None
        for node in nodes:
            new_type_info = self._get_type_info(node)
            if type_info is None:
                type_info = new_type_info
            else:
                expect( type_info == new_type_info,
                        "Inconsistent type_info for entry id=%s %s %s" % (vid, new_type_info, type_info))
        return type_info<|MERGE_RESOLUTION|>--- conflicted
+++ resolved
@@ -21,25 +21,14 @@
         if subgroup is None:
             nodes = self.get_nodes("entry", {"id":item})
             for node in nodes:
-<<<<<<< HEAD
                 self._set_value(node, item, value, ignore_type)
-=======
-                type_str = self._get_type_info(node)
-                node.set("value", convert_to_string(value, type_str, item))
->>>>>>> e86c6e15
                 val = value
         else:
             nodes = self.get_nodes("job",{"name":subgroup})
             for node in nodes:
                 vnode = self.get_optional_node("entry", {"id":item}, root=node)
                 if vnode is not None:
-<<<<<<< HEAD
                     val = EnvBase.set_value(self, vnode, value, ignore_type)
-=======
-                    type_str = self._get_type_info(vnode)
-                    vnode.set("value", convert_to_string(value, type_str, item))
-                    val = value
->>>>>>> e86c6e15
 
         return val
 
