#!/usr/bin/env perl;
#==============================================================================
# File:  BatchUtils.pm
# Purpose:  Utility class for submitting jobs, and managing dependencies.  
# PLEASE NOTE: for each subclass you define, you MUST add a _test() method 
# to the subclass for the factory to work 
#
#==============================================================================
use strict;
use warnings;
package Batch::BatchUtils;
use Cwd;
use Data::Dumper;
use Exporter qw(import);
use XML::LibXML;
require Batch::BatchMaker;
use lib '.';
use Log::Log4perl qw(get_logger);
my $logger;

BEGIN{
    $logger = get_logger();
}

#==============================================================================
# Base class constructor.  required args are the case name, caseroot, cime root, 
# compiler, machine, machine root directory, the mpi library,
# get the paths to the config_machines and config_batch xml files, and figure out 
# the batch system type. 
#==============================================================================
sub new
{
    my ($class, %params) = @_;
    my $self = {
	case		=> $params{'case'}		|| undef,
	caseconfig	=> $params{'caseconfig'}	|| undef,
	caseroot	=> $params{'caseroot'}		|| undef,
	cimeroot	=> $params{'cimeroot'}		|| undef,
	compiler	=> $params{'compiler'}		|| undef,
	machine		=> $params{'machine'}		|| undef,
	machroot	=> $params{'machroot'}		|| undef,
	mpilib		=> $params{'mpilib'}		|| undef,
    };
    bless $self, $class;

    my $perl5libdir = undef;
    my $configbatch = $self->{'machroot'} . "/config_batch.xml";
    $self->{'configbatch'} = $configbatch;
    my $configmachines = $self->{'machroot'} . "/config_machines.xml";
    $self->{'configmachines'} = $configmachines;
    my $casetoolsdir = $self->{'caseroot'} . "/Tools";
    push(@INC, $casetoolsdir);
    my $xml = XML::LibXML->new(no_blanks => 1);
    my $machineconfig = $xml->parse_file($configmachines);
    my $root = $machineconfig->getDocumentElement();
    
    my @batchtypes = $root->findnodes("/config_machines/machine[\@MACH=\'$self->{machine}\']/batch_system");
    if(! @batchtypes)
    {
        $logger->logdie ("Could not determine batch system type for machine $self->{machine}");
    }
    $self->{'batchtype'} = $batchtypes[0]->getAttribute('type');

    $self->{dependencyqueue} = undef;
    return $self;
}

sub _check()
{
    my $self = shift;
    return 1;
}
#==============================================================================
# Get the batch system type for this machine. 
#==============================================================================
sub getBatchSystemType()
{
    my $self = shift;
    my $configmachines = $self->{'machroot'} . "/config_batch.xml";
    my $casetoolsdir = $self->{'caseroot'} . "/Tools";
    push(@INC, $casetoolsdir);
    my $xml = XML::LibXML->new(no_blanks => 1);
    my $machineconfig = $xml->parse_file($configmachines);
    my $root = $machineconfig->getDocumentElement();
    my @batchtypes = $root->findnodes("/config_machines/machine[\@MACH=\'$self->{machine}\']/batch_system");
    if(! @batchtypes)
    {
	$logger->logdie ("Could not determine batch system type for machine $self->{machine}");
    }
    $self->{'batchtype'} = $batchtypes[0]->getAttribute('name');
}
#==============================================================================
# Get the depend_string so jobs can be submitted with dependencies.
#==============================================================================
sub getDependString()
{
    my $self = shift;
    my $jobid = shift;
    my $xml = XML::LibXML->new(no_blanks => 1);
    my $batchconfig = $xml->parse_file($self->{'configbatch'});
    my $root = $batchconfig->getDocumentElement();
    my @dependargs = $root->findnodes("/config_batch/batch_system[\@type=\'$self->{'batchtype'}\']/depend_string");
    if(! @dependargs)
    {
	$logger->logdie ("could not find depend string for this batch system type");
    }
    my $deparg = $dependargs[0]->textContent();
    $deparg =~ s/jobid/$jobid/g;
    return $deparg;
}

#==============================================================================
# Get the job id from the output of the job submission. 
#==============================================================================
sub getJobID()
{
    my $self = shift;
    my $jobstring = shift;
    chomp $jobstring;
    my $xml = XML::LibXML->new(no_blanks => 1);
    my $batchconfig = $xml->parse_file($self->{'configbatch'});
    my $root = $batchconfig->getDocumentElement();
    my @machjobidpatterns = $root->findnodes("/config_batch/batch_system[\@MACH=\'$self->{machine}\']/jobid_pattern");
    my $jobidpat;
    if(@machjobidpatterns)
    {
	$jobidpat = $machjobidpatterns[0]->textContent();
    }
    else
    {
	my @basejobidpatterns = $root->findnodes("/config_batch/batch_system[\@type=\'$self->{'batchtype'}\']/jobid_pattern");
	if(!@basejobidpatterns)
	{
	    $logger->logdie ("could not find job id pattern for batch system type $self->{'batchtype'}");
	}
	else
	{
	    $jobidpat = $basejobidpatterns[0]->textContent();
	}
    }
    
    my $jobid = undef;
    my $pattern  = qr($jobidpat);
    if($jobstring =~ /$pattern/ )
    {
	$jobid = $1;
    }
    else
    {
	$logger->logdie (" could not ascertain dependent job id... aborting");
    }
    return $jobid;
}


#==============================================================================
# Submit jobs in a dependency chain.
#==============================================================================
sub submitJobs()
{
    my $self = shift;
    my $scriptname = shift;
    my $depjobid = undef;
    
    my %depqueue = %{$self->{dependencyqueue}};
    my $lastjobseqnum = (sort {$b <=> $a } keys %depqueue)[0];
    foreach my $jobnum(sort keys %depqueue)
    {
	foreach my $jobname(@{$depqueue{$jobnum}})
	{
            $logger->debug("jobname: $jobname");
            $logger->debug( "lastjobseqnum $lastjobseqnum");
	    my $islastjob = 0;
	    $islastjob = 1 if ($jobnum == $lastjobseqnum);
	    $depjobid = $self->submitSingleJob($jobname, $depjobid, $islastjob);
	}
    }
    $logger->debug("in submitJobs");
}

#==============================================================================
# Submit a job, given the script name. If a dependent job id is given, 
# use it as the dependency. If the islastjob flag is passed in, add the 
# islastjob=TRUE flag to the environment of the job submission.. 
#==============================================================================
sub submitSingleJob()
{
    my $self = shift;
    my $scriptname = shift;
    my $dependentJobId = shift;
    my $islastjob = shift;
    my %config = %{$self->{'caseconfig'}};
    my $dependarg = '';
    my $submitargs = '';
    $submitargs = $self->getSubmitArguments($scriptname, $dependentJobId);
    if(! defined $submitargs && length($submitargs) <= 0)
    {
	$submitargs = '' ;
    }

    $logger->info("Submitting job script: $scriptname");
    #my $runcmd = "$config{'BATCHSUBMIT'} $submitargs $config{'BATCHREDIRECT'} ./$scriptname $sta_argument";
    chdir $config{'CASEROOT'};
    my $runcmd = "$config{'BATCHSUBMIT'} $submitargs $config{'BATCHREDIRECT'} ./$scriptname ";
    $logger->debug(": $runcmd");    
    my $output;

    eval {
        open (my $RUN, "-|", $runcmd) or $logger->logdie ("job submission failed, $!");
        $output = <$RUN>;
	close $RUN or $logger->logdie( "job submission failed: |$?|, |$!|)"
    };
    my $exitstatus = ($?>>8);
    if($exitstatus != 0)
    {
	$logger->logdie("job submission failed $?");
    }
    
    chomp $output;	
    
    my $jobid = $self->getJobID($output);
    $logger->debug( "Job ID: $jobid");
    return $jobid;
}

sub _decrementResubmitCounter()
{
    my ($self,$config) = @_;
    my $newresubmit = $config->{'RESUBMIT'} - 1;
    my $owd = getcwd;
    chdir $config->{'CASEROOT'};
    if($config->{COMP_RUN_BARRIERS} ne "TRUE") 
    {
	`./xmlchange CONTINUE_RUN=TRUE`;
    }
    `./xmlchange RESUBMIT=$newresubmit`;
    if($?)
    {
	$logger->logdie( "could not execute ./xmlchange RESUBMIT=$newresubmit");
    }

}
#==============================================================================
# Base class doResubmit
# Check to see if the next set of jobs needs to be submitted.  
#======================================================

sub doResubmit()
{
    #my ($self, $islastjob, $resubmit, $scriptname, $sta_ok) = @_;
    my ($self, $scriptname) = @_;

<<<<<<< HEAD
    print "resubmitting jobs...\n";
    $self->dependencyCheck($scriptname);
    $self->submitJobs($scriptname);
    $self->_decrementResubmitCounter($self->{config});
=======
    my %config = %{$self->{caseconfig}};
    my $lastjobname;
    if($config{DOUT_S} eq 'TRUE')
    {
        $lastjobname =  "st_archive";
    }
    else
    {
        $lastjobname = "run";
    }
    #my $scriptsuffix = (split(/\./, $scriptname))[-1];
    $logger->debug("in doResubmit: lastjobname: $lastjobname");
    if($config{'RESUBMIT'} > 0 && $scriptname =~ /$lastjobname/)
    {
        $logger->info("resubmitting jobs...");
        $self->dependencyCheck($scriptname);
        $self->submitJobs($scriptname);
	$self->_decrementResubmitCounter(\%config);
    }
    else
    {
        return;
    }
        
>>>>>>> 4641085f
}

#==============================================================================
# If we need to resubmit a job + post-run jobs, this subroutine will check the 
# env*.xml variables to see which jobs need to be resubmitted.  
# For now, we are only handling runs and the short-term archiver. 
#==============================================================================
sub dependencyCheck()
{
    my $self = shift;
    my $scriptname = shift;;
    my %config = %{$self->{'caseconfig'}};
    
    $self->{dependencyqueue} = undef;
    # we always want to run the test or run again..
    if(-e "$config{'CASE'}.test")
    {
	my $jobname = "$config{'CASE'}.test";
	$self->addDependentJob($jobname);
        return;
    }
    else
    {
	my $jobname = "$config{'CASE'}.run";
	$self->addDependentJob($jobname);
    }
    
    # do we add the short-term archiver to the dependency queue? 
    if($config{'DOUT_S'} eq 'TRUE')
    {
	my $jobname = "$config{'CASE'}.st_archive";
	$self->addDependentJob($jobname);
    }
    
}

#==============================================================================
# Adds a job script name or array of job script names to the dependent jobs queue. 
#==============================================================================
sub addDependentJob()
{
    my $self = shift;
    # Either a string with the job name or an array of job names
    my $jobref = shift;
    my $jobcounter = 0;
    
    # set up the dependency hash if not done.  
    if(! defined $self->{dependencyqueue})
    {
	$self->{dependencyqueue} = {};
    }
    # get the dependency hash. 
    my %dependencyqueue = %{$self->{dependencyqueue}};
    
    # Increment the job counter for each job set in the dependency queue. 
    foreach my $jobnum(keys %{$self->{dependencyqueue}})
    {
	$jobcounter += 1;
    }

    # If the jobref is a regular string scalar, make an array out of it 
    # and add it to the dependency queue. 
    if(! ref($jobref) )
    {
	my @jobarray = ( $jobref );
	$dependencyqueue{$jobcounter} = \@jobarray;
    }
    # if we have an array, add the array to the dependency queue directly.  
    elsif(ref($jobref) eq 'ARRAY')
    {
	$dependencyqueue{$jobcounter} = $jobref;
    }
    $self->{dependencyqueue} = \%dependencyqueue;
}

#==============================================================================
# Base class getSubmitArguments.  If we need to have submit arguments to qsub, 
# then this method will pull them out and set them up.  
#==============================================================================
sub getSubmitArguments()
{
    my $self = shift;
    # We need the script name and the dependent job id.
    my $scriptname = shift;
    my $dependentjobid = shift;

    # Get a BatchMaker instance, we need its instance data. 
    my $batchmaker = Batch::BatchFactory::getBatchMaker( caseroot => $self->{caseroot}, 
							 cimeroot => $self->{cimeroot},
							 case => $self->{case},
							 mpilib => $self->{mpilib}, 
							 machroot => $self->{machroot}, 
							 machine => $self->{machine},
							 compiler => $self->{compiler} );


    # Find the submit arguments for this particular batch system.
    my $xml = XML::LibXML->new(no_blanks => 1);
    my $batchconfig = $xml->parse_file($self->{'configbatch'});
    my $root = $batchconfig->getDocumentElement();

    my @dependargs = $root->findnodes("/config_batch/batch_system[\@type=\'$self->{'batchtype'}\']/submit_args/arg");

    my $submitargs = '';

    if(@dependargs)
    {
	foreach my $dependarg(@dependargs)
    	{

    	    my $argFlag = $dependarg->getAttribute('flag');
    	    my $argName = $dependarg->getAttribute('name');
    	    if(defined $argName && length($argName) > 0)
    	    {
    	        # Get the actual data field from the BatchMaker class.
    	        my $field = $batchmaker->getField($argName);
    	        if(! defined $field)
    	        {
    	            $logger->logdie ("$argName not defined! Aborting...");
    	        }
    	        else
    	        {
    	            $submitargs .= " $argFlag $field";
    	        }
    	    }
    	    # If the argName isn't defined, just use the argflag, there;s
            # no data to replace.  
    	    elsif(defined $argFlag && ! defined $argName)
    	    {
    	        $submitargs .= " $argFlag";
    	    }
    	}
    }

    # If we have a dependent job id, we need to get the depend string
    # for this particular setup, and add it to the submit arguments. 
    if(defined $dependentjobid)
    {
	my $dependArg = $self->getDependString($dependentjobid);
	$submitargs .= " $dependArg ";
    }

    return $submitargs;
}


#==============================================================================
# Factory package for getting the correct BatchUtils class.  Either machine-specific or 
# batch system specific classes can be defined in this package, and that specific
# class will be returned if it exists, or the base class will be returned if 
# nothing machine-specific or batch system specific exists.  
#==============================================================================
package Batch::BatchUtilsFactory;
use Exporter qw(import);
use XML::LibXML;

sub getBatchUtils
{
    my (%params) = @_;
    
    # We need a machine to be defined
    my $machine = $params{'machine'};
    if(!defined $machine)
    {
	$logger->logdie ("BatchUtilsFactory: machine must be defined!");
    }
    
    # Find the batch system type based on the machine. 
    my $batchtype = getBatchSystemType($params{'machine'}, $params{'machroot'}, $params{'caseroot'});


    # Make a new base class 
    my $batchutils = Batch::BatchUtils->new(%params);
    
    # Get the machine-specific and batch-specific class names
    my $machclassname = "Batch::BatchUtils_" . $machine; 
    my $batchclassname = "Batch::BatchUtils_" . $batchtype;

    # Try to re-bless the base class into the machine-specific class. 
    # then test to see if we can actually call methods. If the 
    # eval fails, then we know the machine-specific class doesn't exist. 
    my $rv = eval 
    { 
        #$machclassname->new(%params);
        #require $machclassname;
        bless $batchutils, $machclassname;
        $batchutils->_test();
        1;
    };
    # If we don't get an error, return the machine-specific 
    # BatchUtils object. 
    if(! $@)
    {
        return $batchutils;
    }
    else
    {
	bless $batchutils, "Batch::BatchUtils";
    }

    # Now try to create the batch-system specific class. 
    $rv = eval 
    { 
        #$batchclassname->new(%params);
        #require $batchclassname;
        bless $batchutils, $batchclassname; 
        $batchutils->_test();
        #1;
    };

    # Return the batch-system specific class if we don't get an error
    if(! $@)
    {
        return $batchutils;
    }
    # just to make sure, if we're here, we should be returning the
    # base class BatchUtils
    else    
    {
	bless $batchutils, "Batch::BatchUtils";
        return $batchutils;
    }

}

#==============================================================================
# BatchUtilsFactory getBatchSystemType method. 
#==============================================================================
sub getBatchSystemType()
{
    my $machine = shift;
    my $machroot = shift;
    my $caseroot = shift;
    my $configbatch = "$machroot/config_batch.xml";
    my $configmachines = "$machroot/config_machines.xml";
    my $casetoolsdir = "$caseroot/Tools";
    push(@INC, $casetoolsdir);
    my $xml = XML::LibXML->new(no_blanks => 1);
    my $batchconfig = $xml->parse_file($configbatch);
    my $machineconfig = $xml->parse_file($configmachines);
    my $root = $machineconfig->getDocumentElement();
    my @batchsystems = $root->findnodes("/config_machines/machine[\@MACH=\'$machine\']/batch_system");
    if(! @batchsystems)
    {
        $logger->logdie ("Could not determine batch system type for machine $machine");
    }
    my $batchtype = $batchsystems[0]->getAttribute('type');
    return $batchtype;
}


#==============================================================================
# Mira/ALCF specific BatchUtils class, since the workflow for ALCF has to be 
# completely different. 
# Current workflow: 
# Run on Mira or Cetus.  When done, ssh over to cooleylogin1 and submit 
# the short-term archive run.  If we need to continue and resubmit, we will then 
# ssh back to either Mira or Cetus and resubmit the run.  
#==============================================================================
package Batch::BatchUtils_mira;
use base qw( Batch::BatchUtils );

use Cwd;

#==============================================================================
# Overridden submitJobs() method for Mira. 
# For ALCF, we really only want this method to submit the run. 
# The short-term archiver and resubmission will be handled elsewhere. 
#==============================================================================
sub submitJobs()
{
    my ($self,$scriptname) = @_;

    my %depqueue = %{$self->{dependencyqueue}};

    # Get the first job sequence number. 
    my $firstjobseqnum = (sort {$a <=> $b } keys %depqueue)[0];
    # we get the first job array reference. 
    my $firstjobarray = $depqueue{$firstjobseqnum};
    # Get the first job name. 
    my $firstjobname = $$firstjobarray[0];

    # submit the run, and nothing else. 
    $self->submitSingleJob($firstjobname);
}

#==============================================================================
# ALCF-specific single job submission. 
# The trick with ALCF is when we need to know which machine to ssh back to 
# to resubmit the run.
# So, write a 'workflowhostfile' which contains the hostname we need to ssh back to 
# to resubmit the run. 
# mira submitSingleJob
#==============================================================================
sub submitSingleJob()
{
    my $self = shift;
    my $scriptname = shift;
    #    my $dependentJobId = shift;
    #    my $islastjob = shift;
    #    my $sta_ok = shift;
    my $workflowhostfile = "./workflowhostfile";
    if(! -e $workflowhostfile)
    {
        open (my $W, ">", $workflowhostfile) or $logger->logdie ("could not open workflow host file, $!");
        if(defined $ENV{'HOST'})
        {
            print $W $ENV{'HOST'} . "\n";
        }
        elsif(defined $ENV{'HOSTNAME'})
        {
            print $W $ENV{'HOSTNAME'} . "\n";
        }
        close $W;
    }
    #$self->SUPER::submitSingleJob($scriptname, $dependentJobId, $islastjob, $sta_ok);
    my %config = %{$self->{'caseconfig'}};
    
    my $dependarg = '';
    my $submitargs = '';
    $submitargs = $self->getSubmitArguments($scriptname);
    if(! defined $submitargs && length($submitargs <= 0))
    {
        $submitargs = '';
    }

    $logger->info( "Submitting job script $scriptname");
    my $runcmd = "$config{'BATCHSUBMIT'} $submitargs $config{'BATCHREDIRECT'} ./$scriptname";
    $logger->debug("Runcmd: $runcmd");
    
    my $output;
    
    eval {
        open(my $RUN, "-|", $runcmd) // $logger->logdie (" job submission failed, $!");
        $output = <$RUN>;
        close $RUN or $logger->logdie ("job submission failed; |$?|, |$!|");
    };

    my $exitstatus = ($?>>8);
    if($exitstatus != 0)
    {
        $logger->logdie( "job submission failed");
        exit(1);
    }
    chomp $output;
    return undef;
}
#==============================================================================
# Mira-specific doResubmit call.  If this is called from the run, then we 
# have to ssh over to cooley and run the short-term archiver. 
# If called from the short-term archiver, 
#==============================================================================
sub doResubmit()
{
    my ($self, $scriptname) = @_;

    my %config = %{$self->{'caseconfig'}};
    
    #If we're NOT doing short-term archiving, and we need to resubmit, then we need to resubmit JUST the run.  
    if($scriptname =~ /run/ && $config{'RESUBMIT'} > 0  && $config{'DOUT_S'} eq 'FALSE')
    {
        chdir $config{'CASEROOT'};
        my $submitargs = $self->getSubmitArguments($scriptname);
        
        my $runcmd = "$config{'BATCHSUBMIT'} $submitargs $config{'BATCHREDIRECT'} $scriptname";
        
        qx($runcmd) or $logger->logdie ("could not exec command $runcmd, $!");

        #chdir $owd;
	$self->_decrementResubmitCounter(\%config);

    }

    # If we ARE doing short-term archiving and we aren't resubmitting, then 
    # just run the short-term archiver 
    if($scriptname =~ /run/ && $config{'DOUT_S'} eq 'TRUE' && $config{'RESUBMIT'} == 0)
    {
        chdir $config{'CASEROOT'};
        my $starchivescript = $scriptname;
        $starchivescript =~ s/run/st_archive/g;
        my $submitargs = $self->getSubmitArguments($starchivescript);
        
        my $submitstuff = "$config{'BATCHSUBMIT'} $submitargs $config{'BATCHREDIRECT'} $starchivescript";
        
        my $runcmd = "ssh cooleylogin1 $submitstuff";
	
        qx($runcmd) or $logger->logdie (" could not exec cmd $runcmd, $! $?");
        
    }

    
    # If we're post run and we need to run the short-term archiver AND resubmit, then run the short-term archiver
    # on cooley
    if($scriptname =~ /run/ && $config{'RESUBMIT'} > 0 && $config{'DOUT_S'} eq 'TRUE')
    {
        chdir $config{'CASEROOT'};
        my $starchivescript = $scriptname;
        $starchivescript =~ s/run/st_archive/g;
        
        my $submitargs = $self->getSubmitArguments($starchivescript);
	
        my $submitstuff = "$config{'BATCHSUBMIT'} $submitargs $config{'BATCHREDIRECT'} $starchivescript";
        my $runcmd = "ssh cooleylogin1 $submitstuff";
        qx($runcmd) or $logger->logdie( "could not exec cmd $runcmd, $!");
	$self->_decrementResubmitCounter(\%config);
    }

    # If we're being called by the short-term archiver, and we actually need to resubmit
    # something, then ssh from the cooley compute nodes to cooleylogin1, then ssh back to 
    # either mira or cetuslac1, and resubmit the run. 
    if($scriptname =~ /archive/ && $config{RESUBMIT} > 0)
    {
        chdir $config{'CASEROOT'};
        
        my $runscript = $scriptname;
        $runscript =~ s/st_archive/run/g;
        
        my $submitargs = $self->getSubmitArguments($runscript);
	
        my $submitstuff = "$config{'BATCHSUBMIT'} $submitargs $config{'BATCHREDIRECT'} $runscript";
        open (my $W, "<", "./workflowhostfile" ) or $logger->logdie( "could not open workflow host file, $!");
        my $text = <$W>;
        close $W;
        my $runhost;
        if($text =~ /mira/)
        {
            $runhost = "miralac1";
        }
        elsif($text =~ /cetus/)
        {
            $runhost = "cetuslac1";
        }
        my $runcmd = "ssh cooleylogin1 ssh $runhost $submitstuff ";
        qx($runcmd) or $logger->logdie( "could not exec cmd $runcmd, $!");
        if($?)
        {
            $logger->logdie( "could not execute runcmd $runcmd, $! $?");
            exit(1);
        }
        
    }
    
}

#==============================================================================
# If we need arguments when we submit a job, this is where we will add them.
# This is really specific to Mira/ALFC, no center requires qsub submit arguments. 
#==============================================================================
sub getSubmitArguments()
{
    my $self = shift;
    
    # We need the script name and the dependent job id. 
    my $scriptname = shift;
    my $dependentjobid = shift;
    my $sta_ok = shift;

    my $batchmaker = Batch::BatchFactory::getBatchMaker( caseroot => $self->{caseroot}, 
							 cimeroot => $self->{cimeroot},
							 case => $self->{case},
							 mpilib => $self->{mpilib}, 
							 machroot => $self->{machroot}, 
							 machine => $self->{machine},
							 compiler => $self->{compiler} );
    
    # Set the node count to 1 if this is the short-term archive script. 
    if(defined $scriptname && $scriptname =~ /archive/)
    {
        $batchmaker->overrideNodeCount(1);
    }

    # Find the submit arguments for this particular batch system. 
    my $xml = XML::LibXML->new(no_blanks => 1);
    my $batchconfig = $xml->parse_file($self->{'configbatch'});
    my $root = $batchconfig->getDocumentElement();

    my @dependargs = $root->findnodes("/config_batch/batch_system[\@type=\'$self->{'batchtype'}\']/submit_args/arg");

    my $submitargs = '';

    # get the flag, and the name of the flag.  
    foreach my $dependarg(@dependargs)
    {

        my $argFlag = $dependarg->getAttribute('flag');
        my $argName = $dependarg->getAttribute('name');
        $logger->debug( "flag: $argFlag");
        if(defined $argName && length($argName) > 0)
        {
            # Get the actual data field from the BatchMaker class. 
            my $field = $batchmaker->getField($argName);
            if(! defined $field)
            {
                $logger->logdie ("$argName not defined! Aborting...");
            }
            else
            {
                $submitargs .= " $argFlag $field";
            }
        }
        # If the argName isn't defined, 
        elsif(defined $argFlag && ! defined $argName)
        {
            $submitargs .= " $argFlag";
        }
    }

    # Get the dependent job id if necessary..
    if(defined $dependentjobid)
    {
        my $dependArg = $self->getDependString($dependentjobid);
        $submitargs .= " $dependArg";
    }
    # Need to add the --cwd argument to the submit args if this is the st_archive script
    # so the archive script will run out of the CASEROOT
    if(defined $scriptname && $scriptname =~ /archive/)
    {
        $submitargs .= " --cwd $self->{'caseroot'} ";
    }
    
    return $submitargs;
}

#==============================================================================
# Red herring method so the factory will work. 
#==============================================================================
sub _test()
{
    my $self = shift;
}

1;<|MERGE_RESOLUTION|>--- conflicted
+++ resolved
@@ -250,37 +250,11 @@
     #my ($self, $islastjob, $resubmit, $scriptname, $sta_ok) = @_;
     my ($self, $scriptname) = @_;
 
-<<<<<<< HEAD
-    print "resubmitting jobs...\n";
+    $logger->info( "resubmitting jobs...");
     $self->dependencyCheck($scriptname);
     $self->submitJobs($scriptname);
     $self->_decrementResubmitCounter($self->{config});
-=======
-    my %config = %{$self->{caseconfig}};
-    my $lastjobname;
-    if($config{DOUT_S} eq 'TRUE')
-    {
-        $lastjobname =  "st_archive";
-    }
-    else
-    {
-        $lastjobname = "run";
-    }
-    #my $scriptsuffix = (split(/\./, $scriptname))[-1];
-    $logger->debug("in doResubmit: lastjobname: $lastjobname");
-    if($config{'RESUBMIT'} > 0 && $scriptname =~ /$lastjobname/)
-    {
-        $logger->info("resubmitting jobs...");
-        $self->dependencyCheck($scriptname);
-        $self->submitJobs($scriptname);
-	$self->_decrementResubmitCounter(\%config);
-    }
-    else
-    {
-        return;
-    }
-        
->>>>>>> 4641085f
+
 }
 
 #==============================================================================
