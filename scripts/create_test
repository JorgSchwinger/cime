--- conflicted
+++ resolved
@@ -1,1903 +1,3 @@
-<<<<<<< HEAD
-#!/usr/bin/env perl 
-
-#===================================================================
-# Test suite and test creation script. 
-#===================================================================
-use strict;
-use warnings;
-#use diagnostics;
-use Cwd qw( getcwd abs_path chdir);
-use English;
-use Getopt::Long;
-use IO::File;
-use IO::Dir;
-use IO::Handle;
-use File::Basename;
-use File::Copy;
-use File::Path;
-use Data::Dumper;
-
-# Check for the existence of XML::LibXML in whatever perl distribution happens to be in use.
-# If not found, print a warning message then exit.
-eval {
-    require XML::LibXML;
-    XML::LibXML->import();
-};
-if($@)
-{
-    my $warning = <<END;
-WARNING:
-  The perl module XML::LibXML is needed for XML parsing in the CESM script system.
-  Please contact your local systems administrators or IT staff and have them install it for
-  you, or install the module locally. 
-
-END
-    print "$warning\n";
-	exit(1);
-}
-
-#-----------------------------------------------------------------------------------------------
-# Global data. 
-#-----------------------------------------------------------------------------------------------
-my $ProgName = basename($0);
-my $ProgDir = $1;
-my $cwd = getcwd;
-my $cfgdir;
-my $scriptsroot;
-my $cimeroot;
-my $testlistsubdirxml;
-my $testlid; 
-my $suitemode = 0;
-my $xmlmode = 0;
-my %progconfig;
-my %opts;
-my $commandline;
-my $project;
-my %xml_testlist_files;
-my %xml_testmod_dirs;
-
-sub usage()
-{
-    my $usagetext = <<USAGE;
-NAME
-
-    create_test  - runs single tests or test suites based on either the input 
-    list or the testname.
-
-SYNOPSIS
-    
-    $ProgName -xml_mach machine -xml_compiler compiler -xml_category category
-              to use the xml-based test system.
-    $ProgName -input_list testlist  to create a test suite. 
-    $ProgName -testname   TESTNAME   to create a single test. 
-
-    Options:
-      [-autosubmit        on|off]
-      [-baselineroot      path to baslineroot]
-      [-cimeroot          alternate_cimeroot]
-      [-clean             on|off]
-      [-compiler          compiler]
-      [-compset_file      specified_compset_file]
-      [-component         target component testlist (optional)]
-      [-debug             on|off]
-      [-dryrun            Print the commands that would be executed, but do not 
-                          execute them.]
-      [-generate          specified baseline tag]
-      [-input_list        list_of_tests (old format for backwards compatibility)
-                          ]
-      [-mach              machine]
-      [-mach_dir          alternate_machines_dir]
-      [-mpilib            name Specify a mpi library for the target machine (optional)]
-      [-nobatch           no_batch_submission_for_tests]
-      [-nobuild           no_test_compilation]
-      [-pes_file          specified_pes_file]
-      [-project           specified project id]
-      [-reruntests        are_tests_rerunnable ]
-      [-sharedlibroot     shared build directory to reuse static library components]
-      [-testroot          root_directory_for_testsuite]
-      [-testid            unique_identifier_for_tests]
-      [-testname          name_of_single_test]
-      [-verbose           verbose]
-      [-xml_list          list_of_tests (new xml format), default is 
-                          $scriptsroot/Testing/Testlistxml/testlist.xml]
-      [-xml_mach          target machine for xml list of tests]
-      [-xml_compiler      target compiler for xml list of tests]
-      [-xml_category      one of the valid test categories (such as prealpha,prebeta,aux_scripts or prerelease)]
-
-REQUIRED ARGUMENTS:
-
-      If creating a single test:
-
-      -testname <TESTNAME>  The name of the single test to be created. 
-                            Should be in the form of:
-      TESTNAME_[TESTOPTIONS].grid.compset[.machine[_compiler]]
-
-      If creating a test suite, the following options MUST be specified:
-      
-      For using the xml-based test lists: 
-
-      -xml_mach     <MACHINE>   The name of the machine the test suite is to be
-                                run on.  To run tests for EVERY machine in 
-                                testlist.xml, 'all' can be specified (will run with
-                                the machine given in -mach option). 
-
-      -xml_compiler <COMPILER>  The name of the compiler that the suite is 
-                                to be built with.  To run tests for EVERY compiler in 
-                                testlist.xml, 'all' can be specified (will run with
-                                the compiler given in -compiler option). Also
-                                you can use a valid perl regular expression to
-                                match multiple compilers (i.e. .+).
-
-      -xml_category <CATEGORY>  The 'category' of the test suite being run.  
-                                Examples include: prealpha, prebeta, prerelease,
-                                aux_clm45, etc. To run tests for EVERY category in 
-                                testlist.xml, 'all' can be specified. Also
-                                you can use a valid perl regular expression to
-                                match multiple categories (i.e. aux_clm.+).
-
-      For using the legacy text-based test lists:
-   
-      -input_list <textfile>    A text file with lists of tests, one on each 
-                                line. We no longer provide text-based test 
-                                lists, and users are encouraged to use the 
-                                xml-based test system. 
-OPTIONS:
-
-      -autosubmit [on|off]  Flag controlling whether the tests are automatically
-                            submitted to the batch queueing system. 
-
-      -baselineroot <dir>   Specifies an alternate root directory for baseline 
-                            datasets used for Bit-for-bit  generate/compare 
-                            testing.  If this argument is not supplied, the 
-                            default baselineroot will be used from scripts. 
-
-      -cimeroot <dir>       manually specify the root directory of your CESM 
-                            sandbox. 
-      
-      -clean [on|off]       If tests should be cleaned or not after tests are 
-                            run. Default: $opts{'clean'}.  If off, all object, 
-                            executables, and data files will be removed after 
-                            tests are run. 
-
-      -compare <name>       Specifies a directory under the baseline root to 
-                            compare the tests against. If this directory does 
-                            not exist under the specified baselineroot, the 
-                            script will exit with an error. 
-
-      -compiler <name>     Manually specify the compiler. 
-
-      -compset_file <file> For a single test, manually specify the compset file. 
-    
-      -debug [on|off]      Turn on debugging output. 
-
-      -generate <name>     Specify the directory under baselineroot where 
-                           baselines will be stored.  
-
-      -input_list <name>   Specify a list of tests to be run.  This is to be 
-                           used with the legacy text-based test lists.  This 
-                           list can be in the current working directory, in 
-                           \$scriptsroot/Testing/Testlistxml, or a full path 
-                           can be specified.  
-
-      -mach  <name>        Specify the name of the machine.  If the machine 
-                           name is in a format such as yellowstone_intel, then 
-                           this means that the machine and compiler have been 
-                           specified
-      
-      -nlcompareonly       Create a suite of Smoke Build Namelist tests, or a 
-                           single test.  This is used for internal testing to 
-                           compare namelists against a set of baseline namelists
-                            generated using a previous tag.  
-
-      -xml_list <name>     Specify an xml list of tests to be run. The default 
-                           test list is \$scriptsroot/Testing/Testlistxml/
-                           testlist.xml If desired, an alternate xml-based test
-                           list may be specified. 
-                           
-      -xml_mach <name>     Specify an machine name to parse the xml_list with
- 
-      -xml_compiler <name> Specify a compiler name to parse the xml_list with
-
-      -xml_category <name> Specify either prealpha, prebeta, aux_scripts, prerelease, etc. 
-
-      -mach_dir <dir>      Specify an alternate machines directory.  
-
-      -nobatch  [on|off]   Run the tests interactively instead of to the batch 
-                           queuing system. 
-
-      -nobuild  [on|off]   Do not automatically build the tests after creating 
-                           the test suite. 
-      
-      -pes_file  <file>    Specify a pes file when creating a single test. 
-
-      -project <name>      Specify a project id for the case (optional)
-                           The default is user-specified environment variable 
-                           PROJECT or ACCOUNT, or read from ~/.cesm_proj or ~/.ccsm_proj.
-
-      -reruntests [on|off] Whether or not the test suite is re-runnable. This is
-                           not yet implemented. 
-  
-      -testroot <dir>      Specify the root directory for a suite of tests.  
-
-      -testid  <name>      Specify an 'id' for the test.  This is simply a 
-                           string that is appended to the end of a test name. 
-                           If no testid is specified, then a time stamp will be 
-                           used.  WARNING:  If running tests with the exact same
-                           set of options, do not give them the same testid. 
-                           This will result in two tests that could be using the
-                           same test and/or run directory, most likely causing 
-                           undesirable results. 
-      
-      -testname <name>     Set the full testname includeing test case (ERS), 
-                           resolution (f19_g16), component set (B), machine 
-                           (yellowstone),  and compiler (intel). Tests may have
-                           options appended to the test case name (ERS_PT). The
-                           currently supported options are: 
-                           _D = debug
-                           _E = ESMF interfaces   
-                           _P* = pe count setting where * is the pe count 
-                                 (S, M, L, XL, 1, etc.)
-                           _N* = make a multiple instance test where * is the
-                                 instance count. 
-                           _R* = regional\/single-point mode (pts mode) where *
-                                 is the pt setting (01, 02, etc).
-                           _IOP* = PnetCDF test IO test where * is A(atm), 
-                                 C(cpl), G(glc), I(ice), L(clm), O(ocn), or
-                                 blank (all components).
-                           
-                           Examples:
-                           ERS.f19_g16.B1850
-                           ERS_PT.f19_g16.B1850
-                           ERS_PT.f19_g16.B1850.yellowstone_intel
-                           ERS_N2.f19_g16.B1850C5Cn.janus_intel
-                           SMS_IOP.ne30_f19_g16_rx1.A.yellowstone_intel
-                           SMS.1x1_mexicocityMEX.I1PT.yellowstone_intel
-                           ERI_D.1x1_camdenNJ.ICLM45CNTEST.yellowstone_intel
-
-      This script generates single tests or test suites.  It is the result of 
-      merging the functionality of the old 'create_test' and 'create_test_suite'
-      scripts.  It duplicates the functionality of those two scripts.  When one
-      wants to create a single test, the -testname option should be used.  When
-      one wants to create a suite of tests, the -input_list option should be 
-      used with a test list.  
-
-EXAMPLES
-   
-      Creating test suites: 
-
-      1. create_test -xml_mach yellowstone -xml_compiler intel -xml_category 
-         prelpha -testroot /path/to/testroot -testid alpha01a
-
-      Creates a suite of tests configured for Yellowstone, using the Intel 
-      compiler, using the prealpha category, using /path/to/testroot as the test
-      root, and using alpha01a as the test id. 
-
-      2. create_test -xml_mach yellowstone -xml_compiler intel -xml_category 
-         prerelease -testroot /glade/scratch/\$user/releasetests -baselineroot 
-         /glade/scratch/cesm/baselineroot -generate cesm1_2_alpha08a -compare 
-         cesm1_2_alpha07c 
-
-      Creates a suite of tests on Yellowstone with the Intel compiler, using 
-      the prerelease tests, additionally generating baselines for the 
-      cesm1_2_alpha08a tag, and comparing against the cesm1_2_alpha07c 
-      baselines.  
-
-      3. create_test -xml_mach yellowstone -xml_compiler pgi -xml_category 
-         prealpha -testroot /path/to/testroot -nobuild on -autosubmit off
-
-      Creates a suite of Yellowstone pgi prealpha tests, similar to 1, but 
-      disabling the automatic test build and submission.  Sometimes useful if 
-      one wants to see if cases are generating successfully.  
- 
-      4. create_test -xml_mach yellowstone -xml_compiler pgi -xml_category 
-         prealpha -testroot /path/to/testroot -autosubmit off
-       
-      Just like 3, but the tests will be built.  Useful if one wants to check 
-      that the mode builds for the specified test suite, or to build a test 
-      suite to be run later.  
-
-      Creating single tests:
-  
-      1. create_test -testname ERS_PT.f19_g16.F1850CNCHM -mach yellowstone 
-         -compiler intel
-      
-      Creates a single Exact Restart Test, PE count set for a threaded test, 
-      with compset F1850CNCHM specifying yellowstone 
-      as the machine, and intel as the compiler 
-
-      2. create_test -testname ERS_PT.f19_g16.F1850CNCHM.yellowstone_intel  
-      
-      Does the exact same thing as 1. 
-    
-      3. create_test -testname ERS_PT.f19_g16.F1850CNCHM.yellowstone_intel  
-         -testid erstest
-      Same thing as 1 and 2, but will use erstest as the test id.  
-      
-USAGE
-  print $usagetext;
-  exit(1);
-}
-
-# Initialize the script.  Set up the cfgdir, the scriptsroot, and the options.
-# Find the location of the model Perl modules.  
-sub initialize()
-{
-  *STDOUT->autoflush();
-  $cwd = getcwd();
-  if ($ProgDir)
-  {
-      $cfgdir = abs_path($ProgDir);
-  }
-  else
-  {
-    $cfgdir = $cwd;
-  }
-  $scriptsroot = abs_path("$cfgdir");
-
-  if( ! -d "$scriptsroot")
-  {
-      die "** Cannot find scriptsroot directory \"$scriptsroot\" **";
-  }
-
-  $testlistsubdirxml = "$scriptsroot/Testing/Testlistxml/";
-  $testlid = `date +%y%m%d-%H%M%S`;
-  chomp $testlid;
-
-  $cimeroot = abs_path("$cfgdir/../");
-  my @dirs = ("$cfgdir", "$cimeroot/scripts/Tools", "$cimeroot/utils/perl5lib");
-
-  unshift @INC, @dirs;
-  require ConfigCase;
-  require SetupTools;
-  $commandline = "create_test @ARGV";  
-
-  if($#ARGV == -1)
-  {
-      print "** You must specify either a single test with -testname,\n";
-      print "or a test suite with -input_list\n";
-      usage();
-  }
-
-  #Set defaults for the command-line options
-
-  %opts = (
-           autosubmit           => 'on',
-           baselineroot         => undef,
-           cimeroot             => "$cimeroot",
-           clean                => "off",
-           compiler             => undef,
-           compset_file         => undef,
-           component            => undef,
-           debug                => undef,
-           dryrun               => undef,
-           guessmach            => undef,
-           input_list           => undef,
-           xml_list             => undef,
-           xml_mach             => undef,
-           xml_compiler         => undef,
-           xml_category         => undef,
-           mach_dir             => "$cimeroot/machines-acme",
-           mach                 => undef,
-           mpilib               => undef,
-           nlcompareonly        => undef,
-           nobatch              => 'off',
-           nobuild              => 'off',
-           pes_file             => undef,
-           project              => undef,
-           reruntests           => 'off',
-           testid               => "$testlid",
-           testname             => undef,
-           testroot             => "$cwd",
-           scratchroot          => undef,
-           sharedlibroot        => undef,
-           verbose              => 0,
-           );
-}
-
-# Get the command line options. 
-sub options
-{
-    GetOptions(
-               "autosubmit=s"        => \$opts{'autosubmit'},
-               "baselineroot=s"      => \$opts{'baselineroot'},
-               "clean=s"             => \$opts{'clean'},
-               "cimeroot=s"          => \$opts{'cimeroot'},
-               "compare=s"           => \$opts{'compare'},
-               "component=s"         => \$opts{'component'},
-               "compiler=s"          => \$opts{'compiler'},
-               "compset_file=s"      => \$opts{'compset_file'},
-               "debug"               => \$opts{'debug'},  
-               "dryrun"              => \$opts{'dryrun'},
-               "generate=s"          => \$opts{'generate'},
-               "h|help"              => \$opts{'help'},  
-               "input_list=s"        => \$opts{'input_list'},
-               "xml_list=s"          => \$opts{'xml_list'},
-	       "xml_modsdir=s"       => \$opts{'xml_modsdir'},
-               "xml_mach=s"          => \$opts{'xml_mach'},
-               "xml_compiler=s"      => \$opts{'xml_compiler'},
-               "xml_category=s"      => \$opts{'xml_category'},
-               "mach_dir=s"          => \$opts{'mach_dir'},
-               "mach=s"              => \$opts{'mach'},
-               "mpilib=s"            => \$opts{'mpilib'},
-               "nlcompareonly"       => \$opts{'nlcompareonly'},
-               "nobatch=s"           => \$opts{'nobatch'},  
-               "nobuild=s"           => \$opts{'nobuild'}, 
-               "pes_file=s"          => \$opts{'pes_file'},
-               "project=s"           => \$opts{'project'},  
-               "reruntests=s"        => \$opts{'reruntests'}, 
-     	       "sharedlibroot=s"     => \$opts{'sharedlibroot'},
-               "testid=s"            => \$opts{'testid'},
-               "testname=s"          => \$opts{'testname'},
-               "testroot=s"          => \$opts{'testroot'},
-               "verbose"             => \$opts{'verbose'},  
-              ) or usage();
-    usage() if $opts{'help'};
-
-    # Set the xml_list option to either the $xml_testmod_file if there is no $xml_list specified
-    # as an argument
-
-    if ( $opts{'xml_list'} && $opts{'xml_modsdir'}) {
-
-	# must specify both in this case
-	%xml_testlist_files = (
-	    user => abs_path($opts{'xml_list'})
-	    );
-	%xml_testmod_dirs = (
-	    user => abs_path($opts{'xml_modsdir'})
-	    );
-
-    } else {
-
-	%xml_testlist_files  = (
-	    drv		=> "$cimeroot/driver_cpl/cimetest/testlist_drv.xml",
-	    );
-	
-	%xml_testmod_dirs  = (
-	    drv		=> "$cimeroot/driver_cpl/cimetest/testmods_dirs/",
-	    );
-
-	if (-d "$cimeroot/../components") {
-	    my $d = IO::Dir->new("$cimeroot/../components");
-	    my @dirs = $d->read();
-	    $d->close();
-	    foreach my $comp ( @dirs ) {
-		my $dir = "$cimeroot/../components/$comp/cimetest";
-		if ( -d "$dir" ) {
-		    if ( -f "$dir/testlist_$comp.xml" ) {
-			$xml_testlist_files{$comp} = "$dir/testlist_$comp.xml";
-		    }
-		    if ( -d "$dir/testmods_dirs" ) {
-			$xml_testmod_dirs{$comp}   = "$dir/testmods_dirs";
-		    }
-		}
-	    }
-	}
-
-        # Always include the allactive testlist, which may not be able to be run.
-        my $comp = "allactive";
-        my $dir = "$scriptsroot/Testing/Testlistxml";
-        $xml_testlist_files{$comp} = "$dir/testlist_$comp.xml";
-        $xml_testmod_dirs{$comp}   = "$dir/testmods_dirs/";
-
-	my $component = $opts{'component'};
-	if ($component) {
-            my $found = 0;
-            my @comps = sort( keys(%xml_testlist_files) );
-            foreach my $comp ( @comps ) {
-               if ( $component eq $comp ) {
-                  $found = 1;
-               }
-            }
-	    if ( ! $found ) {
-		die "ERROR: component argument must match one of [@comps]\n";   
-	    }
-	    # now reset the xml_testlist_files and xml_testmod_dirs hash 
-	    my $tempfile = $xml_testlist_files{$component};
-	    my $tempdir  = $xml_testmod_dirs{$component};
-	    %xml_testlist_files = ($component => $tempfile);
-	    %xml_testmod_dirs   = ($component => $tempdir);
-	}	    
-    }    
-
-    # check if target xml file(s) exist
-    foreach my $key (keys %xml_testlist_files) {
-	my $file = $xml_testlist_files{$key};
-	if( ! -e "$file" ) {
-	  warn "The specified xml test file $file was not found\n";
-	} else {
-          $xml_testlist_files{$key} = abs_path( $file );
-        }
-    }
-
-}
-
-# Options checking not specific to either a single test or test suite. 
-sub checkOptions
-{
-    my($cfg_ref) = @_;
-
-  &Debug( eval { Dumper \%opts } );
-  # The input_list and testname options are mutually exclusive.  
-  # If they are both defined, exit. 
-  if( defined $opts{'input_list'} && defined $opts{'testname'})
-  {
-    my $errmsg = "You cannot specify both -input_list and -testname\n";
-    $errmsg .=   "Either specify -input_list with a testlist, \n";
-    $errmsg .=   "or specify -testname  with an appropriate test name.\n";
-    print $errmsg;
-    exit(1);
-  }
-
-  # If an input_list was given, we are creating a test suite. 
-  if( defined $opts{'input_list'})
-  {
-      &Debug("opts input_list: $opts{'input_list'}");
-      $suitemode = 1;
-  }
-  # We're creating a single test. 
-  elsif (defined $opts{'testname'})
-  {
-    $suitemode = 0;
-    ParseTestName($opts{'testname'});
-  }
-  else
-  {
-      if ( ! defined $opts{'xml_mach'} || length($opts{'xml_mach'}) == 0)
-      {
-	  my $errmsg = "You must specify a valid xml_mach argument\n";
-	  print $errmsg;
-	  exit(1);
-      }
-      if ( ! defined $opts{'xml_category'} || length($opts{'xml_category'}) == 0)
-      {
-	  my $errmsg = "You must specify a valid xml_category argument\n";
-	  print $errmsg;
-	  exit(1);
-      }
-      if ( ! defined $opts{'xml_compiler'} || length($opts{'xml_compiler'}) == 0)
-      {
-      my $errmsg = "you must specify a valid xml_compiler argument\n";
-      print $errmsg;
-      exit(1);
-      }
-
-      if ( $opts{'xml_list'} && $opts{'xml_modsdir'}) {
-	  &Debug("opts xml_list: $xml_testlist_files{'user'}"); 
-	  &Debug("opts xml_list: $xml_testmod_dirs{'user'}"); 
-      }
-      &Debug("opts xml_mach: $opts{'xml_mach'}");
-      &Debug("opts xml_compiler: $opts{'xml_compiler'}");
-      &Debug("opts xml_category: $opts{'xml_category'}");
-      $suitemode = 1;
-      $xmlmode = 1;
-  }
-
-  # If both input_list and testname are given as options, 
-  # exit with usage. 
-  if( defined $opts{'input_list'} && defined $opts{'testname'} )
-  {
-    &usage();
-  }
-
-  # If debug mode is defined, turn verbose on, and autosubmit off. 
-  if( defined $opts{'debug'})
-  {
-    print "Debug mode turns on verbose on and autosubmit off\n";
-    $opts{'verbose'} = 1;
-    $opts{'autosubmit'} = "off";
-  }
-
-  # if testroot is defined, make sure we get the absolute path. 
-  if(defined $opts{'testroot'})
-  {
-    $opts{'testroot'} = abs_path($opts{'testroot'});
-  }
-  # if testroot is not defined, set it to the current working directory. 
-  if( ! defined $opts{'testroot'})
-  {
-    $opts{'testroot'} = getcwd;
-  }
-
-  # if testroot doesn't exist, create it. 
-  if( ! -d $opts{'testroot'})
-  {
-    print "Creating testroot $opts{'testroot'}\n"; 
-    if(! $opts{'dryrun'}){
-	umask 0000;
-	mkpath $opts{'testroot'}, 1, 0775 or die "trouble making $opts{'testroot'}";
-    }
-  }
-
-  # check whether the specified options are set to either on or off.  
-  # If not, die with a warning. 
-  my @onoff = ( "on", "off");
-  my @fields = qw/ clean autosubmit nobatch nobuild reruntests/;
-  foreach my $field(@fields)
-  {
-    if (defined $opts{'field'} && $opts{$field} !~ /^(on|off)$/)
-    {
-      die "option $field not set to a valid value.  Can be set to either on or off\n";
-    }
-  }
-
-  # If a user-defined machines directory is supplied, and it doesn't exist, 
-  # exit with usage. 
-  if( defined $opts{'mach_dir'})
-  {
-    if(! -e $opts{'mach_dir'})
-    {
-      print "** The machines directory $opts{'mach_dir'} doesn't exist.\n";
-      print "** Please specify a valid machines directory. \n";
-      exit(1);
-    }
-  }
-
-  if(defined $opts{'mach'})
-  {
-    if($opts{'mach'} =~ /^([a-zA-Z0-9_-]+?)_([a-zA-Z0-9-]+)$/)
-    {
-        if( defined $opts{'compiler'})
-        {
-           die "** CANNOT specify compiler both with -compiler option, and with _compiler in -mach option **\n";          
-        }
-        $opts{'mach'} = $1;
-        $opts{'compiler'} = $2;
-    }
-  }
-  # This is a hack to get the machine name out of the text test list 
-  elsif(defined $opts{'input_list'} )
-  {
-	  my @testlist = ExpandTestList($opts{'input_list'});
-	  my $firsttest = $testlist[0];
-	  my $testhash = ParseTestName($firsttest);
-	  Debug("first test: ");
-	  Debug( eval { Dumper $testhash });
-	  my $machine = $testhash->{'mach'};
-	  $opts{'guessmach'} = $machine;
-	  Debug("opts{'guessmach'} = $opts{'guessmach'}");
-  }
-
-# Read options from config_machines.xml
-    my $machine = (defined $opts{mach}) ? $opts{mach} : $opts{xml_mach};
-
-    $cfg_ref->set_machine("$opts{mach_dir}/config_machines.xml", $machine, 0);
-
-    if(!defined $opts{'baselineroot'}) {
-	# TODO (mvertens, 2015-01-31) - check if the following change will be a problem
-	# the issue is that to cann expand_xml_var need to be in $caseroot - but
-	# do not know caseroot yet since are in $scriptsroot - so the only assumption is that
-	# CCSM_BASELINE is fully resolved at this point
-
-       #$opts{'baselineroot'} = SetupTools::expand_xml_var($cfg_ref->get('CCSM_BASELINE'), $cfg_ref);
-        $opts{'baselineroot'} = $cfg_ref->get('CCSM_BASELINE');
-    }
-    if(! defined $opts{'scratchroot'})
-    {
-	$opts{'scratchroot'} = $cfg_ref->get('CESMSCRATCHROOT');
-	Debug("scratchroot: $opts{'scratchroot'}\n");
-    }    
-    if(! defined $opts{'sharedlibroot'} && $suitemode)
-    {
-        $opts{'sharedlibroot'} = $opts{scratchroot}.'/sharedlibroot.' . $opts{'testid'};
-        Debug("sharedlibroot: $opts{'sharedlibroot'}\n");
-    }
-
-
-  # If the nlcompareonly option was invoked, we only want to generate a test suite, compare the namelist
-  # et al to a set of namelist baselines. 
-  if( defined $opts{'nlcompareonly'}   && (  defined $opts{'compare'} ||  defined $opts{'generate'}) )
-  {
-    print "----------------------------------------------------------------------------\n";
-    print "Offline namelist comparision option invoked\n";
-    print "Setting autosubmit and reruntests to off!\n";
-    print "And nobatch and nobuild to on!\n";
-    print "----------------------------------------------------------------------------\n";
-
-    $opts{'autosubmit'} = 'off';
-    $opts{'nobatch'} = 'on';
-    $opts{'nobuild'} = 'on';
-    $opts{'reruntests'} = 'off';
-  }
-  elsif( defined $opts{'nlcompareonly'} && ! defined $opts{'compare'} && ! defined $opts{'generate'})
-  {
-    print "$ProgName: to use the 'nlcompareonly' option, either the -generate or -compare options must be set\n";
-    exit(1);
-  }
-
-  # verify that required directories exist. 
-    die "** Directory cimeroot does NOT exist ($opts{cimeroot})\n"  if(! -d $opts{cimeroot});    
-    if(! -d $opts{baselineroot}){
-	if(! defined $opts{'compare'} && ! defined $opts{'generate'}){
-	    warn "WARNING: Directory baselineroot does NOT exist ($opts{baselineroot})\n"  if(! -d $opts{baselineroot});    
-	}else{
-	    die "** Directory baselineroot does NOT exist ($opts{baselineroot})\n"  if(! -d $opts{baselineroot});    
-	}
-    }
-  # The specifed compare directory should exist under the specified 
-  # $BASELINEROOT/$compare. Die if it does not. 
-  if(defined $opts{'baselineroot'} && defined $opts{'compare'})
-  {
-    my $baselinecompdir = "$opts{'baselineroot'}/$opts{'compare'}";
-    if( ! -d $baselinecompdir)
-    {
-      die "** The baseline comparison dir $baselinecompdir doesn't exist, aborting";
-    }
-  }
-}
-
-# Check options specific to creating a test suite. 
-sub checkTestSuiteOptions
-{
-
-  # check whether the specified options are set to either on or off.  
-  # If not, die with a warning. 
-  my @onoff = ( "on", "off");
-  my @fields = qw/ clean autosubmit nobatch nobuild reruntests /;
-  foreach my $field(@fields)
-  {
-    if (defined $opts{'field'} && $opts{$field} !~ /^(on|off)$/)
-    {
-      die "option $field not set to a valid value.  Can be set to either on or off\n";
-    }
-  }
-
-}
-
-sub checkSingleTestOptions
-{
-   # If a pes_file was passed in, verify that it exists.
-    if(defined $opts{'pes_file'})
-    {
-      if( ! -e $opts{'pes_file'})
-      {
-        die "The specified pes file $opts{'pes_file'} was not found";
-      }
-      else
-      {
-        $opts{'pes_file'} = abs_path($opts{'pes_file'});
-      }
-    }
-    # If a compset_file was passed in, verify that it exists. 
-    if(defined $opts{'compset_file'})
-    {
-      if(! -e $opts{'compset_file'})
-      {
-        die "The specified compset file $opts{'compset_file'} was not found";
-      }
-      else
-      {
-        $opts{'compset_file'} = abs_path($opts{'compset_file'});
-      }
-    }
-		
-}
-
-#-----------------------------------------------------------------------------------------------
-# Read the xml test list if appropriate
-#-----------------------------------------------------------------------------------------------
-
-sub ExpandXmlList
-{
-
-  my $testlistfile = shift;
-  my $testmach = shift;
-  my $testcategory = shift;
-  my $testcompiler = shift;
-
-  Debug( "testlist file  $testlistfile\n");
-  my $cwd = getcwd();
-  if( -e "$cwd/$testlistfile")
-  {
-    $testlistfile = "$cwd/$testlistfile";
-  }
-
-  my @actualtests;
-
-  my $parser = XML::LibXML->new( no_blanks => 1);
-  my $file = $testlistfile;
-  my $xml = $parser->parse_file($file);
-
-  my @compset_elems = $xml->findnodes(".//compset");
-  foreach my $compset_elem (@compset_elems) {
-      my $compset_val = $compset_elem->getAttribute('name');
-
-      my @grid_elems = $compset_elem->childNodes();
-      foreach my $grid_elem (@grid_elems) {
-	  my $grid_val  = $grid_elem->getAttribute('name');
-
-	  my @test_elems = $grid_elem->childNodes();
-	  foreach my $test_elem (@test_elems) {
-	      my $test_val  = $test_elem->getAttribute('name');
-
-	      my @mach_elems = $test_elem->childNodes();
-	      foreach my $mach_elem (@mach_elems) {
-		  my $machine_val  = $mach_elem->textContent();
-		  my $testtype_val = $mach_elem->getAttribute('testtype');
-		  my $compiler_val = $mach_elem->getAttribute('compiler');
-		  my $testmods_val = $mach_elem->getAttribute('testmods');
-		  $testmods_val =~ s/\//-/g if(defined $testmods_val);
-		  my $testname = "$test_val" . ".$grid_val" . ".$compset_val." ;
-
-		  if ($testcategory eq "all" or $testtype_val =~ /^${testcategory}$/) 
-		  {
-		      if ($testmach eq "all" or $machine_val eq $testmach )
-		      {
-			  if($testmach eq "all"){
-			      if ($opts{'mach'}){
-				  $testname .= $opts{'mach'};
-			      }else{
-				  $testname .= "yellowstone";
-			      }
-			  }else{
-			      $testname .= $machine_val;
-			  }
-			  if ($testcompiler eq "all" or $compiler_val =~ /^${testcompiler}$/)
-			  {
-			      if($testcompiler eq "all"){
-				  if ($opts{'compiler'}){
-				      $testname .="_".$opts{'compiler'};
-				  }else{
-				      $testname .="_intel";
-				  }
-			      } else{
-				  $testname .= "_".$compiler_val;
-			      }
-			      if ($testmods_val) {
-				  $testname = "$testname" . ".$testmods_val";
-			      }
-			      push (@actualtests, $testname);
-			      &Debug("testname is $testname \n");
-			  }
-		      }
-		  }
-	      }
-	  }
-      }
-  }
-  return @actualtests;
-  
-}  
-
-#-----------------------------------------------------------------------------------------------
-# Parse the test name. First look for 5 'words' separated by 4 periods, similar to
-# ERS.f19_f19.B.yellowstone_intel.clm-default,  
-# denoting that the machine (and compiler) and testmods directory are in the test name.
-# Then look for matches where the last or last two might be taken off the list.
-# If none match fail
-#-----------------------------------------------------------------------------------------------
-sub ParseTestName
-{
-  my $teststring = shift;
-  &Debug( "test string: $teststring");
-  my $testhash;
-  
-
-  if($teststring =~ /^([\w-]+)\.([\w-]+)\.([\w-]+)\.([\w-]+)\.(.+)$/ )
-  {
-     $testhash->{'testname'} = $1;
-     $testhash->{'grid'} = $2;
-     $testhash->{'compset'} = $3;
-     $testhash->{'cmach'} = $4;
-     $testhash->{'testmods'} = $5;
-  }
-  elsif($teststring =~ /^([\w-]+)\.([\w-]+)\.([\w-]+)\.([\w-]+)$/ )
-  {
-     $testhash->{'testname'} = $1;
-     $testhash->{'grid'} = $2;
-     $testhash->{'compset'} = $3;
-     $testhash->{'cmach'} = $4;
-  }
-  elsif ($teststring =~ /^([\w-]+)\.([\w-]+)\.([\w-]+)$/ )
-  {
-     $testhash->{'testname'} = $1;
-     $testhash->{'grid'} = $2;
-     $testhash->{'compset'} = $3;
-      
-  }
-  else
-  {
-    print "Trouble parsing the test string: $teststring:\n";
-    print "aborting\n";
-    exit(1);
-  }
-  Debug( eval { Dumper $testhash} );
-
-  if(defined $opts{'guessmach'})
-  {
-    if($opts{'guessmach'} =~ /_/)
-    {
-      $testhash->{'mach'} = (split('_', $opts{'guessmach'}))[0];
-      $testhash->{'compiler'} = (split('_', $opts{'guessmach'}))[1];
-    }
-    else
-    {
-      $testhash->{'mach'} = $opts{'guessmach'};
-    }
-  }
-  
-  if(defined $testhash->{'cmach'} )
-  {
-      if($testhash->{'cmach'} =~ /^generic/)
-      {
-        $testhash->{'mach'} = "generic_";
-        $testhash->{'compiler'} = (split('_', $testhash->{'cmach'}))[1];
-      }
-      else
-      {
-        if($testhash->{'cmach'} =~ /_/)
-        {
-          ($testhash->{'mach'}, $testhash->{'compiler'})  = split('_', $testhash->{'cmach'});
-        }
-        else
-        {
-          $testhash->{'mach'} = $testhash->{'cmach'};
-        }
-      }
-  }
-
-  if(defined $opts{'mach'})
-  {
-    if($opts{'mach'} =~ /_/)
-    {
-       ($testhash->{'mach'}, $testhash->{'compiler'}) = split('_', $opts{'mach'});    
-    }
-    else
-    {
-      $testhash->{'mach'} = $opts{'mach'};
-    }
-  }
-  
-  if(! defined $opts{'mach'})
-  {
-    $opts{'mach'} = $testhash->{'mach'};
-  }
-  if(defined $opts{'compiler'})
-  {
-      $testhash->{'compiler'} = $opts{'compiler'};
-  }
-
-  # get configuration options for the test
-  # keep the underscore at the start of the string
-  my @conftest = split(/(_)/, $testhash->{'testname'}, 3);
-  if( ($#conftest + 1) > 1)
-  {
-    $testhash->{'fullname'} = $testhash->{'testname'};
-    $testhash->{'testname'} = $conftest[0]; 
-    $testhash->{'confopts'} = join('', @conftest[1 .. $#conftest]);
-  }
-  else
-  {
-    $testhash->{'fullname'} = $testhash->{'testname'};
-  }
-  delete $testhash->{'cmach'};
-  return $testhash;
-}
-
-#-----------------------------------------------------------------------------------------------
-# Check the test case, make sure certain options have been set such as trid, compset, testcase,
-# mach, etc.  If any are missing at this point, then we exit. 
-#-----------------------------------------------------------------------------------------------
-
-sub checkTestCase
-{
-  my ($testhash) = @_;
-  
-  die "ERROR in $ProgName: requires testcase" if(! defined $testhash->{'testname'});
-  die "ERROR in $ProgName: requires grid" if(! defined $testhash->{'grid'});
-  die "ERROR in $ProgName: requires compset" if(! defined $testhash->{'compset'});
-  die "ERROR in $ProgName: requires mach" if(! defined $testhash->{'mach'});
-  die "ERROR in $ProgName: requires compiler" if(! defined $testhash->{'compiler'});
-  
-  my $testid;
-  if(! defined $opts{'testid'})
-  {
-    $testid = `date +%y%m%d-%H%M%S`; 
-  }
-  else
-  {
-    $testid = $opts{'testid'};
-  }
-  Debug("testid is $testid\n");
-	
-  my $machine;
-  $machine = $opts{'mach'} if(defined $opts{'mach'});
-  $machine = $opts{'xml_mach'} if(defined $opts{'xml_mach'});
-  Debug("machine: $machine");
-
-  # basecase is needed by the test scripts, it must be
-  # fullname.grid.compset.mach_compiler
-  my $basecase = $testhash->{'fullname'}.".".$testhash->{'grid'}.".".$testhash->{'compset'};    
-  $basecase   .= ".".$testhash->{'mach'}."_".$testhash->{'compiler'};
-  if ($testhash->{'testmods'}) 
-  {
-      my $testmods = $testhash->{'testmods'};
-      $basecase = "$basecase." .$testmods;
-  }	  
-  $testhash->{'casebaseid'} = $basecase;
-  $testhash->{'test_argv'} = "-testname $basecase -testroot $opts{'testroot'} ";
-  $testhash->{'case'} = "$basecase.$testid";
-  
-  # If generate or compare were specified, then make sure the baselineroot exists, 
-  # if it was specified. 
-  if(defined $opts{'generate'} || defined $opts{'compare'})
-  {
-    if(defined $opts{'baselineroot'})
-    {
-      $testhash->{'baselineroot'} = $opts{'baselineroot'};
-      if(! -d $opts{'baselineroot'})
-      {
-        print "ERROR in $ProgName: cannot find baselineroot directory $opts{'baselineroot'}\n";
-        exit(1);
-      }
-    }
-
-    # Regcode is the 'G', 'C', or 'GC' that gets tacked on to the testname, specifying whether
-    # we're generating baselines, comparing baselines, or both. Downstream scripts need it.
-    # We also need it for documenting the arguments that were used to create the test case.
-    my $regcode = '';
-    if(defined $opts{'generate'})
-    {
-      $testhash->{'basegen_case'} = "$opts{'generate'}/$basecase";
-      $regcode .= 'G';
-      $testhash->{'test_argv'} .= " -generate $opts{'generate'}";
-    }
-    if(defined $opts{'compare'})
-    {
-      $testhash->{'basecmp_case'} = "$opts{'compare'}/$basecase";
-      $regcode .= 'C';
-      $testhash->{'test_argv'} .= " -compare $opts{'compare'}";
-    }
-    $testhash->{'case'} = "$basecase.$regcode.$testid";
-  }
-
-  # if a pes file was specified, make sure it exists.  
-  if(defined $opts{'pes_file'})
-  {
-     if( ! -e $opts{'pes_file'})
-     {
-        die "ERROR: create_test: pes_file $opts{'pes_file'} does not exist!"; 
-     }
-     else
-     {
-        $testhash->{'pes_file'} = $opts{'pes_file'};
-     }
-  } 
-  # if a compset file was specified, create it. 
-  if(defined $opts{'compset_file'})
-  {
-     if( ! -e $opts{'compset_file'})
-     {
-        die "ERROR: create_test: compset_file $opts{'compset_file'} does not exist!"; 
-     }
-     else
-     {
-        $testhash->{'compset_file'} = $opts{'compset_file'};
-     }
-  } 
-  # Finally, if the test directory already exists, inform the user and exit.
-  my $testdirectory = "$opts{'testroot'}/$testhash->{'case'}";
-  if( -e  $testdirectory)
-  {
-    print "The test directory $testdirectory already exists! Aborting..\n";
-	exit(1);
-  }
-}
-
-
-# print to std out what test options were specified, 
-# just like the original create_test
-sub documentTestCase
-{
-  my %test= %{ shift() };
-  print "Setting up the following test:\n";
-  print "  testcase:  $test{'fullname'}\n";
-  print "  grid:      $test{'grid'} \n";
-  print "  compset:   $test{'compset'} \n";
-  print "  testmods:  $test{'testmods'} \n" if($test{'testmods'});
-  print "  machine:   $test{'mach'} \n";
-  print "  compiler:  $test{'compiler'} \n" if (defined $test{'compiler'});
-  print "  pes_file:  $test{'pes_file'} \n" if(defined $test{'pes_file'});
-  print "  compset_file:  $test{'compset_file'} \n" if(defined $test{'compset_file'});
-  print "  generate:  $test{'basegen_case'} \n" if(defined $test{'basegen_case'});
-  print "  compare:  $test{'basecmp_case'} \n" if(defined $test{'basecmp_case'});
-
-}
-
-# Run create_newcase.  Build up the args, and run create_newcase. We also document what was done
-# in README.case and CaseStatus
-sub runCreateNewcase
-{
-  my %test = %{ shift() };
-  my $caseroot = "$opts{'testroot'}/$test{'case'}";
-  my $cn_args = " -silent -case $caseroot -res $test{'grid'} -mach $test{'mach'} -compset $test{'compset'} -testname $test{'testname'} -nosavetiming";
-
-  if(defined $test{'confopts'})
-  {
-    $cn_args .= " -confopts $test{'confopts'}";
-  }
-  if(defined $opts{'pes_file'})
-  {
-    $cn_args .= " -pes_file $test{'pes_file'}";
-  }
-  if(defined $opts{'mpilib'}){
-      $cn_args .= " -mpilib $opts{'mpilib'}";
-  }
-  if(defined $opts{'compset_file'})
-  {
-    $cn_args .= " -compset_file $test{'compset_file'}";
-  }
-  
-  if(defined $opts{'mach_dir'})
-  {
-    $cn_args .= " -mach_dir $opts{'mach_dir'}";
-  }
-  if($test{'compiler'})
-  {
-    $cn_args .= " -compiler $test{'compiler'}";
-  }
-
-  if(defined $opts{'sharedlibroot'})
-  {
-     # When sharedlibroot is passed to create_newcase, anything that looks like
-     # an environment variable gets expanded by the shell. This is not generally
-     # what we want, so we escape any '$'.
-     my $sharedlibroot = $opts{'sharedlibroot'};
-     $sharedlibroot =~ s/\$/\\\$/g;
-
-     $cn_args .= " -sharedlibroot $sharedlibroot";
-  }
-
-  if(defined $opts{'project'}){
-      $cn_args .= " -project $opts{'project'}";
-  }
-
-  if($test{'testmods'}) {
-     my $testmods = $test{'testmods'};
-     $testmods =~ s/-/\//g;
-     my $xml_testmod_dir;
-     if ($testmods =~ /^([^\/]+)\//) {
-         my $comp = $1;
-         if ( exists($xml_testmod_dirs{$comp}) ) {
-	    $xml_testmod_dir = $xml_testmod_dirs{$comp};
-	    $testmods = "$xml_testmod_dir/".$testmods;
-	    $cn_args .= " -user_mods_dir $testmods";
-         } else {
-            die "ERROR: Can NOT find testmod directory for $comp\n";
-         }
-     }
-  }
-
-  my $createnewcase = "$opts{'cimeroot'}/scripts/create_newcase $cn_args";
-  if($opts{'dryrun'}){
-      print "$createnewcase\n";
-      return;
-  }else{
-      my $rc = open(F,"$createnewcase |");
-      my @rc = <F>;
-      close(F);
-      print @rc;
-  }
-  my $exitcode = $?;
-  if($exitcode != 0)
-  {
-      warn "invocation of create_newcase failed:\n";
-	  # create the testroot if needed. 
-	  mkdir $caseroot if(! -d $caseroot);
-	  my $failteststatus = "$caseroot/TestStatus";
-      my $failcasestatus = "$caseroot/CaseStatus";
-      
-	  open my $TS, ">", $failteststatus or print "cannot open $failteststatus, $?";
-	  print $TS "SFAIL $test{'case'}\n";
-      close $TS;
-	
-	  open my $CS, ">", $failcasestatus or print "cannot open $failcasestatus, $?";
-      print $CS "create_newcase failure \n";
-      close $CS;
-
-	  # Skip to the next test..
-      next;
-  }
-  my $readmetmp = new IO::File;
-  $readmetmp->open("> $caseroot/README.case.tmp") or print "can't open $caseroot/README.case.tmp";
-  my $casestatustmp = new IO::File;
-  $casestatustmp->open("> $caseroot/CaseStatus.tmp") or print "can't open $caseroot/CaseStatus.tmp";
-  Debug( "writing README.case, CaseStatus\n");
-  my $testoptstring = "test created with the following options:\n";
-  foreach my $k(sort keys %test)
-  {
-    $testoptstring .= "$k: $test{$k} ";
-  }
-  $testoptstring .= "\n\n";
-  print $readmetmp "$commandline\n\n";
-  print $readmetmp $testoptstring;
-  print $casestatustmp  $testoptstring;
-
-  # open README.case & CaseStatus and append their data to 
-  # the .tmp files. 
-  my $readme = new IO::File;
-  my $casestatus = new IO::File;
-  $readme->open("< $caseroot/README.case") or print "can't open $caseroot/README.case, $!";
-  $casestatus->open("< $caseroot/CaseStatus") or print "can't open $caseroot/CaseStatus, $!";
-  my $readmetxt = <$readme>;
-  my $casestatustxt = <$casestatus>;
-  print $readmetmp $readmetxt;
-  print $casestatustmp $casestatustxt;
-  $readme->close();
-  $casestatus->close();
-
-  print $casestatustmp "SFAIL $test{'case'}\n";
-  $readme->close();
-  $casestatus->close();
-
-  move("$caseroot/README.case.tmp", "$caseroot/README.case");
-  move("$caseroot/CaseStatus.tmp", "$caseroot/CaseStatus");
-
-  open my $TESTSTATUS, ">>", "$caseroot/TestStatus" or print $!;
-  print $TESTSTATUS "SFAIL $test{'case'}\n";
-  close $TESTSTATUS;
-  
-}
-
-
-# Write the env_test.xml file for the test. 
-sub writeEnvTestXML
-{
-    my ($test,$cfg_ref) = @_;
-    my $caseroot = "$opts{'testroot'}/$test->{'case'}";
-
-  &Debug( "writeEnvTestXML");
-  &Debug( eval {Dumper $test} );
-
-  $cfg_ref->set('TESTCASE', $test->{'testname'});
-  $cfg_ref->set('TEST_TESTID', $opts{'testid'});
-  $cfg_ref->set('TEST_ARGV', $test->{'test_argv'});
-  $cfg_ref->set('CASEBASEID', $test->{'casebaseid'});
-
-  if(defined $opts{'generate'})
-  {
-    $cfg_ref->set('BASELINE_NAME_GEN', $opts{'generate'});
-  }
-  if(defined $opts{'compare'})
-  {
-    $cfg_ref->set('BASELINE_NAME_CMP', $opts{'compare'});
-  }
-  if(defined $test->{'basegen_case'})
-  {
-    $cfg_ref->set('BASEGEN_CASE', $test->{'basegen_case'});
-  }
-  if(defined $test->{'basecmp_case'})
-  {
-    $cfg_ref->set('BASECMP_CASE', $test->{'basecmp_case'});
-  }
-  
-  if(defined $opts{'cleanup'})
-  {
-    $cfg_ref->set('CLEANUP', 'TRUE');
-  }
-  else
-  {
-    $cfg_ref->set('CLEANUP', 'FALSE');
-  }
-  if(defined $opts{'baselineroot'})
-  {
-    $cfg_ref->set('BASELINE_ROOT', $opts{'baselineroot'});
-  }
-
-  if(defined $opts{'generate'})
-  {
-    $cfg_ref->set('GENERATE_BASELINE', "TRUE");
-  }
-  else
-  {
-    $cfg_ref->set('GENERATE_BASELINE', "FALSE");
-  }
-  if(defined $opts{'compare'})
-  {
-    $cfg_ref->set('COMPARE_BASELINE', "TRUE");
-  }
-  else
-  {
-    $cfg_ref->set('COMPARE_BASELINE', "FALSE");
-  }
-  $cfg_ref->write_file("$caseroot/env_test.xml", "xml", $opts{'cimeroot'} );
-  
-}
-
-# Post create_newcase testcase setup.  Set up the environment properly for testcase_setup.csh, 
-# and call it. 
-sub testcaseSetup
-{
-  my ($test) = @_;
-  my $caseroot = $opts{'testroot'}."/".$test->{'case'};
-  my %xmlvars = ();
-  my $sysmod;
-
-  SetupTools::getxmlvars($caseroot, \%xmlvars);
-  #&Debug("XMLVARS:");
-  #&Debug( eval { Dumper \%xmlvars} );
-
-  chdir($caseroot); 
-
-  my $cwd = getcwd();
-  chdir ($caseroot);
-  foreach my $attr(keys %xmlvars)
-  {
-      $xmlvars{$attr} = SetupTools::expand_xml_var($xmlvars{$attr}, \%xmlvars);
-  }
-  chdir ($cwd);
-
-  print "Setting up tools for test case..\n";
-
-  my $cimeroot = $xmlvars{'CIMEROOT'};
-  my $testcase = $xmlvars{'TESTCASE'};
-  my $case     = $xmlvars{'CASE'};
-
-  if (-e "$cimeroot/scripts/Testing/Testcases/${testcase}_build.csh") {
-      $sysmod = "cp -f $cimeroot/scripts/Testing/Testcases/${testcase}_build.csh ./${case}.test_build";
-      &Debug("sysmod is $sysmod");
-      system($sysmod) == 0 or die "$sysmod failed: $?\n";
-  } else {
-      $sysmod = "cp -f $cimeroot/scripts/Testing/Testcases/tests_build.csh ./${case}.test_build";
-      &Debug("sysmod is $sysmod");
-      system($sysmod) == 0 or die "$sysmod failed: $?\n";
-  }
-
-  print "Setting up test case \n";
-  $sysmod = "./cesm_setup";
-  &Debug("sysmod is $sysmod");
-  system($sysmod) == 0 or warn "$sysmod failed: $?\n";
-
-  if($? != 0)
-  {
-    $test->{'status'}="SFAIL";
-    print "create_test invocation of testcase_setup.csh failed; $!\n";
-    open my $TESTSTATUS, ">", "$caseroot/TestStatus" or print $!;
-    print $TESTSTATUS "SFAIL ".$test->{'case'}."\n";
-    close $TESTSTATUS;
-  }
-  else
-  {
-    $test->{'status'}="GEN";
-    open my $TESTSTATUS, ">", "$caseroot/TestStatus" or print $!;
-    if ( defined $opts{'nlcompareonly'}) {
-        print $TESTSTATUS "PASS ".$test->{'case'}."\n";
-    }
-    else {
-        print $TESTSTATUS "GEN ".$test->{'case'}."\n";
-    }
-    close $TESTSTATUS;
-  }
-}
-
-# Expand the test list.  Open the testlist either in the current working directory, or
-# Testing/Testlistxml/$testlist.  If further test files are found within the test list,
-# recursively call ExpandTestList, then return the list of tests found.  Finally
-# remove the duplicates from the testlists.
-sub ExpandTestList
-{
-  my $testlist = shift;
-  Debug( "testlist $testlist\n");
-  my $cwd = getcwd();
-  my $testlistfile;
-  my @actualtests;
-  $testlistfile = abs_path($testlist);
-  
-  my $fh = new IO::File;
-  $fh->open("< $testlistfile") or die "ERROR: $testlistfile doesn't exist";
-  my @potentialtests = <$fh>;
-  chomp @potentialtests;
-  close $fh;
-  # Filter out comments..
-  for my $i (0 .. $#potentialtests)
-  {
-     if( $potentialtests[$i] =~ /^([^#]*)\#.*$/ )
-     {
-        $potentialtests[$i] = "$1";
-     }
-  }
-  # Remove blank lines in the test list. 
-  @potentialtests = grep (! /^$/,  @potentialtests);
-  
-  foreach my $potentialtest(@potentialtests)
-  {
-    #If the test line has argument, push it to the actual tests list. 
-    #if( $potentialtest =~  /-\w+/)
-    if( $potentialtest =~  /^\W+$/)
-    {
-      print "found $potentialtest with arguments...\n";
-      push(@actualtests, $potentialtest);
-    }
-    # Otherwise, split the line by whitespace
-    else
-    {
-      foreach my $test( split(/\s+/, $potentialtest))
-      {
-        my $tlist = $test;
-        chomp $tlist;
-        next if $tlist eq ""; 
-        if(! -e "$tlist" && -e "tlist" )
-        {
-          my @subtests = &ExpandTestList ($tlist);
-          push(@actualtests, @subtests);
-        }  
-        elsif(-e $tlist)
-        {
-          my @subtests = &ExpandTestList($tlist);
-          push(@actualtests, @subtests);
-        }
-        else
-        {
-     #     print "in else, tlist : $tlist\n";
-          push (@actualtests, $tlist);
-        }
-      }
-    }
-    
-  }
-
-  # check for duplicates in the test list...
-  my %seen = ();
-  $seen{$_}++ for @actualtests;
-  my @nodupes = keys %seen;
-
-  Debug("finished with ExpandTestList");
-  # Return the sorted list of tests
-  return sort @nodupes;
-}
-# Writes the xml configuration file for a test suite. 
-sub writeTestListXML
-{
-  my @testspec = @{ shift() };
-
-  my $baselinetag;
-  my $compiler;
-  my $machine;
-  if(defined $opts{'compare'})
-  {
-	$baselinetag = $opts{'compare'};
-  }
-  else
-  {
-	$baselinetag = '';
-  }
-  if(defined $opts{'xml_compiler'})
-  {
-     $compiler = $opts{'xml_compiler'};
-  }
-  elsif(defined $opts{'compiler'})
-  {
-	 $compiler = $opts{'compiler'};
-  }
-  elsif(! defined $opts{'xml_compiler'} && ! defined $opts{'compiler'})
-  {
-     &Debug("compiler and xml_compiler not defined in \$opts");
-	 my $firsttest = $testspec[0];
-	 &Debug( eval { Dumper $firsttest} );
-	 $compiler = $$firsttest{'compiler'};
-  }
-
-  if(defined $opts{'xml_mach'})
-  {
-	$machine = $opts{'xml_mach'};
-  }
-  else
-  {
-    $machine = $opts{'mach'};
-  }
-
-  
-  
-  my $testxml = <<TESTXML;
-<?xml version="1.0"?>
-<!-- ========================================================================== -->
-<!-- This file contains the needed configuration information for a suite of     -->
-<!-- CESM tests.                                                                -->
-<!-- ========================================================================== -->
-
-<testlist>
-  <testroot>$opts{'testroot'}</testroot>
-  <scriptsroot>$scriptsroot</scriptsroot>
-  <cimeroot>$opts{'cimeroot'}</cimeroot>
-  <baselinetag>$baselinetag</baselinetag>
-  <compiler>$compiler</compiler>
-  <nobatch>$opts{'nobatch'}</nobatch>
-  <nobuild>$opts{'nobuild'}</nobuild>
-  <autosubmit>$opts{'autosubmit'}</autosubmit>
-  <clean>$opts{'clean'}</clean>
-  <reruntests>$opts{'reruntests'}</reruntests>
-  <sharedlibroot>$opts{'sharedlibroot'}</sharedlibroot>
-
-TESTXML
-
-  foreach my $test(@testspec)
-  {
-    &Debug( eval {  Dumper $test} );
-    $testxml .= "  <test case=\"$$test{'case'}\">\n";
-    $testxml .= "    <compset>$$test{'compset'}</compset>\n";
-    $testxml .= "    <grid>$$test{'grid'}</grid>\n";
-    $testxml .= "    <mach>$$test{'mach'}</mach>\n";
-    $testxml .= "    <testname>$$test{'testname'}</testname>\n";
-    $testxml .= "    <fullname>$$test{'fullname'}</fullname>\n";
-    $testxml .= "    <confopts>$$test{'confopts'}</confopts>\n" if defined $$test{'confopts'};
-    $testxml .= "    <compiler>$$test{'compiler'}</compiler>\n";
-    $testxml .= "    <compset>$$test{'compset'}</compset>\n";
-    $testxml .= "    <casebaseid>$$test{'casebaseid'}</casebaseid>\n";
-    $testxml .= "    <baselineroot>$opts{'baselineroot'}</baselineroot>\n" if defined $$test{'baselineroot'};
-    $testxml .= "    <basegen_case>$$test{'basegen_case'}</basegen_case>\n" if defined $$test{'basegen_case'};
-    $testxml .= "    <basecmp_case>$$test{'basecmp_case'}</basecmp_case>\n" if defined $$test{'basecmp_case'};
-    $testxml .= "  </test>\n";
-  }
-
-  $testxml .= "</testlist>\n";
-  my $filename = "testspec.$opts{'testid'}.$opts{'mach'}.xml";
-  open my $TESTSPEC, ">", "$opts{'testroot'}/$filename" or die $!;
-  print $TESTSPEC $testxml;
-  close $TESTSPEC;
-  return $filename;
-}
-
-# Build and submit the test suite. Copy cs.status and cs.submit from Tools,
-# give them the name cs.submit.testid.mach, set the permissions. If the namelistcompareonly
-# is set, compare the namelists only, otherwise run cs.submit.
-sub testBuildSubmit
-{
-    my $testspecfile = shift;
-    my $cssubmit = "cs.submit";
-  my $csstatus = "cs.status";
-  copy("$scriptsroot/Tools/testreporter.pl", "$opts{'testroot'}/testreporter.pl");
-  chmod 0755, "$opts{'testroot'}/testreporter.pl";
-  copy("$scriptsroot/Tools/cs.submit", "$opts{'testroot'}/$cssubmit");
-  chmod 0755, "$opts{'testroot'}/$cssubmit";
-  copy("$scriptsroot/Tools/cs.status", "$opts{'testroot'}/$csstatus");
-  chmod 0755, "$opts{'testroot'}/$csstatus";
-  chdir("$opts{'testroot'}");
-
-  exec("./$cssubmit --testspec $testspecfile");
-}
-
-# compare baseline namelists against the current test suite's namelists.
-sub namelistCompareSuite
-{
-    my @testspec = @_;
-	#print Dumper \@testspec;
-
-    print "Now comparing namelists for the suite...\n"if ($opts{'compare'});
-    my $currentdir = getcwd();
-# Chdir to the testroot
-  chdir($opts{'testroot'});
-
-   # Compare namelists for each test.
-   foreach my $testhash (@testspec)
-   {
-       if ( ! defined $testhash->{status} ) {
-	   &Debug( eval {  Dumper $testhash} );
-	   die "ERROR: \n testhash status is not defined\n";
-       } 
-       if($testhash->{status} eq "GEN"){
-	   namelistCompare($testhash->{case},$testhash->{casebaseid},$testhash->{status});
-       }else{
-	   print "ERROR: Namelist generation failed for test ".$testhash->{case};
-       }
-   }
-    chdir($currentdir);
-    print "done comparing namelists for the suite...\n" if ($opts{'compare'});
-    print "done generating namelists for the suite...\n" if ($opts{'generate'});
-}
-
-# Compare namelists for a single test. 
-sub namelistCompare
-{
-    my ($test,$basename, $status) = @_;
-    my $nlcomparelog= "$opts{'testroot'}/namelistcompare.$opts{'testid'}.$opts{'mach'}.log";
-
-    my $testpath = "$opts{'testroot'}/$test";
-    &Debug("testpath: $testpath\n");
-
-    if(! -d $testpath){
-	# this directory doesn't exist but it may be the root of an existing directory
-	my ($fname,$path,$suffix) = fileparse($testpath);
-        $fname .= $suffix;
-	opendir(D,$path) or die "Could not open directory $path";
-	my @matches = grep /^$fname/, readdir D;
-	$testpath = $path.$matches[0];
-	closedir(D);
-    }
-
-    chdir($testpath) or die "couldn't change directory to $testpath\n";
-    my $cprnml = "$testpath/Tools/compare_namelists";
-    my $altcpr = "$testpath/Tools/simple_compare";
-
-    my $configtemplate = "$scriptsroot/Tools/config_definition.xml";
-    &Debug("config template is $configtemplate\n");
-    &Debug("test path is  $testpath\n");
-
-    my $testenv = ConfigCase->new($configtemplate, "env_test.xml");
-    my $basecmp = $testenv->get('BASECMP_CASE');
-    my $baseroot = $opts{'baselineroot'};
-    my $buildconfpath = $testpath . "/CaseDocs";
-
-    if($opts{'compare'}){
-	# get the full path to the baseline test. 
-	my $basecase = "$baseroot/$basecmp";
-
-        my $nomatch = undef;
-        # If a SBN testcase doesn't match, try to match other case directories
-	if(! -d $basecase){
-	    my $baselist = $testenv->get('BASELINE_NAME_CMP');
-	    my $path = "$baseroot/$baselist";
-            my $subd = basename($basecmp);
-            $subd =~ /([^._]+)(.+)$/;
-            my $testtyp = $1;
-            my $testcfg = $2;
-            print "baseline directory path: $path\n";
-	    opendir(D,$path) or die "Could not open directory $path";
-	    my @matches = grep /$testcfg/, readdir D;
-	    if($#matches<0){
-		print "WARNING: No Baseline directory found for test $testpath \n";
-                $nomatch = 1;
-	    } else {
-	        $basecase = "$path/".$matches[0];
-            }
-	    closedir(D);	
-	}
-	my $nlcompoutput;
-        if ( ! defined($nomatch) ) {
-	   my $basecmpdir=$basecase;
-           $basecmpdir.="/CaseDocs" if (-d "$basecase/CaseDocs");
-	   print "comparing $testpath namelists against $basecmpdir namelists..\n";
-   
-	   # use the namelists, etc in $test/CaseDocs for the comparison 
-	   opendir(D,$buildconfpath)  || die "Could not read directory $buildconfpath";
-	   my @nmls = readdir(D);
-	   closedir(D);
-
-	   foreach my $nml (@nmls)
-	   {   
-	       next if($nml =~ /README/ or $nml =~ /doc$/ or $nml =~ /prescribed$/ 
-		       or $nml =~ /^\./);
-	       if(! -e "$basecmpdir/$nml"){
-		   print "WARNING: no baseline file exists for $nml\n";
-	       }else{
-                   my $compare_command = "$cprnml $basecmpdir/$nml $buildconfpath/$nml -c $test 2>&1";
-                   my $output = `$compare_command`;
-                   if ($output =~ /does not appear to be a namelist file/) {
-                       $compare_command = "$altcpr -c $test $basecmpdir/$nml $buildconfpath/$nml 2>&1";
-                       $output = `$compare_command`;
-                   }
-                   $nlcompoutput .= $output;
-	       }
-	   }
-	   #also compare the user_nl_* files
-	   # use the namelists, etc in $test/CaseDocs for the comparison 
-	   opendir(D,$testpath)  || die "Could not read directory $buildconfpath";
-	   @nmls = grep(/user_nl/,readdir(D));
-	   closedir(D);
-
-	   foreach my $nml (@nmls)
-	   {   
-	       if(! -e "$basecase/$nml"){
-		   print "WARNING: no baseline file exists for $nml\n";
-	       }else{
-                   my $compare_command = "$cprnml $basecase/$nml $testpath/$nml -c $test 2>&1";
-                   my $output = `$compare_command`;
-                   if ($output =~ /does not appear to be a namelist file/) {
-                       $compare_command = "$altcpr -c $test $basecmpdir/$nml $testpath/$nml 2>&1";
-                       $output = `$compare_command`;
-                   }
-                   $nlcompoutput .= $output;
-	       }
-	   }
-        } else {
-           $nlcompoutput = "BFAIL";
-        }
-
-	# print the compare_namelist results to TestStatus.log
-	if(defined $nlcompoutput && length $nlcompoutput > 0) 
-	{
-		open my $STATUSLOG, ">" , "$testpath/TestStatus.log" or die $!;
-		print $STATUSLOG $nlcompoutput ;
-		close $STATUSLOG;
-	   
-		# set the status of the namelist comparison to PASS or FAIL 
-		# if ANY of the namelist comparisons failed.  
-		open my $STATUS, ">>", "$testpath/TestStatus" or die $!;
-		open my $STATUSCOMP, ">", "$testpath/TestStatus.nlcomp" or die $!;
-		my $cprstatus;
-		if($nlcompoutput =~ /BFAIL/)
-                {
-			$status = "BFAIL";
-			$cprstatus =  "BFAIL $test.nlcomp\n";
-			print $STATUS $cprstatus;
-			print $STATUSCOMP $cprstatus;
-                }
-		elsif($nlcompoutput =~ /FAIL/)
-		{
-			$status = "FAIL" if(defined $status);
-			$cprstatus =  "FAIL $test.nlcomp\n";
-			print $STATUS $cprstatus;
-			print $STATUSCOMP $cprstatus;
-		}
-		else
-		{
-			$status = "PASS" if(defined $status);
-			$cprstatus = "PASS $test.nlcomp\n";
-			print $STATUS $cprstatus;
-			print $STATUSCOMP $cprstatus;
-		}
-		close $STATUS;
-		close $STATUSCOMP;
-
-		# print the compare_namelist output to namelistcompare.$testid.$mach.log
-		# only if we're running a suite. 
-		if( $suitemode != 0 || $xmlmode != 0)
-		{
-			my $nlcomparelog= "$opts{'testroot'}/namelistcompare.$opts{'testid'}.$opts{'mach'}.log";
-			open my $NLCMPLOG, ">>", "$nlcomparelog" or die $!;
-			print $NLCMPLOG "---------------------------------------------------------------------\n";
-			print $NLCMPLOG "$cprstatus $test\n";
-			print $NLCMPLOG $nlcompoutput;
-			print $NLCMPLOG "---------------------------------------------------------------------\n";
-			close $NLCMPLOG;
-		}
-		print $cprstatus;
-    }
-	}
-    if ($opts{'generate'}) {
-	my $genpath = "$baseroot/".$opts{'generate'}."/$basename";
-	if(-d $genpath){
-	    print "WARNING: Baseline directory is $genpath and already exists.";
-	}else{
-	    umask 0000;
-	    mkpath $genpath, 1, 0775;
-	    print "Couldnt create Baseline directory $genpath" unless -d "$genpath/CaseDocs"; 
-	}
-        system("cp -fr $buildconfpath $genpath");
-        system("cp -f $buildconfpath/../user_nl* $genpath") ;
-    }
-}
-
-sub Verbose
-{
-  my $verbosemsg = shift;
-  chomp $verbosemsg;
-  if($opts{'verbose'})
-  {
-    print "$verbosemsg\n";
-  }
-}
-
-sub Debug
-{
-  my $debugmsg = shift;
-  chomp $debugmsg;
-  if($opts{'debug'})
-   {
-     print "DEBUG:   $debugmsg\n";
-   }
-}
-
-
-sub doonetest{
-    my ($testname, $cfg_ref) = @_;
-    my $testhash;
-
-    $testhash = ParseTestName($testname);
-    Debug("testhash after ParseTestName: ");
-	Debug( eval {Dumper $testhash});
-
-
-    checkTestCase($testhash);
-    documentTestCase($testhash);
-    runCreateNewcase($testhash);
-
-    if(! $opts{'dryrun'}){
-	writeEnvTestXML($testhash, $cfg_ref);
-	testcaseSetup($testhash);
-	&Debug( eval {  Dumper $testhash} );
-    }
-
-
-    return $testhash;
-}
-#-----------------------------------------------------------------------------------------------
-# Main subroutine.  Do the initialization, get and check the options.  
-# If we're creating a test suite, parse all the tests, and set up each test.  
-# If we're only creating a single test, then create the single test. 
-#-----------------------------------------------------------------------------------------------
-sub main
-{
-    initialize();
-    options();
-
-    my $config_def_file = "config_definition.xml";
-    my $cfg_ref = ConfigCase->new("$opts{cimeroot}/scripts/Tools/$config_def_file");
-
-    checkOptions($cfg_ref);
-
-    # If xmlmode is on, we are running a test suite using an xml file. 
-    # If suitemode is on, we are running a test suite using a text file. 
-    # If suitemode is off, then we are only creating a single test. 
-    Debug("suitemode: $suitemode");
-    Debug("xmlmode: $xmlmode");
-    if($xmlmode or $suitemode) 
-    {
-	my @testlist;
-	my @testspec;
-
-	if($xmlmode){
-            my @actualtests;
-	    foreach my $key (keys %xml_testlist_files) {
-		my $file = $xml_testlist_files{$key};
-		my @complist; 
-		@complist = ExpandXmlList( $file, $opts{'xml_mach'}, $opts{'xml_category'}, $opts{'xml_compiler'});
-		push (@actualtests, @complist) 
-	    }
-            # check for duplicates in the test list...
-            my %seen = ();
-            $seen{$_}++ for @actualtests;
-            my @nodupes = keys %seen;
-            my $testlistsize = @nodupes;
-            Debug("test list size: $testlistsize");
-            if($testlistsize == 0)
-            {
-               print "No tests could be found with the test options given:\n";
-               print "xml_mach: $opts{'xml_mach'}, xml_compiler: $opts{'xml_compiler'}, xml_category: $opts{'xml_category'}\n";
-               print "aborting\n";
-               exit(1);
-            }
-            @testlist = @nodupes;
-  
-	}else{
-	    checkTestSuiteOptions();
-	    @testlist = ExpandTestList($opts{'input_list'});
-	}
-	foreach my $testname (@testlist)
-	{
-	    push(@testspec, doonetest($testname, $cfg_ref));
-	}
-	my $testspecfilename = writeTestListXML(\@testspec, $cfg_ref);
-	if($opts{'compare'} or $opts{'generate'}){
-	    namelistCompareSuite(@testspec);
-	}
-        if( ! defined $opts{'nlcompareonly'}) {
-            testBuildSubmit($testspecfilename);
-            if($opts{'compare'} or $opts{'generate'}){
-                my $cnt=0;
-                my $pass=0;
-                my $sfail=0;
-                my $fail=0;
-                my $gen=0;
-                foreach my $test (@testspec){
-                    $cnt++;
-                    $sfail++ if($test->{status} eq "SFAIL");
-                    $fail++ if($test->{status} eq "FAIL");
-                    $pass++ if($test->{status} eq "PASS");
-                    $gen++ if($test->{status} eq "GEN");
-                }
-                if($opts{'compare'}){
-                    print "Summary: $cnt tests were run, $pass passed, $fail failed, $sfail failed to configure\n";
-                }else{
-                    print "Summary: $cnt tests were run, $gen baselines were generated, $sfail failed to configure\n" ;
-                }
-            }
-        }
-    }else{ #Create a single test. 
-	# check the options for a single test. 
-	checkSingleTestOptions();
-	my $testname = $opts{'testname'};
-	my $hash  = doonetest($testname, $cfg_ref);
-	Debug( eval {Dumper $hash});
-	namelistCompare($hash->{case},$hash->{casebaseid});
-    }
-
-}
-
-# if caller returns true, we are a 'module', and under unit test.  
-# Otherwise we are being run as a normal script. 
-main(@ARGV) unless caller();
-1;
-=======
 #!/usr/bin/env python
 
 """
@@ -2391,5 +491,4 @@
 ###############################################################################
 
 if __name__ == "__main__":
-    _main_func(__doc__)
->>>>>>> 5ce8b80b
+    _main_func(__doc__)