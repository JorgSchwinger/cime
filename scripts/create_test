--- conflicted
+++ resolved
@@ -460,18 +460,7 @@
         "job_queue": queue
         }
 
-<<<<<<< HEAD
-    directives = directives.replace("{{ output_error_path }}", "create_test_single_submit_%s.err" % test_id)
-    directives = directives.replace("{{ job_wallclock_time }}", wall_time_bab)
-    directives = directives.replace("{{ job_queue }}", queue)
-    if project is not None:
-        directives = directives.replace("{{ project }}", project)
-    directives = directives.replace("{{ charge_account }}", charge_account)
-
-    expect("{{" not in directives, "Could not resolve all items in directives:\n%s" % directives)
-=======
     directives = env_batch.get_batch_directives(case, "case.run", overrides=overrides)
->>>>>>> a9156096
 
     #
     # Make simple submit script and submit
