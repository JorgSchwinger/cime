#!/usr/bin/env python

"""
Script to create a new CIME Case Control System (CSS) experimental case.
"""

from Tools.standard_script_setup import *
from CIME.utils         import expect, get_model, get_cime_config, get_cime_default_driver
from CIME.case          import Case
from argparse           import RawTextHelpFormatter

logger = logging.getLogger(__name__)

###############################################################################
def parse_command_line(args, cimeroot, description):
###############################################################################
    parser = argparse.ArgumentParser(description=description,
                                     formatter_class=RawTextHelpFormatter)

    CIME.utils.setup_standard_logging_options(parser)
    try:
        cime_config = get_cime_config()
    except Exception:
        cime_config = None

    parser.add_argument("--case", "-case", required=True, metavar="CASENAME",
                        help="(required) Specify the case name. "
                        "\nIf this is simply a name (not a path), the case directory is created in the current working directory."
                        "\nThis can also be a relative or absolute path specifying where the case should be created;"
                        "\nwith this usage, the name of the case will be the last component of the path.")

    parser.add_argument("--compset", "-compset", required=True,
                        help="(required) Specify a compset. "
                        "\nTo see list of current compsets, use the utility ./query_config --compsets in this directory.\n")

    parser.add_argument("--res", "-res", required=True, metavar="GRID",
                        help="(required) Specify a model grid resolution. "
                        "\nTo see list of current model resolutions, use the utility "
                        "\n./query_config --grids in this directory.")

    parser.add_argument("--machine", "-mach",
                        help="Specify a machine. "
                        "The default value is the match to NODENAME_REGEX in config_machines.xml. To see "
                        "\nthe list of current machines, invoke ./query_config --machines.")

    parser.add_argument("--compiler", "-compiler",
                        help="Specify a compiler. "
                        "\nTo see list of supported compilers for each machine, use the utility "
                        "\n./query_config --machines in this directory. "
                        "\nThe default value will be the first one listed.")

    parser.add_argument("--multi-driver",action="store_true",
                        help="Specify that --ninst should modify the number of driver/coupler instances. "
                        "\nThe default is to have one driver/coupler supporting multiple component instances.")

    parser.add_argument("--ninst",default=1,
                        help="Specify number of model ensemble instances. "
                        "\nThe default is multiple components and one driver/coupler. "
                        "\nUse --multi-driver to run multiple driver/couplers in the ensemble.")

    parser.add_argument("--mpilib", "-mpilib",
                        help="Specify the MPI library. "
                        "To see list of supported mpilibs for each machine, invoke ./query_config --machines."
                        "\nThe default is the first listing in MPILIBS in config_machines.xml.\n")

    parser.add_argument("--project", "-project",
                        help="Specify a project id for the case (optional)."
                        "\nUsed for accounting and directory permissions when on a batch system."
                        "\nThe default is user or machine specified by PROJECT."
                        "\nAccounting (only) may be overridden by user or machine specified CHARGE_ACCOUNT.")

    parser.add_argument("--pecount", "-pecount",  default="M",
                        help="Specify a target size description for the number of cores. "
                        "\nThis is used to query the appropriate config_pes.xml file and find the "
                        "\noptimal PE-layout for your case - if it exists there. "
                        "\nAllowed options are  ('S','M','L','X1','X2','[0-9]x[0-9]','[0-9]').\n")

    parser.add_argument("--user-mods-dir",
                        help="Full pathname to a directory containing any combination of user_nl_* files "
                        "\nand a shell_commands script (typically containing xmlchange commands). "
                        "\nThe directory can also contain an SourceMods/ directory with the same structure "
                        "\nas would be found in a case directory.")

    parser.add_argument("--pesfile",
                        help="Full pathname of an optional pes specification file. "
                        "\nThe file can follow either the config_pes.xml or the env_mach_pes.xml format.")

    parser.add_argument("--gridfile",
                        help="Full pathname of config grid file to use. "
                        "\nThis should be a copy of config/config_grids.xml with the new user grid changes added to it. \n")

    if cime_config and cime_config.has_option('main','workflow'):
        workflow_default = cime_config.get('main', 'workflow')
    else:
        workflow_default = "default"

    parser.add_argument("--workflow",default=workflow_default,
                        help="A workflow from config_workflow.xml to apply to this case. ")


    if cime_config and cime_config.has_option('main','SRCROOT'):
        srcroot_default = cime_config.get('main', 'srcroot')
    else:
        srcroot_default = os.path.dirname(cimeroot)

    parser.add_argument("--srcroot", default=srcroot_default,
                        help="Alternative pathname for source root directory. "
                        "The default is cimeroot/../")

    parser.add_argument("--output-root",
                        help="Alternative pathname for the directory where case output is written.")

    # The following is a deprecated option
    parser.add_argument("--script-root", dest="script_root", default=None, help=argparse.SUPPRESS)
    if cime_config:
        model = get_model()
    else:
        model = None

    if model == "cesm":
        parser.add_argument("--run-unsupported", action="store_true",
                            help="Force the creation of a case that is not tested or supported by CESM developers.")
    # hidden argument indicating called from create_test
    # Indicates that create_newcase was called from create_test - do not use otherwise.
    parser.add_argument("--test", "-test", action="store_true", help=argparse.SUPPRESS)

    parser.add_argument("--walltime", default=os.getenv("CIME_GLOBAL_WALLTIME"),
                        help="Set the wallclock limit for this case in the format (the usual format is HH:MM:SS). "
                        "\nYou may use env var CIME_GLOBAL_WALLTIME to set this. "
                        "\nIf CIME_GLOBAL_WALLTIME is not defined in the environment, then the walltime"
                        "\nwill be the maximum allowed time defined for the queue in config_batch.xml.")

    parser.add_argument("-q", "--queue", default=None,
                        help="Force batch system to use the specified queue. ")

    parser.add_argument("--handle-preexisting-dirs", dest="answer", choices=("a", "r", "u"), default=None,
                        help="Do not query how to handle pre-existing bld/exe dirs. "
                        "\nValid options are (a)bort (r)eplace or (u)se existing. "
                        "\nThis can be useful if you need to run create_newcase non-iteractively.")

    parser.add_argument("-i", "--input-dir",
                        help="Use a non-default location for input files. This will change the xml value of DIN_LOC_ROOT.")
    parser.add_argument("--driver", default=get_cime_default_driver(),
                        choices=('mct','nuopc', 'moab'),
                        help=argparse.SUPPRESS)

    parser.add_argument("-n", "--non-local", action="store_true",
                        help="Use when you've requested a machine that you aren't on. "
                        "Will reduce errors for missing directories etc.")

    args = CIME.utils.parse_args_and_handle_standard_logging_options(args, parser)

    if args.srcroot is not None:
        expect(os.path.isdir(args.srcroot),
               "Input non-default directory srcroot {} does not exist ".format(args.srcroot))
        args.srcroot = os.path.abspath(args.srcroot)

    if args.gridfile is not None:
        expect(os.path.isfile(args.gridfile),
               "Grid specification file {} does not exist ".format(args.gridfile))

    if args.pesfile is not None:
        expect(os.path.isfile(args.pesfile),
               "Pes specification file {} cannot be found ".format(args.pesfile))

    run_unsupported = False
    if model == "cesm":
        run_unsupported = args.run_unsupported

    expect(CIME.utils.check_name(args.case, fullpath=True),
           "Illegal case name argument provided")

    if args.input_dir is not None:
        args.input_dir = os.path.abspath(args.input_dir)
    elif cime_config and cime_config.has_option("main","input_dir"):
        args.input_dir = os.path.abspath(cime_config.get("main","input_dir"))

    return args.case, args.compset, args.res, args.machine, args.compiler,\
        args.mpilib, args.project, args.pecount, \
        args.user_mods_dir, args.pesfile, \
        args.gridfile, args.srcroot, args.test, args.multi_driver, \
        args.ninst, args.walltime, args.queue, args.output_root, args.script_root, \
<<<<<<< HEAD
        run_unsupported, args.answer, args.input_dir, args.driver, args.workflow
=======
        run_unsupported, args.answer, args.input_dir, args.driver, args.workflow_case, args.non_local
>>>>>>> 7070d8a5

###############################################################################
def _main_func(description):
###############################################################################
    cimeroot  = os.path.abspath(CIME.utils.get_cime_root())

    casename, compset, grid, machine, compiler, \
        mpilib, project, pecount,  \
        user_mods_dir, pesfile, \
        gridfile, srcroot, test, multi_driver, ninst, walltime, \
        queue, output_root, script_root, run_unsupported, \
        answer, input_dir, driver, \
        workflow, non_local = parse_command_line(sys.argv, cimeroot, description)


    if script_root is None:
        caseroot = os.path.abspath(casename)
    else:
        caseroot = os.path.abspath(script_root)

    if user_mods_dir is not None:
        if os.path.isdir(user_mods_dir):
            user_mods_dir = os.path.abspath(user_mods_dir)

    # create_test creates the caseroot before calling create_newcase
    # otherwise throw an error if this directory exists
    expect(not (os.path.exists(caseroot) and not test),
           "Case directory {} already exists".format(caseroot))

    with Case(caseroot, read_only=False) as case:
        # Configure the Case
        case.create(casename, srcroot, compset, grid, user_mods_dir=user_mods_dir,
                    machine_name=machine, project=project,
                    pecount=pecount, compiler=compiler, mpilib=mpilib,
                    pesfile=pesfile,gridfile=gridfile,
                    multi_driver=multi_driver, ninst=ninst, test=test,
                    walltime=walltime, queue=queue, output_root=output_root,
                    run_unsupported=run_unsupported, answer=answer,
<<<<<<< HEAD
                    input_dir=input_dir, driver=driver, workflowid=workflow)
=======
                    input_dir=input_dir, driver=driver, workflow_case=workflow, non_local=non_local)
>>>>>>> 7070d8a5

###############################################################################

if __name__ == "__main__":
    _main_func(__doc__)<|MERGE_RESOLUTION|>--- conflicted
+++ resolved
@@ -180,11 +180,7 @@
         args.user_mods_dir, args.pesfile, \
         args.gridfile, args.srcroot, args.test, args.multi_driver, \
         args.ninst, args.walltime, args.queue, args.output_root, args.script_root, \
-<<<<<<< HEAD
-        run_unsupported, args.answer, args.input_dir, args.driver, args.workflow
-=======
-        run_unsupported, args.answer, args.input_dir, args.driver, args.workflow_case, args.non_local
->>>>>>> 7070d8a5
+        run_unsupported, args.answer, args.input_dir, args.driver, args.workflow, args.non_local
 
 ###############################################################################
 def _main_func(description):
@@ -223,11 +219,7 @@
                     multi_driver=multi_driver, ninst=ninst, test=test,
                     walltime=walltime, queue=queue, output_root=output_root,
                     run_unsupported=run_unsupported, answer=answer,
-<<<<<<< HEAD
-                    input_dir=input_dir, driver=driver, workflowid=workflow)
-=======
-                    input_dir=input_dir, driver=driver, workflow_case=workflow, non_local=non_local)
->>>>>>> 7070d8a5
+                    input_dir=input_dir, driver=driver, workflowid=workflow, non_local=non_local)
 
 ###############################################################################
 
