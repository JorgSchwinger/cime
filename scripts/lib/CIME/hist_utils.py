"""
Functions for actions pertaining to history files.
"""

from CIME.XML.standard_module_setup import *
from CIME.test_status import TEST_NO_BASELINES_COMMENT

import logging, glob, os, shutil, re, stat, filecmp
logger = logging.getLogger(__name__)

def _iter_model_file_substrs(case):
    models = case.get_compset_components()
    models.append('cpl')
    for model in models:
        yield model

def _get_all_hist_files(testcase, model, from_dir, suffix=""):
    suffix = (".{}".format(suffix) if suffix else "")

    # Match hist files produced by run
    test_hists = glob.glob("{}/{}.{}*.h?.nc{}".format(from_dir, testcase, model, suffix))
    test_hists.extend(glob.glob("{}/{}.{}*.h.nc{}".format(from_dir, testcase, model, suffix)))

    # Match multi-instance files produced by run
    test_hists.extend(glob.glob("{}/{}.{}*.h?.*.nc{}".format(from_dir, testcase, model, suffix)))
    test_hists.extend(glob.glob("{}/{}.{}*.h.*.nc{}".format(from_dir, testcase, model, suffix)))

    # suffix == "" implies baseline comparison, baseline hist files have simpler names

    if suffix == "":
        test_hists.extend(glob.glob("{}/{}*.h.nc".format(from_dir, model)))
        test_hists.extend(glob.glob("{}/{}*.h?.nc".format(from_dir, model)))
        test_hists.extend(glob.glob("{}/{}*.h.*.nc".format(from_dir, model)))
        test_hists.extend(glob.glob("{}/{}*.h?.*.nc".format(from_dir, model)))

    test_hists.sort()
    return test_hists

def _get_latest_hist_files(testcase, model, from_dir, suffix=""):
    test_hists = _get_all_hist_files(testcase, model, from_dir, suffix)
    latest_files = {}
    histlist = []
    for hist in test_hists:
        ext = get_extension(model, hist)
        latest_files[ext] = hist

    for key in latest_files.keys():
        histlist.append(latest_files[key])
    return histlist

def copy(case, suffix):
    """Copy the most recent batch of hist files in a case, adding the given suffix.

    This can allow you to temporarily "save" these files so they won't be blown
    away if you re-run the case.

    case - The case containing the files you want to save
    suffix - The string suffix you want to add to saved files, this can be used to find them later.
    """
    rundir   = case.get_value("RUNDIR")
    testcase = case.get_value("CASE")

    # Loop over models
    comments = "Copying hist files to suffix '{}'\n".format(suffix)
    num_copied = 0
    for model in _iter_model_file_substrs(case):
        comments += "  Copying hist files for model '{}'\n".format(model)
        test_hists = _get_latest_hist_files(testcase, model, rundir)
        num_copied += len(test_hists)
        for test_hist in test_hists:
            new_file = "{}.{}".format(test_hist, suffix)
            if os.path.exists(new_file):
                os.remove(new_file)

            comments += "    Copying '{}' to '{}'\n".format(test_hist, new_file)

            # Need to copy rather than move in case there are some history files
            # that will need to continue to be filled on the next phase; this
            # can be the case for a restart run.
            #
            # (If it weren't for that possibility, a move/rename would be more
            # robust here: The problem with a copy is that there can be
            # confusion after the second run as to which files were created by
            # the first run and which by the second. For example, if the second
            # run fails to output any history files, the test will still pass,
            # because the test system will think that run1's files were output
            # by run2. But we live with that downside for the sake of the reason
            # noted above.)
            shutil.copy(test_hist, new_file)

    expect(num_copied > 0, "copy failed: no hist files found in rundir '{}'".format(rundir))

    return comments

def _hists_match(model, hists1, hists2, suffix1="", suffix2=""):
    """
    return (num in set 1 but not 2 , num in set 2 but not 1, matchups)

    >>> hists1 = ['FOO.G.cpl.h1.nc', 'FOO.G.cpl.h2.nc', 'FOO.G.cpl.h3.nc']
    >>> hists2 = ['cpl.h2.nc', 'cpl.h3.nc', 'cpl.h4.nc']
    >>> _hists_match('cpl', hists1, hists2)
    (['FOO.G.cpl.h1.nc'], ['cpl.h4.nc'], [('FOO.G.cpl.h2.nc', 'cpl.h2.nc'), ('FOO.G.cpl.h3.nc', 'cpl.h3.nc')])
    >>> hists1 = ['FOO.G.cpl.h1.nc.SUF1', 'FOO.G.cpl.h2.nc.SUF1', 'FOO.G.cpl.h3.nc.SUF1']
    >>> hists2 = ['cpl.h2.nc.SUF2', 'cpl.h3.nc.SUF2', 'cpl.h4.nc.SUF2']
    >>> _hists_match('cpl', hists1, hists2, 'SUF1', 'SUF2')
    (['FOO.G.cpl.h1.nc.SUF1'], ['cpl.h4.nc.SUF2'], [('FOO.G.cpl.h2.nc.SUF1', 'cpl.h2.nc.SUF2'), ('FOO.G.cpl.h3.nc.SUF1', 'cpl.h3.nc.SUF2')])
    >>> hists1 = ['cam.h0.1850-01-08-00000.nc']
    >>> hists2 = ['cam_0001.h0.1850-01-08-00000.nc','cam_0002.h0.1850-01-08-00000.nc']
    >>> _hists_match('cam', hists1, hists2, '', '')
    ([], [], [('cam.h0.1850-01-08-00000.nc', 'cam_0001.h0.1850-01-08-00000.nc'), ('cam.h0.1850-01-08-00000.nc', 'cam_0002.h0.1850-01-08-00000.nc')])
    >>> hists1 = ['cam_0001.h0.1850-01-08-00000.nc.base','cam_0002.h0.1850-01-08-00000.nc.base']
    >>> hists2 = ['cam_0001.h0.1850-01-08-00000.nc.rest','cam_0002.h0.1850-01-08-00000.nc.rest']
    >>> _hists_match('cam', hists1, hists2, 'base', 'rest')
    ([], [], [('cam_0001.h0.1850-01-08-00000.nc.base', 'cam_0001.h0.1850-01-08-00000.nc.rest'), ('cam_0002.h0.1850-01-08-00000.nc.base', 'cam_0002.h0.1850-01-08-00000.nc.rest')])
    """
    normalized1, normalized2 = [], []
    multi_normalized1, multi_normalized2 = [], []
    multiinst = False

    for hists, suffix, normalized, multi_normalized in [(hists1, suffix1, normalized1, multi_normalized1), (hists2, suffix2, normalized2, multi_normalized2)]:
        for hist in hists:
            normalized_name = hist[hist.rfind(model):]
            if suffix != "":
                expect(normalized_name.endswith(suffix), "How did '{}' not have suffix '{}'".format(hist, suffix))
                normalized_name = normalized_name[:len(normalized_name) - len(suffix) - 1]

            m = re.search("(.+)_[0-9]{4}(.+.nc)",normalized_name)
            if m is not None:
                multiinst = True
                multi_normalized.append(m.group(1)+m.group(2))

            normalized.append(normalized_name)

    set_of_1_not_2 = set(normalized1) - set(normalized2)
    set_of_2_not_1 = set(normalized2) - set(normalized1)

    one_not_two = sorted([hists1[normalized1.index(item)] for item in set_of_1_not_2])
    two_not_one = sorted([hists2[normalized2.index(item)] for item in set_of_2_not_1])

    both = set(normalized1) & set(normalized2)

    match_ups = sorted([ (hists1[normalized1.index(item)], hists2[normalized2.index(item)]) for item in both])

    # Special case - comparing multiinstance to single instance files

    if multi_normalized1 != multi_normalized2:
        # in this case hists1 contains multiinstance hists2 does not
        if set(multi_normalized1) == set(normalized2):
            for idx, norm_hist1 in enumerate(multi_normalized1):
                for idx1, hist2 in enumerate(hists2):
                    norm_hist2 = normalized2[idx1]
                    if norm_hist1 == norm_hist2:
                        match_ups.append((hists1[idx], hist2))
                        if hist2 in two_not_one:
                            two_not_one.remove(hist2)
                        if hists1[idx] in one_not_two:
                            one_not_two.remove(hists1[idx])
        # in this case hists2 contains multiinstance hists1 does not
        if set(multi_normalized2) == set(normalized1):
            for idx, norm_hist2 in enumerate(multi_normalized2):
                for idx1, hist1 in enumerate(hists1):
                    norm_hist1 = normalized1[idx1]
                    if norm_hist2 == norm_hist1:
                        match_ups.append((hist1, hists2[idx]))
                        if hist1 in one_not_two:
                            one_not_two.remove(hist1)
                        if hists2[idx] in two_not_one:
                            two_not_one.remove(hists2[idx])

    if not multiinst:
        expect(len(match_ups) + len(set_of_1_not_2) == len(hists1), "Programming error1")
        expect(len(match_ups) + len(set_of_2_not_1) == len(hists2), "Programming error2")

    return one_not_two, two_not_one, match_ups

def _compare_hists(case, from_dir1, from_dir2, suffix1="", suffix2="", outfile_suffix=""):
    if from_dir1 == from_dir2:
        expect(suffix1 != suffix2, "Comparing files to themselves?")

    testcase = case.get_value("CASE")
    casedir = case.get_value("CASEROOT")
    all_success = True
    num_compared = 0
    comments = "Comparing hists for case '{}' dir1='{}', suffix1='{}',  dir2='{}' suffix2='{}'\n".format(testcase, from_dir1, suffix1, from_dir2, suffix2)
    multiinst_driver_compare = False
    for model in _iter_model_file_substrs(case):
        if model == 'cpl' and suffix2 == 'multiinst':
            multiinst_driver_compare = True
        comments += "  comparing model '{}'\n".format(model)
        hists1 = _get_latest_hist_files(testcase, model, from_dir1, suffix1)
        hists2 = _get_latest_hist_files(testcase, model, from_dir2, suffix2)
        if len(hists1) == 0 and len(hists2) == 0:
            comments += "    no hist files found for model {}\n".format(model)
            continue

        one_not_two, two_not_one, match_ups = _hists_match(model, hists1, hists2, suffix1, suffix2)
        for item in one_not_two:
            comments += "    File '{}' had no counterpart in '{}' with suffix '{}'\n".format(item, from_dir2, suffix2)
            all_success = False
        for item in two_not_one:
            comments += "    File '{}' had no counterpart in '{}' with suffix '{}'\n".format(item, from_dir1, suffix1)
            all_success = False

        num_compared += len(match_ups)

        for hist1, hist2 in match_ups:
            success, cprnc_log_file = cprnc(model, hist1, hist2, case, from_dir1,
                                            multiinst_driver_compare=multiinst_driver_compare,
                                            outfile_suffix=outfile_suffix)
            if success:
                comments += "    {} matched {}\n".format(hist1, hist2)
            else:
                comments += "    {} did NOT match {}\n".format(hist1, hist2)
                comments += "    cat " + cprnc_log_file + "\n"
                expected_log_file = os.path.join(casedir, os.path.basename(cprnc_log_file))
                if not (os.path.exists(expected_log_file) and filecmp.cmp(cprnc_log_file, expected_log_file)):
                    try:
                        shutil.copy(cprnc_log_file, casedir)
                    except OSError:
<<<<<<< HEAD
                        logger.warn(False, "Could not copy {} to {}".format(cprnc_log_file, casedir))
=======
                        logger.warning("Could not copy {} to {}".format(cprnc_log_file, casedir))
>>>>>>> e959bdc0

                all_success = False

    if num_compared == 0:
        all_success = False
        comments += "Did not compare any hist files! Missing baselines?\n"

    comments += "PASS" if all_success else "FAIL"

    return all_success, comments

def compare_test(case, suffix1, suffix2):
    """
    Compares two sets of component history files in the testcase directory

    case - The case containing the hist files to compare
    suffix1 - The suffix that identifies the first batch of hist files
    suffix1 - The suffix that identifies the second batch of hist files

    returns (SUCCESS, comments)
    """
    rundir   = case.get_value("RUNDIR")

    return _compare_hists(case, rundir, rundir, suffix1, suffix2)

def cprnc(model, file1, file2, case, rundir, multiinst_driver_compare=False, outfile_suffix=""):
    """
    Run cprnc to compare two individual nc files

    file1 - the full or relative path of the first file
    file2 - the full or relative path of the second file
    case - the case containing the files
    rundir - the rundir for the case
    outfile_suffix - if non-blank, then the output file name ends with this
        suffix (with a '.' added before the given suffix)

    returns (True if the files matched, log_name)
    """
    cprnc_exe = case.get_value("CCSM_CPRNC")
    basename = os.path.basename(file1)
    multiinst_regex = re.compile(r'.*%s[^_]*(_[0-9]{4})[.]h.?[.][^.]+?[.]nc' % model)
    mstr = ''
    mstr1 = ''
    mstr2 = ''
    #  If one is a multiinstance file but the other is not add an instance string
    m1 = multiinst_regex.match(file1)
    m2 = multiinst_regex.match(file2)
    if m1 is not None:
        mstr1 = m1.group(1)
    if m2 is not None:
        mstr2 = m2.group(1)
    if mstr1 != mstr2:
        mstr = mstr1+mstr2

    output_filename = os.path.join(rundir, "{}{}.cprnc.out".format(basename, mstr))
    if outfile_suffix:
        output_filename += ".{}".format(outfile_suffix)

    if outfile_suffix is None:
        cpr_stat, out, _ = run_cmd("{} -m {} {}".format(cprnc_exe, file1, file2), combine_output=True)
    else:
        cpr_stat = run_cmd("{} -m {} {}".format(cprnc_exe, file1, file2), combine_output=True, arg_stdout=output_filename)[0]
        with open(output_filename, "r") as fd:
            out = fd.read()

    if multiinst_driver_compare:
        #  In a multiinstance test the cpl hist file will have a different number of
        # dimensions and so cprnc will indicate that the files seem to be DIFFERENT
        # in this case we only want to check that the fields we are able to compare
        # have no differences.
        return (cpr_stat == 0 and " 0 had non-zero differences" in out, output_filename)
    else:
        return (cpr_stat == 0 and "files seem to be IDENTICAL" in out, output_filename)

def compare_baseline(case, baseline_dir=None, outfile_suffix=""):
    """
    compare the current test output to a baseline result

    case - The case containing the hist files to be compared against baselines
    baseline_dir - Optionally, specify a specific baseline dir, otherwise it will be computed from case config
    outfile_suffix - if non-blank, then the cprnc output file name ends with
        this suffix (with a '.' added before the given suffix). if None, no output file saved.

    returns (SUCCESS, comments)
    SUCCESS means all hist files matched their corresponding baseline
    """
    rundir   = case.get_value("RUNDIR")
    if baseline_dir is None:
        baselineroot = case.get_value("BASELINE_ROOT")
        basecmp_dir = os.path.join(baselineroot, case.get_value("BASECMP_CASE"))
        dirs_to_check = (baselineroot, basecmp_dir)
    else:
        basecmp_dir = baseline_dir
        dirs_to_check = (basecmp_dir,)

    for bdir in dirs_to_check:
        if not os.path.isdir(bdir):
            return False, "ERROR {} baseline directory '{}' does not exist".format(TEST_NO_BASELINES_COMMENT,bdir)

    return _compare_hists(case, rundir, basecmp_dir, outfile_suffix=outfile_suffix)

def get_extension(model, filepath):
    """
    For a hist file for the given model, return what we call the "extension"

    model - The component model
    filepath - The path of the hist file

    >>> get_extension("cpl", "cpl.hi.nc")
    'hi'
    >>> get_extension("cpl", "cpl.h.nc")
    'h'
    >>> get_extension("cpl", "cpl.h1.nc")
    'h1'
    >>> get_extension("cpl", "TESTRUNDIFF_Mmpi-serial.f19_g16_rx1.A.melvin_gnu.C.fake_testing_only_20160816_164150-20160816_164240.cpl.hi.0.nc.base")
    'hi'
    >>> get_extension("cpl", "TESTRUNDIFF_Mmpi-serial.f19_g16_rx1.A.melvin_gnu.C.fake_testing_only_20160816_164150-20160816_164240.cpl.h.nc")
    'h'
    >>> get_extension("clm","clm2_0002.h0.1850-01-06-00000.nc")
    '0002.h0'
    >>> get_extension("pop","PFS.f09_g16.B1850.yellowstone_intel.allactive-default.GC.c2_0_b1f2_int.pop.h.ecosys.nday1.0001-01-02.nc")
    'h'
    """
    basename = os.path.basename(filepath)
    ext_regex = re.compile(r'.*%s[^_]*_?([0-9]{4})?[.](h.?)([.].*[^.])?[.]nc' % model)

    m = ext_regex.match(basename)
    expect(m is not None, "Failed to get extension for file '{}'".format(filepath))

    if m.group(1) is not None:
        result = m.group(1)+'.'+m.group(2)
    else:
        result = m.group(2)

    return result

def generate_baseline(case, baseline_dir=None, allow_baseline_overwrite=False):
    """
    copy the current test output to baseline result

    case - The case containing the hist files to be copied into baselines
    baseline_dir - Optionally, specify a specific baseline dir, otherwise it will be computed from case config
    allow_baseline_overwrite must be true to generate baselines to an existing directory.

    returns (SUCCESS, comments)
    """
    rundir   = case.get_value("RUNDIR")
    if baseline_dir is None:
        baselineroot = case.get_value("BASELINE_ROOT")
        basegen_dir = os.path.join(baselineroot, case.get_value("BASEGEN_CASE"))
    else:
        basegen_dir = baseline_dir
    testcase = case.get_value("CASE")

    if not os.path.isdir(basegen_dir):
        os.makedirs(basegen_dir)

    if (os.path.isdir(os.path.join(basegen_dir,testcase)) and
        not allow_baseline_overwrite):
        expect(False, " Cowardly refusing to overwrite existing baseline directory")

    comments = "Generating baselines into '{}'\n".format(basegen_dir)
    num_gen = 0
    for model in _iter_model_file_substrs(case):
        comments += "  generating for model '{}'\n".format(model)
        hists =  _get_latest_hist_files(testcase, model, rundir)
        logger.debug("latest_files: {}".format(hists))
        num_gen += len(hists)
        for hist in hists:
            basename = hist[hist.rfind(model):]
            baseline = os.path.join(basegen_dir, basename)
            if os.path.exists(baseline):
                os.remove(baseline)

            #special care for multi-instance cases,
            #only keep first instance and
            #remove instance string from filename
            m = re.search("(.*%s.*)_([0-9]{4})(.h.*)" % model, baseline)
            if m is not None:
                if m.group(2) != '0001':
                    continue
                baseline = m.group(1)+m.group(3)

                logger.debug("Found multiinstance hist file {}".format(hist))
            shutil.copy(hist, baseline)
            comments += "    generating baseline '{}' from file {}\n".format(baseline, hist)

    # copy latest cpl log to baseline
    # drop the date so that the name is generic
    newestcpllogfile = case.get_latest_cpl_log(coupler_log_path=case.get_value("LOGDIR"))
    if newestcpllogfile is None:
        logger.warning("No cpl.log file found in log directory {}".format(case.get_value("LOGDIR")))
    else:
        shutil.copyfile(newestcpllogfile,
                    os.path.join(basegen_dir, "cpl.log.gz"))

    expect(num_gen > 0, "Could not generate any hist files for case '{}', something is seriously wrong".format(testcase))
    #make sure permissions are open in baseline directory
    for root, _, files in os.walk(basegen_dir):
        for name in files:
            try:
                os.chmod(os.path.join(root,name), stat.S_IRUSR | stat.S_IWUSR | stat.S_IRGRP | stat.S_IWGRP | stat.S_IROTH)
            except OSError:
                # We tried. Not worth hard failure here.
                pass

    return True, comments<|MERGE_RESOLUTION|>--- conflicted
+++ resolved
@@ -217,11 +217,7 @@
                     try:
                         shutil.copy(cprnc_log_file, casedir)
                     except OSError:
-<<<<<<< HEAD
-                        logger.warn(False, "Could not copy {} to {}".format(cprnc_log_file, casedir))
-=======
                         logger.warning("Could not copy {} to {}".format(cprnc_log_file, casedir))
->>>>>>> e959bdc0
 
                 all_success = False
 
