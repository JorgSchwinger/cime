"""
Common functions used by cime python scripts
Warning: you cannot use CIME Classes in this module as it causes circular dependencies
"""
import io, logging, gzip, sys, os, time, re, shutil, glob, string, random, importlib, fnmatch
import importlib.util
import errno, signal, warnings, filecmp
import stat as statlib
import six
from contextlib import contextmanager

# pylint: disable=import-error
from six.moves import configparser
from distutils import file_util

# Return this error code if the scripts worked but tests failed
TESTS_FAILED_ERR_CODE = 100
logger = logging.getLogger(__name__)


def import_from_file(name, file_path):
    loader = importlib.machinery.SourceFileLoader(name, file_path)

    spec = importlib.util.spec_from_loader(loader.name, loader)

    module = importlib.util.module_from_spec(spec)

    sys.modules[name] = module

    spec.loader.exec_module(module)

    return module


@contextmanager
def redirect_stdout(new_target):
    old_target, sys.stdout = sys.stdout, new_target  # replace sys.stdout
    try:
        yield new_target  # run some code with the replaced stdout
    finally:
        sys.stdout = old_target  # restore to the previous value


@contextmanager
def redirect_stderr(new_target):
    old_target, sys.stderr = sys.stderr, new_target  # replace sys.stdout
    try:
        yield new_target  # run some code with the replaced stdout
    finally:
        sys.stderr = old_target  # restore to the previous value


@contextmanager
def redirect_stdout_stderr(new_target):
    old_stdout, old_stderr = sys.stdout, sys.stderr
    sys.stdout, sys.stderr = new_target, new_target
    try:
        yield new_target
    finally:
        sys.stdout, sys.stderr = old_stdout, old_stderr


@contextmanager
def redirect_logger(new_target, logger_name):
    ch = logging.StreamHandler(stream=new_target)
    ch.setLevel(logging.DEBUG)
    log = logging.getLogger(logger_name)
    root_log = logging.getLogger()
    orig_handlers = log.handlers
    orig_root_loggers = root_log.handlers

    try:
        root_log.handlers = []
        log.handlers = [ch]
        yield log
    finally:
        root_log.handlers = orig_root_loggers
        log.handlers = orig_handlers


class IndentFormatter(logging.Formatter):
    def __init__(self, indent, fmt=None, datefmt=None):
        logging.Formatter.__init__(self, fmt, datefmt)
        self._indent = indent

    def format(self, record):
        record.msg = "{}{}".format(self._indent, record.msg)
        out = logging.Formatter.format(self, record)
        return out


def set_logger_indent(indent):
    root_log = logging.getLogger()
    root_log.handlers = []
    formatter = IndentFormatter(indent)

    handler = logging.StreamHandler()
    handler.setFormatter(formatter)
    root_log.addHandler(handler)


class EnvironmentContext(object):
    """
    Context manager for environment variables
    Usage:
        os.environ['MYVAR'] = 'oldvalue'
        with EnvironmentContex(MYVAR='myvalue', MYVAR2='myvalue2'):
            print os.getenv('MYVAR')    # Should print myvalue.
            print os.getenv('MYVAR2')    # Should print myvalue2.
        print os.getenv('MYVAR')        # Should print oldvalue.
        print os.getenv('MYVAR2')        # Should print None.

    CREDIT: https://github.com/sakurai-youhei/envcontext
    """

    def __init__(self, **kwargs):
        self.envs = kwargs
        self.old_envs = {}

    def __enter__(self):
        self.old_envs = {}
        for k, v in self.envs.items():
            self.old_envs[k] = os.environ.get(k)
            os.environ[k] = v

    def __exit__(self, *args):
        for k, v in self.old_envs.items():
            if v:
                os.environ[k] = v
            else:
                del os.environ[k]


# This should be the go-to exception for CIME use. It's a subclass
# of SystemExit in order suppress tracebacks, which users generally
# hate seeing. It's a subclass of Exception because we want it to be
# "catchable". If you are debugging CIME and want to see the stacktrace,
# run your CIME command with the --debug flag.
class CIMEError(SystemExit, Exception):
    pass


def expect(condition, error_msg, exc_type=CIMEError, error_prefix="ERROR:"):
    """
    Similar to assert except doesn't generate an ugly stacktrace. Useful for
    checking user error, not programming error.

    >>> expect(True, "error1")
    >>> expect(False, "error2") # doctest: +IGNORE_EXCEPTION_DETAIL
    Traceback (most recent call last):
        ...
    CIMEError: ERROR: error2
    """
    # Without this line we get a futurewarning on the use of condition below
    warnings.filterwarnings("ignore")
    if not condition:
        if logger.isEnabledFor(logging.DEBUG):
            import pdb

            pdb.set_trace()  # pylint: disable=forgotten-debug-statement

        msg = error_prefix + " " + error_msg
        raise exc_type(msg)


def id_generator(size=6, chars=string.ascii_lowercase + string.digits):
    return "".join(random.choice(chars) for _ in range(size))


def check_name(fullname, additional_chars=None, fullpath=False):
    """
    check for unallowed characters in name, this routine only
    checks the final name and does not check if path exists or is
    writable

    >>> check_name("test.id", additional_chars=".")
    False
    >>> check_name("case.name", fullpath=False)
    True
    >>> check_name("/some/file/path/case.name", fullpath=True)
    True
    >>> check_name("mycase+mods")
    False
    >>> check_name("mycase?mods")
    False
    >>> check_name("mycase*mods")
    False
    >>> check_name("/some/full/path/name/")
    False
    """

    chars = "+*?<>/{}[\]~`@:"  # pylint: disable=anomalous-backslash-in-string
    if additional_chars is not None:
        chars += additional_chars
    if fullname.endswith("/"):
        return False
    if fullpath:
        _, name = os.path.split(fullname)
    else:
        name = fullname
    match = re.search(r"[" + re.escape(chars) + "]", name)
    if match is not None:
        logger.warning(
            "Illegal character {} found in name {}".format(match.group(0), name)
        )
        return False
    return True


# Should only be called from get_cime_config()
def _read_cime_config_file():
    """
    READ the config file in ~/.cime, this file may contain
    [main]
    CIME_MODEL=e3sm,cesm,ufs
    PROJECT=someprojectnumber
    """
    allowed_sections = ("main", "create_test")

    allowed_in_main = (
        "cime_model",
        "project",
        "charge_account",
        "srcroot",
        "mail_type",
        "mail_user",
        "machine",
        "mpilib",
        "compiler",
        "input_dir",
        "cime_driver",
    )
    allowed_in_create_test = (
        "mail_type",
        "mail_user",
        "save_timing",
        "single_submit",
        "test_root",
        "output_root",
        "baseline_root",
        "clean",
        "machine",
        "mpilib",
        "compiler",
        "parallel_jobs",
        "proc_pool",
        "walltime",
        "job_queue",
        "allow_baseline_overwrite",
        "wait",
        "force_procs",
        "force_threads",
        "input_dir",
        "pesfile",
        "retry",
        "walltime",
    )

    cime_config_file = os.path.abspath(
        os.path.join(os.path.expanduser("~"), ".cime", "config")
    )
    cime_config = configparser.SafeConfigParser()
    if os.path.isfile(cime_config_file):
        cime_config.read(cime_config_file)
        for section in cime_config.sections():
            expect(
                section in allowed_sections,
                "Unknown section {} in .cime/config\nallowed sections are {}".format(
                    section, allowed_sections
                ),
            )
        if cime_config.has_section("main"):
            for item, _ in cime_config.items("main"):
                expect(
                    item in allowed_in_main,
                    'Unknown option in config section "main": "{}"\nallowed options are {}'.format(
                        item, allowed_in_main
                    ),
                )
        if cime_config.has_section("create_test"):
            for item, _ in cime_config.items("create_test"):
                expect(
                    item in allowed_in_create_test,
                    'Unknown option in config section "test": "{}"\nallowed options are {}'.format(
                        item, allowed_in_create_test
                    ),
                )
    else:
        logger.debug("File {} not found".format(cime_config_file))
        cime_config.add_section("main")

    return cime_config


_CIMECONFIG = None


def get_cime_config():
    global _CIMECONFIG
    if not _CIMECONFIG:
        _CIMECONFIG = _read_cime_config_file()

    return _CIMECONFIG


def reset_cime_config():
    """
    Useful to keep unit tests from interfering with each other
    """
    global _CIMECONFIG
    _CIMECONFIG = None


def get_python_libs_location_within_cime():
    """
    From within CIME, return subdirectory of python libraries
    """
    return os.path.join("scripts", "lib")


def get_cime_root(case=None):
    """
    Return the absolute path to the root of CIME that contains this script

    >>> os.path.isdir(os.path.join(get_cime_root(), get_scripts_location_within_cime()))
    True
    """
    script_absdir = os.path.abspath(os.path.join(os.path.dirname(__file__), ".."))
    assert script_absdir.endswith(get_python_libs_location_within_cime()), script_absdir
    cimeroot = os.path.abspath(os.path.join(script_absdir, "..", ".."))

    if case is not None:
        case_cimeroot = os.path.abspath(case.get_value("CIMEROOT"))
        cimeroot = os.path.abspath(cimeroot)
        expect(
            cimeroot == case_cimeroot,
            "Inconsistent CIMEROOT variable: case -> '{}', file location -> '{}'".format(
                case_cimeroot, cimeroot
            ),
        )

    logger.debug("CIMEROOT is " + cimeroot)
    return cimeroot


def get_src_root():
    """
    Return the absolute path to the root of SRCROOT.

    """
    if os.path.isdir(os.path.join(get_cime_root(), "share")) and get_model() == "cesm":
        srcroot = os.path.abspath(os.path.join(get_cime_root()))
    else:
        srcroot = os.path.abspath(os.path.join(get_cime_root(), ".."))

    logger.debug("SRCROOT is " + srcroot)
    return srcroot


def get_cime_default_driver():
    driver = os.environ.get("CIME_DRIVER")
    if driver:
        logger.debug("Setting CIME_DRIVER={} from environment".format(driver))
    else:
        cime_config = get_cime_config()
        if cime_config.has_option("main", "CIME_DRIVER"):
            driver = cime_config.get("main", "CIME_DRIVER")
            if driver:
                logger.debug(
                    "Setting CIME_driver={} from ~/.cime/config".format(driver)
                )
    if not driver:
        model = get_model()
        if model == "ufs" or model == "cesm":
            driver = "nuopc"
        else:
            driver = "mct"
    expect(
        driver in ("mct", "nuopc", "moab"),
        "Attempt to set invalid driver {}".format(driver),
    )
    return driver


def get_all_cime_models():
    modelsroot = os.path.join(get_cime_root(), "config")
    models = []
    for entry in os.listdir(modelsroot):
        if os.path.isdir(os.path.join(modelsroot, entry)):
            models.append(entry)
    models.remove("xml_schemas")
    return models


def set_model(model):
    """
    Set the model to be used in this session
    """
    cime_config = get_cime_config()
    cime_models = get_all_cime_models()
    if not cime_config.has_section("main"):
        cime_config.add_section("main")
    expect(
        model in cime_models,
        "model {} not recognized. The acceptable values of CIME_MODEL currently are {}".format(
            model, cime_models
        ),
    )
    cime_config.set("main", "CIME_MODEL", model)


def get_model():
    """
    Get the currently configured model value
    The CIME_MODEL env variable may or may not be set

    >>> os.environ["CIME_MODEL"] = "garbage"
    >>> get_model() # doctest:+ELLIPSIS +IGNORE_EXCEPTION_DETAIL
    Traceback (most recent call last):
        ...
    CIMEError: ERROR: model garbage not recognized
    >>> del os.environ["CIME_MODEL"]
    >>> set_model('rocky') # doctest:+ELLIPSIS +IGNORE_EXCEPTION_DETAIL
    Traceback (most recent call last):
        ...
    CIMEError: ERROR: model rocky not recognized
    >>> set_model('e3sm')
    >>> get_model()
    'e3sm'
    >>> reset_cime_config()
    """
    model = os.environ.get("CIME_MODEL")
    cime_models = get_all_cime_models()
    if model in cime_models:
        logger.debug("Setting CIME_MODEL={} from environment".format(model))
    else:
        expect(
            model is None,
            "model {} not recognized. The acceptable values of CIME_MODEL currently are {}".format(
                model, cime_models
            ),
        )
        cime_config = get_cime_config()
        if cime_config.has_option("main", "CIME_MODEL"):
            model = cime_config.get("main", "CIME_MODEL")
            if model is not None:
                logger.debug("Setting CIME_MODEL={} from ~/.cime/config".format(model))

    # One last try
    if model is None:
        srcroot = None
        if cime_config.has_section("main") and cime_config.has_option(
            "main", "SRCROOT"
        ):
            srcroot = cime_config.get("main", "SRCROOT")
        if srcroot is None:
            srcroot = os.path.dirname(os.path.abspath(get_cime_root()))
        if os.path.isfile(os.path.join(srcroot, "Externals.cfg")):
            model = "cesm"
            with open(os.path.join(srcroot, "Externals.cfg")) as fd:
                for line in fd:
                    if re.search("ufs", line):
                        model = "ufs"
        else:
            model = "e3sm"
        # This message interfers with the correct operation of xmlquery
        # logger.debug("Guessing CIME_MODEL={}, set environment variable if this is incorrect".format(model))

    if model is not None:
        set_model(model)
        return model

    modelroot = os.path.join(get_cime_root(), "config")
    models = os.listdir(modelroot)
    msg = ".cime/config or environment variable CIME_MODEL must be set to one of: "
    msg += ", ".join(
        [
            model
            for model in models
            if os.path.isdir(os.path.join(modelroot, model)) and model != "xml_schemas"
        ]
    )
    expect(False, msg)


def _get_path(filearg, from_dir):
    if not filearg.startswith("/") and from_dir is not None:
        filearg = os.path.join(from_dir, filearg)

    return filearg


def _convert_to_fd(filearg, from_dir, mode="a"):
    filearg = _get_path(filearg, from_dir)

    return open(filearg, mode)


_hack = object()


def _line_defines_python_function(line, funcname):
    """Returns True if the given line defines the function 'funcname' as a top-level definition

    ("top-level definition" means: not something like a class method; i.e., the def should
    be at the start of the line, not indented)

    """
    if re.search(r"^def\s+{}\s*\(".format(funcname), line) or re.search(
        r"^from\s.+\simport.*\s{}(?:,|\s|$)".format(funcname), line
    ):
        return True
    return False


def file_contains_python_function(filepath, funcname):
    """Checks whether the given file contains a top-level definition of the function 'funcname'

    Returns a boolean value (True if the file contains this function definition, False otherwise)
    """
    has_function = False
    with open(filepath, "r") as fd:
        for line in fd.readlines():
            if _line_defines_python_function(line, funcname):
                has_function = True
                break

    return has_function

<<<<<<< HEAD

def run_sub_or_cmd(
    cmd, cmdargs, subname, subargs, logfile=None, case=None, from_dir=None, timeout=None
):
=======
def import_and_run_sub_or_cmd(cmd, cmdargs, subname, subargs, config_dir, compname,
                              logfile=None, case=None, from_dir=None, timeout=None):
    sys_path_old = sys.path
    sys.path.insert(1, config_dir)
    try:
        mod = importlib.import_module(f"{compname}_cime_py")
        getattr(mod, subname)(*subargs)
    except (ModuleNotFoundError, AttributeError) as _:
        # * ModuleNotFoundError if importlib can not find module,
        # * AttributeError if importlib finds the module but
        #   {subname} is not defined in the module
        expect(os.path.isfile(cmd), f"Could not find {subname} file for component {compname}")
        run_sub_or_cmd(cmd, cmdargs, subname, subargs, logfile, case, from_dir, timeout)
    except Exception:
        if logfile:
            with open(logfile, "a") as log_fd:
                log_fd.write(str(sys.exc_info()[1]))
            expect(False, "{} FAILED, cat {}".format(cmd, logfile))
        else:
            raise
    sys.path = sys_path_old

def run_sub_or_cmd(cmd, cmdargs, subname, subargs, logfile=None, case=None,
                   from_dir=None, timeout=None):
>>>>>>> 178e9f83
    """
    This code will try to import and run each cmd as a subroutine
    if that fails it will run it as a program in a seperate shell

    Raises exception on failure.
    """
    if file_contains_python_function(cmd, subname):
        do_run_cmd = False
    else:
        do_run_cmd = True

    if not do_run_cmd:
        try:
            mod = import_from_file(subname, cmd)
            logger.info("   Calling {}".format(cmd))
            # Careful: logfile code is not thread safe!
            if logfile:
                with open(logfile, "w") as log_fd:
                    with redirect_logger(log_fd, subname):
                        with redirect_stdout_stderr(log_fd):
                            getattr(mod, subname)(*subargs)
            else:
                getattr(mod, subname)(*subargs)

        except (SyntaxError, AttributeError) as _:
            pass  # Need to try to run as shell command

        except Exception:
            if logfile:
                with open(logfile, "a") as log_fd:
                    log_fd.write(str(sys.exc_info()[1]))

                expect(False, "{} FAILED, cat {}".format(cmd, logfile))
            else:
                raise

        else:
            return  # Running as python function worked, we're done

    logger.info("   Running {} ".format(cmd))
    if case is not None:
        case.flush()

    fullcmd = cmd
    if isinstance(cmdargs, list):
        for arg in cmdargs:
            fullcmd += " " + str(arg)
    else:
        fullcmd += " " + cmdargs

    if logfile:
        fullcmd += " >& {} ".format(logfile)

    stat, output, _ = run_cmd(
        "{}".format(fullcmd), combine_output=True, from_dir=from_dir, timeout=timeout
    )
    if output:  # Will be empty if logfile
        logger.info(output)

    if stat != 0:
        if logfile:
            expect(False, "{} FAILED, cat {}".format(fullcmd, logfile))
        else:
            expect(False, "{} FAILED, see above".format(fullcmd))

    # refresh case xml object from file
    if case is not None:
        case.read_xml()


def run_cmd(
    cmd,
    input_str=None,
    from_dir=None,
    verbose=None,
    arg_stdout=_hack,
    arg_stderr=_hack,
    env=None,
    combine_output=False,
    timeout=None,
    executable=None,
):
    """
    Wrapper around subprocess to make it much more convenient to run shell commands

    >>> run_cmd('ls file_i_hope_doesnt_exist')[0] != 0
    True
    """
    import subprocess  # Not safe to do globally, module not available in older pythons

    # Real defaults for these value should be subprocess.PIPE
    if arg_stdout is _hack:
        arg_stdout = subprocess.PIPE
    elif isinstance(arg_stdout, six.string_types):
        arg_stdout = _convert_to_fd(arg_stdout, from_dir)

    if arg_stderr is _hack:
        arg_stderr = subprocess.STDOUT if combine_output else subprocess.PIPE
    elif isinstance(arg_stderr, six.string_types):
        arg_stderr = _convert_to_fd(arg_stdout, from_dir)

    if verbose != False and (verbose or logger.isEnabledFor(logging.DEBUG)):
        logger.info(
            "RUN: {}\nFROM: {}".format(
                cmd, os.getcwd() if from_dir is None else from_dir
            )
        )

    if input_str is not None:
        stdin = subprocess.PIPE
    else:
        stdin = None

    if timeout:
        with Timeout(timeout):
            proc = subprocess.Popen(
                cmd,
                shell=True,
                stdout=arg_stdout,
                stderr=arg_stderr,
                stdin=stdin,
                cwd=from_dir,
                executable=executable,
                env=env,
            )

            output, errput = proc.communicate(input_str)
    else:
        proc = subprocess.Popen(
            cmd,
            shell=True,
            stdout=arg_stdout,
            stderr=arg_stderr,
            stdin=stdin,
            cwd=from_dir,
            executable=executable,
            env=env,
        )

        output, errput = proc.communicate(input_str)

    # In Python3, subprocess.communicate returns bytes. We want to work with strings
    # as much as possible, so we convert bytes to string (which is unicode in py3) via
    # decode. For python2, we do NOT want to do this since decode will yield unicode
    # strings which are not necessarily compatible with the system's default base str type.
    if not six.PY2:
        if output is not None:
            try:
                output = output.decode("utf-8", errors="ignore")
            except AttributeError:
                pass
        if errput is not None:
            try:
                errput = errput.decode("utf-8", errors="ignore")
            except AttributeError:
                pass

    # Always strip outputs
    if output:
        output = output.strip()
    if errput:
        errput = errput.strip()

    stat = proc.wait()
    if six.PY2:
        if isinstance(arg_stdout, file):  # pylint: disable=undefined-variable
            arg_stdout.close()  # pylint: disable=no-member
        if (
            isinstance(arg_stderr, file)  # pylint: disable=undefined-variable
            and arg_stderr is not arg_stdout
        ):
            arg_stderr.close()  # pylint: disable=no-member
    else:
        if isinstance(arg_stdout, io.IOBase):
            arg_stdout.close()  # pylint: disable=no-member
        if isinstance(arg_stderr, io.IOBase) and arg_stderr is not arg_stdout:
            arg_stderr.close()  # pylint: disable=no-member

    if verbose != False and (verbose or logger.isEnabledFor(logging.DEBUG)):
        if stat != 0:
            logger.info("  stat: {:d}\n".format(stat))
        if output:
            logger.info("  output: {}\n".format(output))
        if errput:
            logger.info("  errput: {}\n".format(errput))

    return stat, output, errput


def run_cmd_no_fail(
    cmd,
    input_str=None,
    from_dir=None,
    verbose=None,
    arg_stdout=_hack,
    arg_stderr=_hack,
    env=None,
    combine_output=False,
    timeout=None,
    executable=None,
):
    """
    Wrapper around subprocess to make it much more convenient to run shell commands.
    Expects command to work. Just returns output string.

    >>> run_cmd_no_fail('echo foo') == 'foo'
    True
    >>> run_cmd_no_fail('echo THE ERROR >&2; false') # doctest:+ELLIPSIS +IGNORE_EXCEPTION_DETAIL
    Traceback (most recent call last):
        ...
    CIMEError: ERROR: Command: 'echo THE ERROR >&2; false' failed with error ...

    >>> run_cmd_no_fail('grep foo', input_str=b'foo') == 'foo'
    True
    >>> run_cmd_no_fail('echo THE ERROR >&2', combine_output=True) == 'THE ERROR'
    True
    """
    stat, output, errput = run_cmd(
        cmd,
        input_str,
        from_dir,
        verbose,
        arg_stdout,
        arg_stderr,
        env,
        combine_output,
        executable=executable,
        timeout=timeout,
    )
    if stat != 0:
        # If command produced no errput, put output in the exception since we
        # have nothing else to go on.
        errput = output if not errput else errput
        if errput is None:
            if combine_output:
                if isinstance(arg_stdout, six.string_types):
                    errput = "See {}".format(_get_path(arg_stdout, from_dir))
                else:
                    errput = ""
            elif isinstance(arg_stderr, six.string_types):
                errput = "See {}".format(_get_path(arg_stderr, from_dir))
            else:
                errput = ""

        expect(
            False,
            "Command: '{}' failed with error '{}' from dir '{}'".format(
                cmd, errput, os.getcwd() if from_dir is None else from_dir
            ),
        )

    return output


def check_minimum_python_version(major, minor):
    """
    Check your python version.

    >>> check_minimum_python_version(sys.version_info[0], sys.version_info[1])
    >>>
    """
    msg = (
        "Python "
        + str(major)
        + ", minor version "
        + str(minor)
        + " is required, you have "
        + str(sys.version_info[0])
        + "."
        + str(sys.version_info[1])
    )
    expect(
        sys.version_info[0] > major
        or (sys.version_info[0] == major and sys.version_info[1] >= minor),
        msg,
    )


def normalize_case_id(case_id):
    """
    Given a case_id, return it in form TESTCASE.GRID.COMPSET.PLATFORM

    >>> normalize_case_id('ERT.ne16_g37.B1850C5.sandiatoss3_intel')
    'ERT.ne16_g37.B1850C5.sandiatoss3_intel'
    >>> normalize_case_id('ERT.ne16_g37.B1850C5.sandiatoss3_intel.test-mod')
    'ERT.ne16_g37.B1850C5.sandiatoss3_intel.test-mod'
    >>> normalize_case_id('ERT.ne16_g37.B1850C5.sandiatoss3_intel.G.20151121')
    'ERT.ne16_g37.B1850C5.sandiatoss3_intel'
    >>> normalize_case_id('ERT.ne16_g37.B1850C5.sandiatoss3_intel.test-mod.G.20151121')
    'ERT.ne16_g37.B1850C5.sandiatoss3_intel.test-mod'
    """
    sep_count = case_id.count(".")
    expect(
        sep_count >= 3 and sep_count <= 6,
        "Case '{}' needs to be in form: TESTCASE.GRID.COMPSET.PLATFORM[.TESTMOD]  or  TESTCASE.GRID.COMPSET.PLATFORM[.TESTMOD].GC.TESTID".format(
            case_id
        ),
    )
    if sep_count in [5, 6]:
        return ".".join(case_id.split(".")[:-2])
    else:
        return case_id


def parse_test_name(test_name):
    """
    Given a CIME test name TESTCASE[_CASEOPTS].GRID.COMPSET[.MACHINE_COMPILER[.TESTMODS]],
    return each component of the testname with machine and compiler split.
    Do not error if a partial testname is provided (TESTCASE or TESTCASE.GRID) instead
    parse and return the partial results.

    TESTMODS use hyphens in a special way:
    - A single hyphen stands for a path separator (for example, 'test-mods' resolves to
      the path 'test/mods')
    - A double hyphen separates multiple test mods (for example, 'test-mods--other-dir-path'
      indicates two test mods: 'test/mods' and 'other/dir/path')

    If there are one or more TESTMODS, then the testmods component of the result will be a
    list, where each element of the list is one testmod, and hyphens have been replaced by
    slashes. (If there are no TESTMODS in this test, then the TESTMODS component of the
    result is None, as for other optional components.)

    >>> parse_test_name('ERS')
    ['ERS', None, None, None, None, None, None]
    >>> parse_test_name('ERS.fe12_123')
    ['ERS', None, 'fe12_123', None, None, None, None]
    >>> parse_test_name('ERS.fe12_123.JGF')
    ['ERS', None, 'fe12_123', 'JGF', None, None, None]
    >>> parse_test_name('ERS_D.fe12_123.JGF')
    ['ERS', ['D'], 'fe12_123', 'JGF', None, None, None]
    >>> parse_test_name('ERS_D_P1.fe12_123.JGF')
    ['ERS', ['D', 'P1'], 'fe12_123', 'JGF', None, None, None]
    >>> parse_test_name('ERS_D_G2.fe12_123.JGF')
    ['ERS', ['D', 'G2'], 'fe12_123', 'JGF', None, None, None]
    >>> parse_test_name('SMS_D_Ln9_Mmpi-serial.f19_g16_rx1.A')
    ['SMS', ['D', 'Ln9', 'Mmpi-serial'], 'f19_g16_rx1', 'A', None, None, None]
    >>> parse_test_name('ERS.fe12_123.JGF.machine_compiler')
    ['ERS', None, 'fe12_123', 'JGF', 'machine', 'compiler', None]
    >>> parse_test_name('ERS.fe12_123.JGF.machine_compiler.test-mods')
    ['ERS', None, 'fe12_123', 'JGF', 'machine', 'compiler', ['test/mods']]
    >>> parse_test_name('ERS.fe12_123.JGF.machine_compiler.test-mods--other-dir-path--and-one-more')
    ['ERS', None, 'fe12_123', 'JGF', 'machine', 'compiler', ['test/mods', 'other/dir/path', 'and/one/more']]
    >>> parse_test_name('SMS.f19_g16.2000_DATM%QI.A_XLND_SICE_SOCN_XROF_XGLC_SWAV.mach-ine_compiler.test-mods') # doctest: +IGNORE_EXCEPTION_DETAIL
    Traceback (most recent call last):
        ...
    CIMEError: ERROR: Expected 4th item of 'SMS.f19_g16.2000_DATM%QI.A_XLND_SICE_SOCN_XROF_XGLC_SWAV.mach-ine_compiler.test-mods' ('A_XLND_SICE_SOCN_XROF_XGLC_SWAV') to be in form machine_compiler
    >>> parse_test_name('SMS.f19_g16.2000_DATM%QI/A_XLND_SICE_SOCN_XROF_XGLC_SWAV.mach-ine_compiler.test-mods') # doctest: +IGNORE_EXCEPTION_DETAIL
    Traceback (most recent call last):
        ...
    CIMEError: ERROR: Invalid compset name 2000_DATM%QI/A_XLND_SICE_SOCN_XROF_XGLC_SWAV
    """
    rv = [None] * 7
    num_dots = test_name.count(".")

    rv[0 : num_dots + 1] = test_name.split(".")
    testcase_field_underscores = rv[0].count("_")
    rv.insert(1, None)  # Make room for caseopts
    rv.pop()
    if testcase_field_underscores > 0:
        full_str = rv[0]
        rv[0] = full_str.split("_")[0]
        rv[1] = full_str.split("_")[1:]

    if num_dots >= 3:
        expect(check_name(rv[3]), "Invalid compset name {}".format(rv[3]))

        expect(
            rv[4].count("_") == 1,
            "Expected 4th item of '{}' ('{}') to be in form machine_compiler".format(
                test_name, rv[4]
            ),
        )
        rv[4:5] = rv[4].split("_")
        rv.pop()

    if rv[-1] is not None:
        # The last element of the return value - testmods - will be a list of testmods,
        # built by separating the TESTMODS component on strings of double hyphens
        testmods = rv[-1].split("--")
        rv[-1] = [one_testmod.replace("-", "/") for one_testmod in testmods]

    expect(
        num_dots <= 4,
        "'{}' does not look like a CIME test name, expect TESTCASE.GRID.COMPSET[.MACHINE_COMPILER[.TESTMODS]]".format(
            test_name
        ),
    )

    return rv


def get_full_test_name(
    partial_test,
    caseopts=None,
    grid=None,
    compset=None,
    machine=None,
    compiler=None,
    testmods_list=None,
    testmods_string=None,
):
    """
    Given a partial CIME test name, return in form TESTCASE.GRID.COMPSET.MACHINE_COMPILER[.TESTMODS]
    Use the additional args to fill out the name if needed

    Testmods can be provided through one of two arguments, but *not* both:
    - testmods_list: a list of one or more testmods (as would be returned by
      parse_test_name, for example)
    - testmods_string: a single string containing one or more testmods; if there is more
      than one, then they should be separated by a string of two hyphens ('--')

    For both testmods_list and testmods_string, any slashes as path separators ('/') are
    replaced by hyphens ('-').

    >>> get_full_test_name("ERS", grid="ne16_fe16", compset="JGF", machine="melvin", compiler="gnu")
    'ERS.ne16_fe16.JGF.melvin_gnu'
    >>> get_full_test_name("ERS", caseopts=["D", "P16"], grid="ne16_fe16", compset="JGF", machine="melvin", compiler="gnu")
    'ERS_D_P16.ne16_fe16.JGF.melvin_gnu'
    >>> get_full_test_name("ERS.ne16_fe16", compset="JGF", machine="melvin", compiler="gnu")
    'ERS.ne16_fe16.JGF.melvin_gnu'
    >>> get_full_test_name("ERS.ne16_fe16.JGF", machine="melvin", compiler="gnu")
    'ERS.ne16_fe16.JGF.melvin_gnu'
    >>> get_full_test_name("ERS.ne16_fe16.JGF.melvin_gnu.mods", machine="melvin", compiler="gnu")
    'ERS.ne16_fe16.JGF.melvin_gnu.mods'

    testmods_list can be a single element:
    >>> get_full_test_name("ERS.ne16_fe16.JGF", machine="melvin", compiler="gnu", testmods_list=["mods/test"])
    'ERS.ne16_fe16.JGF.melvin_gnu.mods-test'

    testmods_list can also have multiple elements, separated either by slashes or hyphens:
    >>> get_full_test_name("ERS.ne16_fe16.JGF", machine="melvin", compiler="gnu", testmods_list=["mods/test", "mods2/test2/subdir2", "mods3/test3/subdir3"])
    'ERS.ne16_fe16.JGF.melvin_gnu.mods-test--mods2-test2-subdir2--mods3-test3-subdir3'
    >>> get_full_test_name("ERS.ne16_fe16.JGF", machine="melvin", compiler="gnu", testmods_list=["mods-test", "mods2-test2-subdir2", "mods3-test3-subdir3"])
    'ERS.ne16_fe16.JGF.melvin_gnu.mods-test--mods2-test2-subdir2--mods3-test3-subdir3'

    The above testmods_list tests should also work with equivalent testmods_string arguments:
    >>> get_full_test_name("ERS.ne16_fe16.JGF", machine="melvin", compiler="gnu", testmods_string="mods/test")
    'ERS.ne16_fe16.JGF.melvin_gnu.mods-test'
    >>> get_full_test_name("ERS.ne16_fe16.JGF", machine="melvin", compiler="gnu", testmods_string="mods/test--mods2/test2/subdir2--mods3/test3/subdir3")
    'ERS.ne16_fe16.JGF.melvin_gnu.mods-test--mods2-test2-subdir2--mods3-test3-subdir3'
    >>> get_full_test_name("ERS.ne16_fe16.JGF", machine="melvin", compiler="gnu", testmods_string="mods-test--mods2-test2-subdir2--mods3-test3-subdir3")
    'ERS.ne16_fe16.JGF.melvin_gnu.mods-test--mods2-test2-subdir2--mods3-test3-subdir3'

    The following tests the consistency check between the test name and various optional arguments:
    >>> get_full_test_name("ERS.ne16_fe16.JGF.melvin_gnu.mods-test--mods2-test2-subdir2--mods3-test3-subdir3", machine="melvin", compiler="gnu", testmods_list=["mods/test", "mods2/test2/subdir2", "mods3/test3/subdir3"])
    'ERS.ne16_fe16.JGF.melvin_gnu.mods-test--mods2-test2-subdir2--mods3-test3-subdir3'
    """
    (
        partial_testcase,
        partial_caseopts,
        partial_grid,
        partial_compset,
        partial_machine,
        partial_compiler,
        partial_testmods,
    ) = parse_test_name(partial_test)

    required_fields = [
        (partial_grid, grid, "grid"),
        (partial_compset, compset, "compset"),
        (partial_machine, machine, "machine"),
        (partial_compiler, compiler, "compiler"),
    ]

    result = partial_test

    for partial_val, arg_val, name in required_fields:
        if partial_val is None:
            # Add to result based on args
            expect(
                arg_val is not None,
                "Could not fill-out test name, partial string '{}' had no {} information and you did not provide any".format(
                    partial_test, name
                ),
            )
            result = "{}{}{}".format(
                result, "_" if name == "compiler" else ".", arg_val
            )
        elif arg_val is not None and partial_val != partial_compiler:
            expect(
                arg_val == partial_val,
                "Mismatch in field {}, partial string '{}' indicated it should be '{}' but you provided '{}'".format(
                    name, partial_test, partial_val, arg_val
                ),
            )

    if testmods_string is not None:
        expect(
            testmods_list is None,
            "Cannot provide both testmods_list and testmods_string",
        )
        # Convert testmods_string to testmods_list; after this point, the code will work
        # the same regardless of whether testmods_string or testmods_list was provided.
        testmods_list = testmods_string.split("--")
    if partial_testmods is None:
        if testmods_list is None:
            # No testmods for this test and that's OK
            pass
        else:
            testmods_hyphenated = [
                one_testmod.replace("/", "-") for one_testmod in testmods_list
            ]
            result += ".{}".format("--".join(testmods_hyphenated))
    elif testmods_list is not None:
        expect(
            testmods_list == partial_testmods,
            "Mismatch in field testmods, partial string '{}' indicated it should be '{}' but you provided '{}'".format(
                partial_test, partial_testmods, testmods_list
            ),
        )

    if partial_caseopts is None:
        if caseopts is None:
            # No casemods for this test and that's OK
            pass
        else:
            result = result.replace(
                partial_testcase,
                "{}_{}".format(partial_testcase, "_".join(caseopts)),
                1,
            )
    elif caseopts is not None:
        expect(
            caseopts == partial_caseopts,
            "Mismatch in field caseopts, partial string '{}' indicated it should be '{}' but you provided '{}'".format(
                partial_test, partial_caseopts, caseopts
            ),
        )

    return result


def get_current_branch(repo=None):
    """
    Return the name of the current branch for a repository

    >>> if "GIT_BRANCH" in os.environ:
    ...     get_current_branch() is not None
    ... else:
    ...     os.environ["GIT_BRANCH"] = "foo"
    ...     get_current_branch() == "foo"
    True
    """
    if "GIT_BRANCH" in os.environ:
        # This approach works better for Jenkins jobs because the Jenkins
        # git plugin does not use local tracking branches, it just checks out
        # to a commit
        branch = os.environ["GIT_BRANCH"]
        if branch.startswith("origin/"):
            branch = branch.replace("origin/", "", 1)
        return branch
    else:
        stat, output, _ = run_cmd("git symbolic-ref HEAD", from_dir=repo)
        if stat != 0:
            return None
        else:
            return output.replace("refs/heads/", "")


def get_current_commit(short=False, repo=None, tag=False):
    """
    Return the sha1 of the current HEAD commit

    >>> get_current_commit() is not None
    True
    """
    if tag:
        rc, output, _ = run_cmd(
            "git describe --tags $(git log -n1 --pretty='%h')", from_dir=repo
        )
    else:
        rc, output, _ = run_cmd(
            "git rev-parse {} HEAD".format("--short" if short else ""), from_dir=repo
        )

    return output if rc == 0 else "unknown"


def get_scripts_location_within_cime():
    """
    From within CIME, return subdirectory where scripts live.
    """
    return "scripts"


def get_cime_location_within_e3sm():
    """
    From within e3sm, return subdirectory where CIME lives.
    """
    return "cime"


def get_model_config_location_within_cime(model=None):
    model = get_model() if model is None else model
    return os.path.join("config", model)


def get_e3sm_root():
    """
    Return the absolute path to the root of E3SM that contains this script
    """
    cime_absdir = get_cime_root()
    assert cime_absdir.endswith(get_cime_location_within_e3sm()), cime_absdir
    return os.path.normpath(
        cime_absdir[: len(cime_absdir) - len(get_cime_location_within_e3sm())]
    )


def get_scripts_root():
    """
    Get absolute path to scripts

    >>> os.path.isdir(get_scripts_root())
    True
    """
    return os.path.join(get_cime_root(), get_scripts_location_within_cime())


def get_python_libs_root():
    """
    Get absolute path to scripts

    >>> os.path.isdir(get_python_libs_root())
    True
    """
    return os.path.join(get_cime_root(), get_python_libs_location_within_cime())


def get_model_config_root(model=None):
    """
    Get absolute path to model config area"

    >>> os.path.isdir(get_model_config_root())
    True
    """
    model = get_model() if model is None else model
    return os.path.join(get_cime_root(), get_model_config_location_within_cime(model))


def stop_buffering_output():
    """
    All stdout, stderr will not be buffered after this is called.
    """
    os.environ["PYTHONUNBUFFERED"] = "1"


def start_buffering_output():
    """
    All stdout, stderr will be buffered after this is called. This is python's
    default behavior.
    """
    sys.stdout.flush()
    sys.stdout = os.fdopen(sys.stdout.fileno(), "w")


def match_any(item, re_list):
    """
    Return true if item matches any regex in re_list
    """
    for regex_str in re_list:
        regex = re.compile(regex_str)
        if regex.match(item):
            return True

    return False


def get_current_submodule_status(recursive=False, repo=None):
    """
    Return the sha1s of the current currently checked out commit for each submodule,
    along with the submodule path and the output of git describe for the SHA-1.

    >>> get_current_submodule_status() is not None
    True
    """
    rc, output, _ = run_cmd(
        "git submodule status {}".format("--recursive" if recursive else ""),
        from_dir=repo,
    )

    return output if rc == 0 else "unknown"


def safe_copy(src_path, tgt_path, preserve_meta=True):
    """
    A flexbile and safe copy routine. Will try to copy file and metadata, but this
    can fail if the current user doesn't own the tgt file. A fallback data-only copy is
    attempted in this case. Works even if overwriting a read-only file.

    tgt_path can be a directory, src_path must be a file

    most of the complexity here is handling the case where the tgt_path file already
    exists. This problem does not exist for the tree operations so we don't need to wrap those.

    preserve_meta toggles if file meta-data, like permissions, should be preserved. If you are
    copying baseline files, you should be within a SharedArea context manager and preserve_meta
    should be false so that the umask set up by SharedArea can take affect regardless of the
    permissions of the src files.
    """

    tgt_path = (
        os.path.join(tgt_path, os.path.basename(src_path))
        if os.path.isdir(tgt_path)
        else tgt_path
    )

    # Handle pre-existing file
    if os.path.isfile(tgt_path):
        st = os.stat(tgt_path)
        owner_uid = st.st_uid

        # Handle read-only files if possible
        if not os.access(tgt_path, os.W_OK):
            if owner_uid == os.getuid():
                # I am the owner, make writeable
                os.chmod(tgt_path, st.st_mode | statlib.S_IWRITE)
            else:
                # I won't be able to copy this file
                raise OSError(
                    "Cannot copy over file {}, it is readonly and you are not the owner".format(
                        tgt_path
                    )
                )

        if owner_uid == os.getuid():
            # I am the owner, copy file contents, permissions, and metadata
            file_util.copy_file(
                src_path,
                tgt_path,
                preserve_mode=preserve_meta,
                preserve_times=preserve_meta,
            )
        else:
            # I am not the owner, just copy file contents
            shutil.copyfile(src_path, tgt_path)

    else:
        # We are making a new file, copy file contents, permissions, and metadata.
        # This can fail if the underlying directory is not writable by current user.
        file_util.copy_file(
            src_path,
            tgt_path,
            preserve_mode=preserve_meta,
            preserve_times=preserve_meta,
        )

    # If src file was executable, then the tgt file should be too
    st = os.stat(tgt_path)
    if os.access(src_path, os.X_OK) and st.st_uid == os.getuid():
        os.chmod(
            tgt_path, st.st_mode | statlib.S_IXUSR | statlib.S_IXGRP | statlib.S_IXOTH
        )


def safe_recursive_copy(src_dir, tgt_dir, file_map):
    """
    Copies a set of files from one dir to another. Works even if overwriting a
    read-only file. Files can be relative paths and the relative path will be
    matched on the tgt side.
    """
    for src_file, tgt_file in file_map:
        full_tgt = os.path.join(tgt_dir, tgt_file)
        full_src = (
            src_file if os.path.isabs(src_file) else os.path.join(src_dir, src_file)
        )
        expect(
            os.path.isfile(full_src),
            "Source dir '{}' missing file '{}'".format(src_dir, src_file),
        )
        safe_copy(full_src, full_tgt)


def symlink_force(target, link_name):
    """
    Makes a symlink from link_name to target. Unlike the standard
    os.symlink, this will work even if link_name already exists (in
    which case link_name will be overwritten).
    """
    try:
        os.symlink(target, link_name)
    except OSError as e:
        if e.errno == errno.EEXIST:
            os.remove(link_name)
            os.symlink(target, link_name)
        else:
            raise e


def find_proc_id(proc_name=None, children_only=False, of_parent=None):
    """
    Children implies recursive.
    """
    expect(
        proc_name is not None or children_only,
        "Must provide proc_name if not searching for children",
    )
    expect(
        not (of_parent is not None and not children_only),
        "of_parent only used with children_only",
    )

    parent = of_parent if of_parent is not None else os.getpid()

    pgrep_cmd = "pgrep {} {}".format(
        proc_name if proc_name is not None else "",
        "-P {:d}".format(parent if children_only else ""),
    )
    stat, output, errput = run_cmd(pgrep_cmd)
    expect(stat in [0, 1], "pgrep failed with error: '{}'".format(errput))

    rv = set([int(item.strip()) for item in output.splitlines()])
    if children_only:
        pgrep_cmd = "pgrep -P {}".format(parent)
        stat, output, errput = run_cmd(pgrep_cmd)
        expect(stat in [0, 1], "pgrep failed with error: '{}'".format(errput))

        for child in output.splitlines():
            rv = rv.union(
                set(find_proc_id(proc_name, children_only, int(child.strip())))
            )

    return list(rv)


def get_timestamp(timestamp_format="%Y%m%d_%H%M%S", utc_time=False):
    """
    Get a string representing the current UTC time in format: YYYYMMDD_HHMMSS

    The format can be changed if needed.
    """
    if utc_time:
        time_tuple = time.gmtime()
    else:
        time_tuple = time.localtime()
    return time.strftime(timestamp_format, time_tuple)


def get_project(machobj=None):
    """
    Hierarchy for choosing PROJECT:
    0. Command line flag to create_newcase or create_test
    1. Environment variable PROJECT
    2  Environment variable ACCOUNT  (this is for backward compatibility)
    3. File $HOME/.cime/config       (this is new)
    4  File $HOME/.cesm_proj         (this is for backward compatibility)
    5  config_machines.xml (if machobj provided)
    """
    project = os.environ.get("PROJECT")
    if project is not None:
        logger.info("Using project from env PROJECT: " + project)
        return project
    project = os.environ.get("ACCOUNT")
    if project is not None:
        logger.info("Using project from env ACCOUNT: " + project)
        return project

    cime_config = get_cime_config()
    if cime_config.has_option("main", "PROJECT"):
        project = cime_config.get("main", "PROJECT")
        if project is not None:
            logger.info("Using project from .cime/config: " + project)
            return project

    projectfile = os.path.abspath(os.path.join(os.path.expanduser("~"), ".cesm_proj"))
    if os.path.isfile(projectfile):
        with open(projectfile, "r") as myfile:
            for line in myfile:
                project = line.rstrip()
                if not project.startswith("#"):
                    break
        if project is not None:
            logger.info("Using project from .cesm_proj: " + project)
            cime_config.set("main", "PROJECT", project)
            return project

    if machobj is not None:
        project = machobj.get_value("PROJECT")
        if project is not None:
            logger.info("Using project from config_machines.xml: " + project)
            return project

    logger.info("No project info available")
    return None


def get_charge_account(machobj=None, project=None):
    """
    Hierarchy for choosing CHARGE_ACCOUNT:
    1. Environment variable CHARGE_ACCOUNT
    2. File $HOME/.cime/config
    3. config_machines.xml (if machobj provided)
    4. default to same value as PROJECT

    >>> import CIME
    >>> import CIME.XML.machines
    >>> machobj = CIME.XML.machines.Machines(machine="theta")
    >>> project = get_project(machobj)
    >>> charge_account = get_charge_account(machobj, project)
    >>> project == charge_account
    True
    >>> os.environ["CHARGE_ACCOUNT"] = "ChargeAccount"
    >>> get_charge_account(machobj, project)
    'ChargeAccount'
    >>> del os.environ["CHARGE_ACCOUNT"]
    """
    charge_account = os.environ.get("CHARGE_ACCOUNT")
    if charge_account is not None:
        logger.info("Using charge_account from env CHARGE_ACCOUNT: " + charge_account)
        return charge_account

    cime_config = get_cime_config()
    if cime_config.has_option("main", "CHARGE_ACCOUNT"):
        charge_account = cime_config.get("main", "CHARGE_ACCOUNT")
        if charge_account is not None:
            logger.info("Using charge_account from .cime/config: " + charge_account)
            return charge_account

    if machobj is not None:
        charge_account = machobj.get_value("CHARGE_ACCOUNT")
        if charge_account is not None:
            logger.info(
                "Using charge_account from config_machines.xml: " + charge_account
            )
            return charge_account

    logger.info("No charge_account info available, using value from PROJECT")
    return project


def find_files(rootdir, pattern):
    """
    recursively find all files matching a pattern
    """
    result = []
    for root, _, files in os.walk(rootdir):
        for filename in files:
            if fnmatch.fnmatch(filename, pattern):
                result.append(os.path.join(root, filename))

    return result


def setup_standard_logging_options(parser):
    helpfile = os.path.join(os.getcwd(), os.path.basename("{}.log".format(sys.argv[0])))
    parser.add_argument(
        "-d",
        "--debug",
        action="store_true",
        help="Print debug information (very verbose) to file {}".format(helpfile),
    )
    parser.add_argument(
        "-v",
        "--verbose",
        action="store_true",
        help="Add additional context (time and file) to log messages",
    )
    parser.add_argument(
        "-s",
        "--silent",
        action="store_true",
        help="Print only warnings and error messages",
    )


class _LessThanFilter(logging.Filter):
    def __init__(self, exclusive_maximum, name=""):
        super(_LessThanFilter, self).__init__(name)
        self.max_level = exclusive_maximum

    def filter(self, record):
        # non-zero return means we log this message
        return 1 if record.levelno < self.max_level else 0


def configure_logging(verbose, debug, silent):
    root_logger = logging.getLogger()

    verbose_formatter = logging.Formatter(
        fmt="%(asctime)s %(name)-12s %(levelname)-8s %(message)s", datefmt="%m-%d %H:%M"
    )

    # Change info to go to stdout. This handle applies to INFO exclusively
    stdout_stream_handler = logging.StreamHandler(stream=sys.stdout)
    stdout_stream_handler.setLevel(logging.INFO)
    stdout_stream_handler.addFilter(_LessThanFilter(logging.WARNING))

    # Change warnings and above to go to stderr
    stderr_stream_handler = logging.StreamHandler(stream=sys.stderr)
    stderr_stream_handler.setLevel(logging.WARNING)

    # --verbose adds to the message format but does not impact the log level
    if verbose:
        stdout_stream_handler.setFormatter(verbose_formatter)
        stderr_stream_handler.setFormatter(verbose_formatter)

    root_logger.addHandler(stdout_stream_handler)
    root_logger.addHandler(stderr_stream_handler)

    if debug:
        # Set up log file to catch ALL logging records
        log_file = "{}.log".format(os.path.basename(sys.argv[0]))

        debug_log_handler = logging.FileHandler(log_file, mode="w")
        debug_log_handler.setFormatter(verbose_formatter)
        debug_log_handler.setLevel(logging.DEBUG)
        root_logger.addHandler(debug_log_handler)

        root_logger.setLevel(logging.DEBUG)
    elif silent:
        root_logger.setLevel(logging.WARN)
    else:
        root_logger.setLevel(logging.INFO)


def parse_args_and_handle_standard_logging_options(args, parser=None):
    """
    Guide to logging in CIME.

    logger.debug -> Verbose/detailed output, use for debugging, off by default. Goes to a .log file
    logger.info -> Goes to stdout (and log if --debug). Use for normal program output
    logger.warning -> Goes to stderr (and log if --debug). Use for minor problems
    logger.error -> Goes to stderr (and log if --debug)
    """
    # scripts_regression_tests is the only thing that should pass a None argument in parser
    if parser is not None:
        if "--help" not in args[1:]:
            _check_for_invalid_args(args[1:])
        args = parser.parse_args(args[1:])

    configure_logging(args.verbose, args.debug, args.silent)

    return args


def get_logging_options():
    """
    Use to pass same logging options as was used for current
    executable to subprocesses.
    """
    root_logger = logging.getLogger()

    if root_logger.level == logging.DEBUG:
        return "--debug"
    elif root_logger.level == logging.WARN:
        return "--silent"
    else:
        return ""


def convert_to_type(value, type_str, vid=""):
    """
    Convert value from string to another type.
    vid is only for generating better error messages.
    """
    if value is not None:

        if type_str == "char":
            pass

        elif type_str == "integer":
            try:
                value = int(eval(value))
            except Exception:
                expect(
                    False,
                    "Entry {} was listed as type int but value '{}' is not valid int".format(
                        vid, value
                    ),
                )

        elif type_str == "logical":
            expect(
                value.upper() in ["TRUE", "FALSE"],
                "Entry {} was listed as type logical but had val '{}' instead of TRUE or FALSE".format(
                    vid, value
                ),
            )
            value = value.upper() == "TRUE"

        elif type_str == "real":
            try:
                value = float(value)
            except Exception:
                expect(
                    False,
                    "Entry {} was listed as type real but value '{}' is not valid real".format(
                        vid, value
                    ),
                )

        else:
            expect(False, "Unknown type '{}'".format(type_str))

    return value


def convert_to_unknown_type(value):
    """
    Convert value to it's real type by probing conversions.
    """
    if value is not None:

        # Attempt to convert to logical
        if value.upper() in ["TRUE", "FALSE"]:
            return value.upper() == "TRUE"

        # Attempt to convert to integer
        try:
            value = int(eval(value))
        except Exception:
            pass
        else:
            return value

        # Attempt to convert to float
        try:
            value = float(value)
        except Exception:
            pass
        else:
            return value

        # Just treat as string

    return value


def convert_to_string(value, type_str=None, vid=""):
    """
    Convert value back to string.
    vid is only for generating better error messages.
    >>> convert_to_string(6, type_str="integer") == '6'
    True
    >>> convert_to_string('6', type_str="integer") == '6'
    True
    >>> convert_to_string('6.0', type_str="real") == '6.0'
    True
    >>> convert_to_string(6.01, type_str="real") == '6.01'
    True
    """
    if value is not None and not isinstance(value, six.string_types):
        if type_str == "char":
            expect(
                isinstance(value, six.string_types),
                "Wrong type for entry id '{}'".format(vid),
            )
        elif type_str == "integer":
            expect(
                isinstance(value, six.integer_types),
                "Wrong type for entry id '{}'".format(vid),
            )
            value = str(value)
        elif type_str == "logical":
            expect(type(value) is bool, "Wrong type for entry id '{}'".format(vid))
            value = "TRUE" if value else "FALSE"
        elif type_str == "real":
            expect(type(value) is float, "Wrong type for entry id '{}'".format(vid))
            value = str(value)
        else:
            expect(False, "Unknown type '{}'".format(type_str))
    if value is None:
        value = ""
        logger.debug("Attempt to convert None value for vid {} {}".format(vid, value))

    return value


def convert_to_seconds(time_str):
    """
    Convert time value in [[HH:]MM:]SS to seconds

    We assume that XX:YY is likely to be HH:MM, not MM:SS

    >>> convert_to_seconds("42")
    42
    >>> convert_to_seconds("01:01:01")
    3661
    >>> convert_to_seconds("01:01")
    3660
    """
    components = time_str.split(":")
    expect(len(components) < 4, "Unusual time string: '{}'".format(time_str))

    components.reverse()
    result = 0
    starting_exp = 1 if len(components) == 2 else 0
    for idx, component in enumerate(components):
        result += int(component) * pow(60, idx + starting_exp)

    return result


def convert_to_babylonian_time(seconds):
    """
    Convert time value to seconds to HH:MM:SS

    >>> convert_to_babylonian_time(3661)
    '01:01:01'
    >>> convert_to_babylonian_time(360000)
    '100:00:00'
    """
    hours = int(seconds / 3600)
    seconds %= 3600
    minutes = int(seconds / 60)
    seconds %= 60

    return "{:02d}:{:02d}:{:02d}".format(hours, minutes, seconds)


def get_time_in_seconds(timeval, unit):
    """
    Convert a time from 'unit' to seconds
    """
    if "nyear" in unit:
        dmult = 365 * 24 * 3600
    elif "nmonth" in unit:
        dmult = 30 * 24 * 3600
    elif "nday" in unit:
        dmult = 24 * 3600
    elif "nhour" in unit:
        dmult = 3600
    elif "nminute" in unit:
        dmult = 60
    else:
        dmult = 1

    return dmult * timeval


def compute_total_time(job_cost_map, proc_pool):
    """
    Given a map: jobname -> (procs, est-time), return a total time
    estimate for a given processor pool size

    >>> job_cost_map = {"A" : (4, 3000), "B" : (2, 1000), "C" : (8, 2000), "D" : (1, 800)}
    >>> compute_total_time(job_cost_map, 8)
    5160
    >>> compute_total_time(job_cost_map, 12)
    3180
    >>> compute_total_time(job_cost_map, 16)
    3060
    """
    current_time = 0
    waiting_jobs = dict(job_cost_map)
    running_jobs = {}  # name -> (procs, est-time, start-time)
    while len(waiting_jobs) > 0 or len(running_jobs) > 0:
        launched_jobs = []
        for jobname, data in waiting_jobs.items():
            procs_for_job, time_for_job = data
            if procs_for_job <= proc_pool:
                proc_pool -= procs_for_job
                launched_jobs.append(jobname)
                running_jobs[jobname] = (procs_for_job, time_for_job, current_time)

        for launched_job in launched_jobs:
            del waiting_jobs[launched_job]

        completed_jobs = []
        for jobname, data in running_jobs.items():
            procs_for_job, time_for_job, time_started = data
            if (current_time - time_started) >= time_for_job:
                proc_pool += procs_for_job
                completed_jobs.append(jobname)

        for completed_job in completed_jobs:
            del running_jobs[completed_job]

        current_time += 60  # minute time step

    return current_time


def format_time(time_format, input_format, input_time):
    """
    Converts the string input_time from input_format to time_format
    Valid format specifiers are "%H", "%M", and "%S"
    % signs must be followed by an H, M, or S and then a separator
    Separators can be any string without digits or a % sign
    Each specifier can occur more than once in the input_format,
    but only the first occurence will be used.
    An example of a valid format: "%H:%M:%S"
    Unlike strptime, this does support %H >= 24

    >>> format_time("%H:%M:%S", "%H", "43")
    '43:00:00'
    >>> format_time("%H  %M", "%M,%S", "59,59")
    '0  59'
    >>> format_time("%H, %S", "%H:%M:%S", "2:43:9")
    '2, 09'
    """
    input_fields = input_format.split("%")
    expect(
        input_fields[0] == input_time[: len(input_fields[0])],
        "Failed to parse the input time '{}'; does not match the header string '{}'".format(
            input_time, input_format
        ),
    )
    input_time = input_time[len(input_fields[0]) :]
    timespec = {"H": None, "M": None, "S": None}
    maxvals = {"M": 60, "S": 60}
    DIGIT_CHECK = re.compile("[^0-9]*")
    # Loop invariants given input follows the specs:
    # field starts with H, M, or S
    # input_time starts with a number corresponding with the start of field
    for field in input_fields[1:]:
        # Find all of the digits at the start of the string
        spec = field[0]
        value_re = re.match(r"\d*", input_time)
        expect(
            value_re is not None,
            "Failed to parse the input time for the '{}' specifier, expected an integer".format(
                spec
            ),
        )
        value = value_re.group(0)
        expect(spec in timespec, "Unknown time specifier '" + spec + "'")
        # Don't do anything if the time field is already specified
        if timespec[spec] is None:
            # Verify we aren't exceeding the maximum value
            if spec in maxvals:
                expect(
                    int(value) < maxvals[spec],
                    "Failed to parse the '{}' specifier: A value less than {:d} is expected".format(
                        spec, maxvals[spec]
                    ),
                )
            timespec[spec] = value
        input_time = input_time[len(value) :]
        # Check for the separator string
        expect(
            len(re.match(DIGIT_CHECK, field).group(0)) == len(field),
            "Numbers are not permissible in separator strings",
        )
        expect(
            input_time[: len(field) - 1] == field[1:],
            "The separator string ({}) doesn't match '{}'".format(
                field[1:], input_time
            ),
        )
        input_time = input_time[len(field) - 1 :]
    output_fields = time_format.split("%")
    output_time = output_fields[0]
    # Used when a value isn't given
    min_len_spec = {"H": 1, "M": 2, "S": 2}
    # Loop invariants given input follows the specs:
    # field starts with H, M, or S
    # output_time
    for field in output_fields[1:]:
        expect(
            field == output_fields[-1] or len(field) > 1,
            "Separator strings are required to properly parse times",
        )
        spec = field[0]
        expect(spec in timespec, "Unknown time specifier '" + spec + "'")
        if timespec[spec] is not None:
            output_time += "0" * (min_len_spec[spec] - len(timespec[spec]))
            output_time += timespec[spec]
        else:
            output_time += "0" * min_len_spec[spec]
        output_time += field[1:]
    return output_time


def append_status(msg, sfile, caseroot="."):
    """
    Append msg to sfile in caseroot
    """
    ctime = time.strftime("%Y-%m-%d %H:%M:%S: ")

    # Reduce empty lines in CaseStatus. It's a very concise file
    # and does not need extra newlines for readability
    line_ending = "\n"

    with open(os.path.join(caseroot, sfile), "a") as fd:
        fd.write(ctime + msg + line_ending)
        fd.write(" ---------------------------------------------------" + line_ending)


def append_testlog(msg, caseroot="."):
    """
    Add to TestStatus.log file
    """
    append_status(msg, "TestStatus.log", caseroot)


def append_case_status(phase, status, msg=None, caseroot="."):
    """
    Update CaseStatus file
    """
    append_status(
        "{} {}{}".format(phase, status, " {}".format(msg if msg else "")),
        "CaseStatus",
        caseroot,
    )


def does_file_have_string(filepath, text):
    """
    Does the text string appear in the filepath file
    """
    return os.path.isfile(filepath) and text in open(filepath).read()


def is_last_process_complete(filepath, expect_text, fail_text):
    """
    Search the filepath in reverse order looking for expect_text
    before finding fail_text. This utility is used by archive_metadata.

    """
    complete = False
    fh = open(filepath, "r")
    fb = fh.readlines()

    rfb = "".join(reversed(fb))

    findex = re.search(fail_text, rfb)
    if findex is None:
        findex = 0
    else:
        findex = findex.start()

    eindex = re.search(expect_text, rfb)
    if eindex is None:
        eindex = 0
    else:
        eindex = eindex.start()

    if findex > eindex:
        complete = True

    return complete


def transform_vars(text, case=None, subgroup=None, overrides=None, default=None):
    """
    Do the variable substitution for any variables that need transforms
    recursively.

    >>> transform_vars("{{ cesm_stdout }}", default="cesm.stdout")
    'cesm.stdout'
    >>> member_store = lambda : None
    >>> member_store.foo = "hi"
    >>> transform_vars("I say {{ foo }}", overrides={"foo":"hi"})
    'I say hi'
    """
    directive_re = re.compile(r"{{ (\w+) }}", flags=re.M)
    # loop through directive text, replacing each string enclosed with
    # template characters with the necessary values.
    while directive_re.search(text):
        m = directive_re.search(text)
        variable = m.groups()[0]
        whole_match = m.group()
        if (
            overrides is not None
            and variable.lower() in overrides
            and overrides[variable.lower()] is not None
        ):
            repl = overrides[variable.lower()]
            logger.debug(
                "from overrides: in {}, replacing {} with {}".format(
                    text, whole_match, str(repl)
                )
            )
            text = text.replace(whole_match, str(repl))

        elif (
            case is not None
            and hasattr(case, variable.lower())
            and getattr(case, variable.lower()) is not None
        ):
            repl = getattr(case, variable.lower())
            logger.debug(
                "from case members: in {}, replacing {} with {}".format(
                    text, whole_match, str(repl)
                )
            )
            text = text.replace(whole_match, str(repl))

        elif (
            case is not None
            and case.get_value(variable.upper(), subgroup=subgroup) is not None
        ):
            repl = case.get_value(variable.upper(), subgroup=subgroup)
            logger.debug(
                "from case: in {}, replacing {} with {}".format(
                    text, whole_match, str(repl)
                )
            )
            text = text.replace(whole_match, str(repl))

        elif default is not None:
            logger.debug(
                "from default: in {}, replacing {} with {}".format(
                    text, whole_match, str(default)
                )
            )
            text = text.replace(whole_match, default)

        else:
            # If no queue exists, then the directive '-q' by itself will cause an error
            if "-q {{ queue }}" in text:
                text = ""
            else:
                logger.warning("Could not replace variable '{}'".format(variable))
                text = text.replace(whole_match, "")

    return text


def wait_for_unlocked(filepath):
    locked = True
    file_object = None
    while locked:
        try:
            buffer_size = 8
            # Opening file in append mode and read the first 8 characters.
            file_object = open(filepath, "a", buffer_size)
            if file_object:
                locked = False
        except IOError:
            locked = True
            time.sleep(1)
        finally:
            if file_object:
                file_object.close()


def gunzip_existing_file(filepath):
    with gzip.open(filepath, "rb") as fd:
        return fd.read()


def gzip_existing_file(filepath):
    """
    Gzips an existing file, removes the unzipped version, returns path to zip file.
    Note the that the timestamp of the original file will be maintained in
    the zipped file.

    >>> import tempfile
    >>> fd, filename = tempfile.mkstemp(text=True)
    >>> _ = os.write(fd, b"Hello World")
    >>> os.close(fd)
    >>> gzfile = gzip_existing_file(filename)
    >>> gunzip_existing_file(gzfile) == b'Hello World'
    True
    >>> os.remove(gzfile)
    """
    expect(os.path.exists(filepath), "{} does not exists".format(filepath))

    st = os.stat(filepath)
    orig_atime, orig_mtime = st[statlib.ST_ATIME], st[statlib.ST_MTIME]

    gzpath = "{}.gz".format(filepath)
    with open(filepath, "rb") as f_in:
        with gzip.open(gzpath, "wb") as f_out:
            shutil.copyfileobj(f_in, f_out)

    os.remove(filepath)

    os.utime(gzpath, (orig_atime, orig_mtime))

    return gzpath


def touch(fname):
    if os.path.exists(fname):
        os.utime(fname, None)
    else:
        open(fname, "a").close()


def find_system_test(testname, case):
    """
    Find and import the test matching testname
    Look through the paths set in config_files.xml variable SYSTEM_TESTS_DIR
    for components used in this case to find a test matching testname.  Add the
    path to that directory to sys.path if its not there and return the test object
    Fail if the test is not found in any of the paths.
    """
    from importlib import import_module

    system_test_path = None
    if testname.startswith("TEST"):
        system_test_path = "CIME.SystemTests.system_tests_common.{}".format(testname)
    else:
        components = ["any"]
        components.extend(case.get_compset_components())
        fdir = []
        for component in components:
            tdir = case.get_value(
                "SYSTEM_TESTS_DIR", attribute={"component": component}
            )
            if tdir is not None:
                tdir = os.path.abspath(tdir)
                system_test_file = os.path.join(tdir, "{}.py".format(testname.lower()))
                if os.path.isfile(system_test_file):
                    fdir.append(tdir)
                    logger.debug("found " + system_test_file)
                    if component == "any":
                        system_test_path = "CIME.SystemTests.{}.{}".format(
                            testname.lower(), testname
                        )
                    else:
                        system_test_dir = os.path.dirname(system_test_file)
                        if system_test_dir not in sys.path:
                            sys.path.append(system_test_dir)
                        system_test_path = "{}.{}".format(testname.lower(), testname)
        expect(len(fdir) > 0, "Test {} not found, aborting".format(testname))
        expect(
            len(fdir) == 1,
            "Test {} found in multiple locations {}, aborting".format(testname, fdir),
        )
    expect(system_test_path is not None, "No test {} found".format(testname))

    path, m = system_test_path.rsplit(".", 1)
    mod = import_module(path)
    return getattr(mod, m)


def _get_most_recent_lid_impl(files):
    """
    >>> files = ['/foo/bar/e3sm.log.20160905_111212', '/foo/bar/e3sm.log.20160906_111212.gz']
    >>> _get_most_recent_lid_impl(files)
    ['20160905_111212', '20160906_111212']
    >>> files = ['/foo/bar/e3sm.log.20160905_111212', '/foo/bar/e3sm.log.20160905_111212.gz']
    >>> _get_most_recent_lid_impl(files)
    ['20160905_111212']
    """
    results = []
    for item in files:
        basename = os.path.basename(item)
        components = basename.split(".")
        if len(components) > 2:
            results.append(components[2])
        else:
            logger.warning(
                "Apparent model log file '{}' did not conform to expected name format".format(
                    item
                )
            )

    return sorted(list(set(results)))


def ls_sorted_by_mtime(path):
    """return list of path sorted by timestamp oldest first"""
    mtime = lambda f: os.stat(os.path.join(path, f)).st_mtime
    return list(sorted(os.listdir(path), key=mtime))


def get_lids(case):
    model = case.get_value("MODEL")
    rundir = case.get_value("RUNDIR")
    return _get_most_recent_lid_impl(glob.glob("{}/{}.log*".format(rundir, model)))


def new_lid():
    lid = time.strftime("%y%m%d-%H%M%S")
    jobid = batch_jobid()
    if jobid is not None:
        lid = jobid + "." + lid
    os.environ["LID"] = lid
    return lid


def batch_jobid():
    jobid = os.environ.get("PBS_JOBID")
    if jobid is None:
        jobid = os.environ.get("SLURM_JOB_ID")
    if jobid is None:
        jobid = os.environ.get("LSB_JOBID")
    if jobid is None:
        jobid = os.environ.get("COBALT_JOBID")
    return jobid


def analyze_build_log(comp, log, compiler):
    """
    Capture and report warning count,
    capture and report errors and undefined references.
    """
    warncnt = 0
    if "intel" in compiler:
        warn_re = re.compile(r" warning #")
        error_re = re.compile(r" error #")
        undefined_re = re.compile(r" undefined reference to ")
    elif "gnu" in compiler or "nag" in compiler:
        warn_re = re.compile(r"^Warning: ")
        error_re = re.compile(r"^Error: ")
        undefined_re = re.compile(r" undefined reference to ")
    else:
        # don't know enough about this compiler
        return

    with open(log, "r") as fd:
        for line in fd:
            if re.search(warn_re, line):
                warncnt += 1
            if re.search(error_re, line):
                logger.warning(line)
            if re.search(undefined_re, line):
                logger.warning(line)

    if warncnt > 0:
        logger.info(
            "Component {} build complete with {} warnings".format(comp, warncnt)
        )


def is_python_executable(filepath):
    first_line = None
    if os.path.isfile(filepath):
        with open(filepath, "rt") as f:
            try:
                first_line = f.readline()
            except Exception:
                pass

        return (
            first_line is not None
            and first_line.startswith("#!")
            and "python" in first_line
        )
    return False


def get_umask():
    current_umask = os.umask(0)
    os.umask(current_umask)

    return current_umask


def stringify_bool(val):
    val = False if val is None else val
    expect(type(val) is bool, "Wrong type for val '{}'".format(repr(val)))
    return "TRUE" if val else "FALSE"


def indent_string(the_string, indent_level):
    """Indents the given string by a given number of spaces

    Args:
       the_string: str
       indent_level: int

    Returns a new string that is the same as the_string, except that
    each line is indented by 'indent_level' spaces.

    In python3, this can be done with textwrap.indent.
    """

    lines = the_string.splitlines(True)
    padding = " " * indent_level
    lines_indented = [padding + line for line in lines]
    return "".join(lines_indented)


def verbatim_success_msg(return_val):
    return return_val


CASE_SUCCESS = "success"
CASE_FAILURE = "error"


def run_and_log_case_status(
    func,
    phase,
    caseroot=".",
    custom_starting_msg_functor=None,
    custom_success_msg_functor=None,
    is_batch=False,
):
    starting_msg = None

    if custom_starting_msg_functor is not None:
        starting_msg = custom_starting_msg_functor()

    # Delay appending "starting" on "case.subsmit" phase when batch system is
    # present since we don't have the jobid yet
    if phase != "case.submit" or not is_batch:
        append_case_status(phase, "starting", msg=starting_msg, caseroot=caseroot)
    rv = None
    try:
        rv = func()
    except BaseException:
        custom_success_msg = (
            custom_success_msg_functor(rv)
            if custom_success_msg_functor and rv is not None
            else None
        )
        if phase == "case.submit" and is_batch:
            append_case_status(
                phase, "starting", msg=custom_success_msg, caseroot=caseroot
            )
        e = sys.exc_info()[1]
        append_case_status(
            phase, CASE_FAILURE, msg=("\n{}".format(e)), caseroot=caseroot
        )
        raise
    else:
        custom_success_msg = (
            custom_success_msg_functor(rv) if custom_success_msg_functor else None
        )
        if phase == "case.submit" and is_batch:
            append_case_status(
                phase, "starting", msg=custom_success_msg, caseroot=caseroot
            )
        append_case_status(
            phase, CASE_SUCCESS, msg=custom_success_msg, caseroot=caseroot
        )

    return rv


def _check_for_invalid_args(args):
    if get_model() != "e3sm":
        for arg in args:
            # if arg contains a space then it was originally quoted and we can ignore it here.
            if " " in arg or arg.startswith("--"):
                continue
            if arg.startswith("-") and len(arg) > 2:
                sys.stderr.write(
                    'WARNING: The {} argument is deprecated. Multi-character arguments should begin with "--" and single character with "-"\n  Use --help for a complete list of available options\n'.format(
                        arg
                    )
                )


def add_mail_type_args(parser):
    parser.add_argument("--mail-user", help="Email to be used for batch notification.")

    parser.add_argument(
        "-M",
        "--mail-type",
        action="append",
        help="When to send user email. Options are: never, all, begin, end, fail.\n"
        "You can specify multiple types with either comma-separated args or multiple -M flags.",
    )


def resolve_mail_type_args(args):
    if args.mail_type is not None:
        resolved_mail_types = []
        for mail_type in args.mail_type:
            resolved_mail_types.extend(mail_type.split(","))

        for mail_type in resolved_mail_types:
            expect(
                mail_type in ("never", "all", "begin", "end", "fail"),
                "Unsupported mail-type '{}'".format(mail_type),
            )

        args.mail_type = resolved_mail_types


def copyifnewer(src, dest):
    """if dest does not exist or is older than src copy src to dest"""
    if not os.path.isfile(dest) or not filecmp.cmp(src, dest):
        safe_copy(src, dest)


class SharedArea(object):
    """
    Enable 0002 umask within this manager
    """

    def __init__(self, new_perms=0o002):
        self._orig_umask = None
        self._new_perms = new_perms

    def __enter__(self):
        self._orig_umask = os.umask(self._new_perms)

    def __exit__(self, *_):
        os.umask(self._orig_umask)


class Timeout(object):
    """
    A context manager that implements a timeout. By default, it
    will raise exception, but a custon function call can be provided.
    Provided None as seconds makes this class a no-op
    """

    def __init__(self, seconds, action=None):
        self._seconds = seconds
        self._action = action if action is not None else self._handle_timeout

    def _handle_timeout(self, *_):
        raise RuntimeError("Timeout expired")

    def __enter__(self):
        if self._seconds is not None:
            signal.signal(signal.SIGALRM, self._action)
            signal.alarm(self._seconds)

    def __exit__(self, *_):
        if self._seconds is not None:
            signal.alarm(0)


def filter_unicode(unistr):
    """
    Sometimes unicode chars can cause problems
    """
    return "".join([i if ord(i) < 128 else " " for i in unistr])


def run_bld_cmd_ensure_logging(cmd, arg_logger, from_dir=None, timeout=None):
    arg_logger.info(cmd)
    stat, output, errput = run_cmd(cmd, from_dir=from_dir, timeout=timeout)
    arg_logger.info(output)
    arg_logger.info(errput)
    expect(stat == 0, filter_unicode(errput))


def get_batch_script_for_job(job):
    return job if "st_archive" in job else "." + job


def string_in_list(_string, _list):
    """Case insensitive search for string in list
    returns the matching list value
    >>> string_in_list("Brack",["bar", "bracK", "foo"])
    'bracK'
    >>> string_in_list("foo", ["FFO", "FOO", "foo2", "foo3"])
    'FOO'
    >>> string_in_list("foo", ["FFO", "foo2", "foo3"])
    """
    for x in _list:
        if _string.lower() == x.lower():
            return x
    return None


def model_log(model, arg_logger, msg, debug_others=True):
    if get_model() == model:
        arg_logger.info(msg)
    elif debug_others:
        arg_logger.debug(msg)


def get_htmlroot(machobj=None):
    """Get location for test HTML output

    Hierarchy for choosing CIME_HTML_ROOT:
    0. Environment variable CIME_HTML_ROOT
    1. File $HOME/.cime/config
    2. config_machines.xml (if machobj provided)
    """
    htmlroot = os.environ.get("CIME_HTML_ROOT")
    if htmlroot is not None:
        logger.info("Using htmlroot from env CIME_HTML_ROOT: {}".format(htmlroot))
        return htmlroot

    cime_config = get_cime_config()
    if cime_config.has_option("main", "CIME_HTML_ROOT"):
        htmlroot = cime_config.get("main", "CIME_HTML_ROOT")
        if htmlroot is not None:
            logger.info("Using htmlroot from .cime/config: {}".format(htmlroot))
            return htmlroot

    if machobj is not None:
        htmlroot = machobj.get_value("CIME_HTML_ROOT")
        if htmlroot is not None:
            logger.info("Using htmlroot from config_machines.xml: {}".format(htmlroot))
            return htmlroot

    logger.info("No htmlroot info available")
    return None


def get_urlroot(machobj=None):
    """Get URL to htmlroot

    Hierarchy for choosing CIME_URL_ROOT:
    0. Environment variable CIME_URL_ROOT
    1. File $HOME/.cime/config
    2. config_machines.xml (if machobj provided)
    """
    urlroot = os.environ.get("CIME_URL_ROOT")
    if urlroot is not None:
        logger.info("Using urlroot from env CIME_URL_ROOT: {}".format(urlroot))
        return urlroot

    cime_config = get_cime_config()
    if cime_config.has_option("main", "CIME_URL_ROOT"):
        urlroot = cime_config.get("main", "CIME_URL_ROOT")
        if urlroot is not None:
            logger.info("Using urlroot from .cime/config: {}".format(urlroot))
            return urlroot

    if machobj is not None:
        urlroot = machobj.get_value("CIME_URL_ROOT")
        if urlroot is not None:
            logger.info("Using urlroot from config_machines.xml: {}".format(urlroot))
            return urlroot

    logger.info("No urlroot info available")
    return None<|MERGE_RESOLUTION|>--- conflicted
+++ resolved
@@ -527,12 +527,6 @@
 
     return has_function
 
-<<<<<<< HEAD
-
-def run_sub_or_cmd(
-    cmd, cmdargs, subname, subargs, logfile=None, case=None, from_dir=None, timeout=None
-):
-=======
 def import_and_run_sub_or_cmd(cmd, cmdargs, subname, subargs, config_dir, compname,
                               logfile=None, case=None, from_dir=None, timeout=None):
     sys_path_old = sys.path
@@ -557,7 +551,6 @@
 
 def run_sub_or_cmd(cmd, cmdargs, subname, subargs, logfile=None, case=None,
                    from_dir=None, timeout=None):
->>>>>>> 178e9f83
     """
     This code will try to import and run each cmd as a subroutine
     if that fails it will run it as a program in a seperate shell
