--- conflicted
+++ resolved
@@ -1352,11 +1352,7 @@
     """
     return os.path.isfile(filepath) and text in open(filepath).read()
 
-<<<<<<< HEAD
 def is_last_process_complete(filepath, expect_text, fail_text):
-=======
-def is_last_process_complete(filepath, expect_text, fail_text ):
->>>>>>> fb05358a
     """
     Search the filepath in reverse order looking for expect_text
     before finding fail_text. This utility is used by archive_metadata.
