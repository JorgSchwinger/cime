"""
Base class for CIME system tests that involve doing two runs and comparing their
output.

In the __init__ method for your test, you MUST call
    SystemTestsCompareTwo.__init__
See the documentation of that method for details.

Classes that inherit from this are REQUIRED to implement the following methods:

(1) _case_one_setup
    This method will be called to set up case 1, the "base" case

(2) _case_two_setup
    This method will be called to set up case 2, the "test" case

In addition, they MAY require the following methods:

(1) _common_setup
    This method will be called to set up both cases. It should contain any setup
    that's needed in both cases. This is called before _case_one_setup or
    _case_two_setup.

(2) _case_one_custom_prerun_action(self):
    Use this to do arbitrary actions immediately before running case one

(3) _case_two_custom_prerun_action(self):
    Use this to do arbitrary actions immediately before running case two

(4) _case_one_custom_postrun_action(self):
    Use this to do arbitrary actions immediately after running case one

(5) _case_two_custom_postrun_action(self):
    Use this to do arbitrary actions immediately after running case two
"""

from CIME.XML.standard_module_setup import *
from CIME.SystemTests.system_tests_common import SystemTestsCommon
from CIME.case import Case
from CIME.utils import get_model

import shutil, os, glob

logger = logging.getLogger(__name__)

class SystemTestsCompareTwo(SystemTestsCommon):

    def __init__(self,
                 case,
                 separate_builds = False,
                 run_two_suffix = 'test',
                 run_one_description = '',
                 run_two_description = '',
                 multisubmit = False):
        """
        Initialize a SystemTestsCompareTwo object. Individual test cases that
        inherit from SystemTestsCompareTwo MUST call this __init__ method.

        Args:
            case: case object passsed to __init__ method of individual
                test. This is the main case associated with the test.
            separate_builds (bool): Whether separate builds are needed for the
                two cases. If False, case2 uses the case1 executable.
            run_two_suffix (str, optional): Suffix appended to the case name for
                the second run. Defaults to 'test'. This can be anything other
                than 'base'.
            run_one_description (str, optional): Description printed to log file
                when starting the first run. Defaults to ''.
            run_two_description (str, optional): Description printed to log file
                when starting the second run. Defaults to ''.
            multisubmit (bool): Do first and second runs as different submissions.
                Designed for tests with RESUBMIT=1
        """
        SystemTestsCommon.__init__(self, case)

        self._separate_builds = separate_builds

        # run_one_suffix is just used as the suffix for the netcdf files
        # produced by the first case; we may eventually remove this, but for now
        # it is needed by the various component_*.sh scripts. run_two_suffix is
        # also used as the suffix for netcdf files, but more importantly is used
        # to create the case name for the clone case.
        #
        # NOTE(wjs, 2016-08-03) It is currently CRITICAL for run_one_suffix to
        # be 'base', because this is assumed for baseline comparison and
        # generation. Once that assumption is relaxed, then run_one_suffix can
        # be set in the call to the constructor just like run_two_suffix
        # currently is. Or, if these tools are rewritten to work without any
        # suffix, then run_one_suffix can be removed entirely.
        self._run_one_suffix = 'base'
        self._run_two_suffix = run_two_suffix.rstrip()
        expect(self._run_two_suffix != self._run_one_suffix,
               "ERROR: Must have different suffixes for run one and run two")

        self._run_one_description = run_one_description
        self._run_two_description = run_two_description

        # Save case for first run so we can return to it if we switch self._case
        # to point to self._case2
        self._case1 = self._case
        self._caseroot1 = self._get_caseroot()

        self._caseroot2 = self._get_caseroot2()
        # Initialize self._case2; it will get set to its true value in
        # _setup_cases_if_not_yet_done
        self._case2 = None

        self._setup_cases_if_not_yet_done()

        self._multisubmit = multisubmit
    # ========================================================================
    # Methods that MUST be implemented by specific tests that inherit from this
    # base class
    # ========================================================================

    def _case_one_setup(self):
        """
        This method will be called to set up case 1, the "base" case.

        This should be written to refer to self._case: this object will point to
        case1 at the point that this is called.
        """
        raise NotImplementedError

    def _case_two_setup(self):
        """
        This method will be called to set up case 2, the "test" case

        This should be written to refer to self._case: this object will point to
        case2 at the point that this is called.
        """
        raise NotImplementedError

    # ========================================================================
    # Methods that MAY be implemented by specific tests that inherit from this
    # base class, if they have any work to do in these methods
    # ========================================================================

    def _common_setup(self):
        """
        This method will be called to set up both cases. It should contain any setup
        that's needed in both cases. This is called before _case_one_setup or
        _case_two_setup.

        This should be written to refer to self._case: It will be called once with
        self._case pointing to case1, and once with self._case pointing to case2.
        """
        pass

    def _case_one_custom_prerun_action(self):
        """
        Use to do arbitrary actions immediately before running case one
        """
        pass

    def _case_two_custom_prerun_action(self):
        """
        Use to do arbitrary actions immediately before running case two
        """
        pass

    def _case_one_custom_postrun_action(self):
        """
        Use to do arbitrary actions immediately after running case one
        """
        pass

    def _case_two_custom_postrun_action(self):
        """
        Use to do arbitrary actions immediately after running case two
        """
        pass

    # ========================================================================
    # Main public methods
    # ========================================================================

    def build_phase(self, sharedlib_only=False, model_only=False):
        if self._separate_builds:
            self._activate_case1()
            self.build_indv(sharedlib_only=sharedlib_only, model_only=model_only)
            self._activate_case2()
            # Although we're doing separate builds, it still makes sense
            # to share the sharedlibroot area with case1 so we can reuse
            # pieces of the build from there.
            if get_model() != "e3sm":
                # We need to turn off this change for E3SM because it breaks
                # the MPAS build system
                self._case2.set_value("SHAREDLIBROOT",
                                      self._case1.get_value("SHAREDLIBROOT"))

            self.build_indv(sharedlib_only=sharedlib_only, model_only=model_only)
        else:
            self._activate_case1()
            self.build_indv(sharedlib_only=sharedlib_only, model_only=model_only)
            # pio_typename may be changed during the build if the default is not a
            # valid value for this build, update case2 to reflect this change
            for comp in self._case1.get_values("COMP_CLASSES"):
                comp_pio_typename = "{}_PIO_TYPENAME".format(comp)
                self._case2.set_value(comp_pio_typename, self._case1.get_value(comp_pio_typename))

            # The following is needed when _case_two_setup has a case_setup call
            # despite sharing the build (e.g., to change NTHRDS)
            self._case2.set_value("BUILD_COMPLETE",True)
            self._case2.flush()

    def run_phase(self, success_change=False):  # pylint: disable=arguments-differ
        """
        Runs both phases of the two-phase test and compares their results
        If success_change is True, success requires some files to be different
        """
        first_phase = self._case1.get_value("RESUBMIT") == 1 # Only relevant for multi-submit tests
        run_type = self._case1.get_value("RUN_TYPE")

        # First run
        if not self._multisubmit or first_phase:
            logger.info('Doing first run: ' + self._run_one_description)
            self._activate_case1()
            self._case_one_custom_prerun_action()
            self.run_indv(suffix = self._run_one_suffix)
            self._case_one_custom_postrun_action()

        # Second run
        if not self._multisubmit or not first_phase:
            # Subtle issue: case1 is already in a writeable state since it tends to be opened
            # with a with statement in all the API entrances in CIME. case2 was created via clone,
            # not a with statement, so it's not in a writeable state, so we need to use a with
            # statement here to put it in a writeable state.
            with self._case2:
                logger.info('Doing second run: ' + self._run_two_description)
                self._activate_case2()
                # This assures that case two namelists are populated
<<<<<<< HEAD
                self._case2.case_setup(test_mode=True, reset=True)
=======
                self._skip_pnl = False
>>>>>>> 35ce6f18
                # we need to make sure run2 is properly staged.
                if run_type != "startup":
                    self._case2.check_case()

                self._case_two_custom_prerun_action()
                self.run_indv(suffix = self._run_two_suffix)
                self._case_two_custom_postrun_action()
            # Compare results
            # Case1 is the "main" case, and we need to do the comparisons from there
            self._activate_case1()
            self._link_to_case2_output()
            self._component_compare_test(self._run_one_suffix, self._run_two_suffix, success_change=success_change)

    def copy_case1_restarts_to_case2(self):
        """
        Makes a copy (or symlink) of restart files and related files
        (necessary history files, rpointer files) from case1 to case2.

        This is not done automatically, but can be called by individual
        tests where case2 does a continue_run using case1's restart
        files.
        """
        rundir2 = self._case2.get_value("RUNDIR")
        self._case1.archive_last_restarts(archive_restdir = rundir2,
                                          link_to_restart_files = True)

    # ========================================================================
    # Private methods
    # ========================================================================

    def _get_caseroot2(self):
        """
        Determines and returns caseroot for case2

        Assumes that self._case1 is already set to point to the case1 object
        """
        casename2 = self._case1.get_value("CASE")
        caseroot1 = self._case1.get_value("CASEROOT")

        # Nest the case directory for case2 inside the case directory for case1
        caseroot2 = os.path.join(caseroot1, "case2", casename2)

        return caseroot2

    def _get_output_root2(self):
        """
        Determines and returns cime_output_root for case2

        Assumes that self._case1 is already set to point to the case1 object
        """
        # Since case2 has the same name as case1, its CIME_OUTPUT_ROOT
        # must also be different, so that anything put in
        # $CIME_OUTPUT_ROOT/$CASE/ is not accidentally shared between
        # case1 and case2. (Currently nothing is placed here, but this
        # helps prevent future problems.)
        output_root2 = os.path.join(self._case1.get_value("CIME_OUTPUT_ROOT"),
                                    self._case1.get_value("CASE"), "case2_output_root")
        return output_root2

    def _get_case2_exeroot(self):
        """
        Gets exeroot for case2.

        Returns None if we should use the default value of exeroot.
        """
        if self._separate_builds:
            # case2's EXEROOT needs to be somewhere that (1) is unique
            # to this case (considering that case1 and case2 have the
            # same case name), and (2) does not have too long of a path
            # name (because too-long paths can make some compilers
            # fail).
            case1_exeroot = self._case1.get_value("EXEROOT")
            case2_exeroot = os.path.join(case1_exeroot, "case2bld")
        else:
            # Use default exeroot
            case2_exeroot = None
        return case2_exeroot

    def _get_case2_rundir(self):
        """
        Gets rundir for case2.
        """
        # case2's RUNDIR needs to be somewhere that is unique to this
        # case (considering that case1 and case2 have the same case
        # name). Note that the location below is symmetrical to the
        # location of case2's EXEROOT set in _get_case2_exeroot.
        case1_rundir = self._case1.get_value("RUNDIR")
        case2_rundir = os.path.join(case1_rundir, "case2run")
        return case2_rundir

    def _setup_cases_if_not_yet_done(self):
        """
        Determines if case2 already exists on disk. If it does, this method
        creates the self._case2 object pointing to the case directory. If it
        doesn't exist, then this method creates case2 as a clone of case1, and
        sets the self._case2 object appropriately.

        This also does the setup for both case1 and case2.

        Assumes that the following variables are already set in self:
            _caseroot1
            _caseroot2
            _case1

        Sets self._case2
        """

        # Use the existence of the case2 directory to signal whether we have
        # done the necessary test setup for this test: When we initially create
        # the case2 directory, we set up both test cases; then, if we find that
        # the case2 directory already exists, we assume that the setup has
        # already been done. (In some cases it could be problematic to redo the
        # test setup when it's not needed - e.g., by appending things to user_nl
        # files multiple times. This is why we want to make sure to just do the
        # test setup once.)
        if os.path.exists(self._caseroot2):
            self._case2 = self._case_from_existing_caseroot(self._caseroot2)
        else:
            try:
                self._case2 = self._case1.create_clone(
                    self._caseroot2,
                    keepexe = not self._separate_builds,
                    cime_output_root = self._get_output_root2(),
                    exeroot = self._get_case2_exeroot(),
                    rundir = self._get_case2_rundir())
                self._write_info_to_case2_output_root()
                self._setup_cases()
            except:
                # If a problem occurred in setting up the test cases, it's
                # important to remove the case2 directory: If it's kept around,
                # that would signal that test setup was done successfully, and
                # thus doesn't need to be redone - which is not the case. Of
                # course, we'll likely be left in an inconsistent state in this
                # case, but if we didn't remove the case2 directory, the next
                # re-build of the test would think, "okay, setup is done, I can
                # move on to the build", which would be wrong.
                if os.path.isdir(self._caseroot2):
                    shutil.rmtree(self._caseroot2)
                self._activate_case1()
                logger.warning("WARNING: Test case setup failed. Case2 has been removed, "
                               "but the main case may be in an inconsistent state. "
                               "If you want to rerun this test, you should create "
                               "a new test rather than trying to rerun this one.")
                raise

    def _case_from_existing_caseroot(self, caseroot):
        """
        Returns a Case object from an existing caseroot directory

        Args:
            caseroot (str): path to existing caseroot
        """
        return Case(case_root=caseroot, read_only=False)

    def _activate_case1(self):
        """
        Make case 1 active for upcoming calls
        """
        os.chdir(self._caseroot1)
        self._set_active_case(self._case1)

    def _activate_case2(self):
        """
        Make case 2 active for upcoming calls
        """
        os.chdir(self._caseroot2)
        self._set_active_case(self._case2)

    def _write_info_to_case2_output_root(self):
        """
        Writes a file with some helpful information to case2's
        output_root.

        The motivation here is two-fold:

        (1) Currently, case2's output_root directory is empty. This
            could be confusing.

        (2) For users who don't know where to look, it could be hard to
            find case2's bld and run directories. It is somewhat easier
            to stumble upon case2's output_root, so we put a file there
            pointing them to the right place.
        """

        readme_path = os.path.join(self._get_output_root2(), "README")
        try:
            with open(readme_path, "w") as fd:
                fd.write("This directory is typically empty.\n\n")
                fd.write("case2's run dir is here: {}\n\n".format(
                    self._case2.get_value("RUNDIR")))
                fd.write("case2's bld dir is here: {}\n".format(
                    self._case2.get_value("EXEROOT")))
        except IOError:
            # It's not a big deal if we can't write the README file
            # (e.g., because the directory doesn't exist or isn't
            # writeable; note that the former may be the case in unit
            # tests). So just continue merrily on our way if there was a
            # problem.
            pass

    def _setup_cases(self):
        """
        Does all test-specific set up for the two test cases.
        """

        # Set up case 1
        self._activate_case1()
        self._common_setup()
        self._case_one_setup()
        # Flush the case so that, if errors occur later, then at least case 1 is
        # in a correct, post-setup state. This is important because the mere
        # existence of a case 2 directory signals that setup is done. So if the
        # build fails and the user rebuilds, setup won't be redone - so it's
        # important to ensure that the results of setup are flushed to disk.
        #
        # Note that case 1 will be in its post-setup state even if case 2 setup
        # fails. Putting the case1 flush after case 2 setup doesn't seem to help
        # with that (presumably some flush is called automatically), and anyway
        # wouldn't help with things like appending to user_nl files (which don't
        # rely on flush). So we just have to live with that possibility (but
        # note that we print a warning to the log file if that happens, in the
        # caller of this method).
        self._case.flush()
        # This assures that case one namelists are populated
        # and creates the case.test script
        self._case.case_setup(test_mode=False, reset=True)

        # Set up case 2
        self._activate_case2()
        self._common_setup()
        self._case_two_setup()
        # Flush the case so that, if errors occur later, then at least case2 is
        # in a correct, post-setup state
        self._case.flush()

        # Go back to case 1 to ensure that's where we are for any following code
        self._activate_case1()

    def _link_to_case2_output(self):
        """
        Looks for all files in rundir2 matching the pattern casename2*.nc.run2suffix

        For each file found, makes a link in rundir1 pointing to this file; the
        link is renamed so that the original occurrence of casename2 is replaced
        with casename1.

        For example:

        /glade/scratch/sacks/somecase/run/somecase.clm2.h0.nc.run2 ->
        /glade/scratch/sacks/somecase.run2/run/somecase.run2.clm2.h0.nc.run2

        If the destination link already exists and points to the correct
        location, it is maintained as is. However, an exception will be raised
        if the destination link is not exactly as it should be: we avoid
        overwriting some existing file or link.
        """

        casename1 = self._case1.get_value("CASE")
        casename2 = self._case2.get_value("CASE")
        rundir1 = self._case1.get_value("RUNDIR")
        rundir2 = self._case2.get_value("RUNDIR")
        run2suffix = self._run_two_suffix

        pattern = '{}*.nc.{}'.format(casename2, run2suffix)
        case2_files = glob.glob(os.path.join(rundir2, pattern))
        for one_file in case2_files:
            file_basename = os.path.basename(one_file)
            modified_basename = file_basename.replace(casename2, casename1, 1)
            one_link = os.path.join(rundir1, modified_basename)
            if (os.path.islink(one_link) and
                os.readlink(one_link) == one_file):
                # Link is already set up correctly: do nothing
                # (os.symlink raises an exception if you try to replace an
                # existing file)
                pass
            else:
                os.symlink(one_file, one_link)<|MERGE_RESOLUTION|>--- conflicted
+++ resolved
@@ -230,11 +230,7 @@
                 logger.info('Doing second run: ' + self._run_two_description)
                 self._activate_case2()
                 # This assures that case two namelists are populated
-<<<<<<< HEAD
-                self._case2.case_setup(test_mode=True, reset=True)
-=======
                 self._skip_pnl = False
->>>>>>> 35ce6f18
                 # we need to make sure run2 is properly staged.
                 if run_type != "startup":
                     self._case2.check_case()
