"""
short term archiving
"""

import shutil, glob, re, os

from CIME.XML.standard_module_setup import *
from CIME.case_submit               import submit
from CIME.utils                     import run_and_log_case_status, ls_sorted_by_mtime, symlink_force
from os.path                        import isdir, join
import datetime

logger = logging.getLogger(__name__)

###############################################################################
<<<<<<< HEAD
def _get_datenames(case, last_date=None):
###############################################################################
=======
def _get_archive_file_fn(copy_only):
###############################################################################
    """
    Returns the function to use for archiving some files
    """
    return shutil.copyfile if copy_only else shutil.move


###############################################################################
def _get_datenames(case, last_date=None):
###############################################################################
    """
    Returns a list of datenames giving the dates of cpl restart files

    If there are no cpl restart files, this will return []
    """

>>>>>>> eb59169e
    if last_date is not None:
        try:
            last = datetime.datetime.strptime(last_date, '%Y-%m-%d')
        except ValueError:
            expect(False, 'Could not parse the last date to archive')
    logger.debug('In get_datename...')
    rundir = case.get_value('RUNDIR')
<<<<<<< HEAD
    expect(isdir(rundir), 'Cannot open directory %s ' % rundir)
    casename = case.get_value('CASE')
    files = sorted(glob.glob(os.path.join(rundir, casename + '.cpl.r*.nc')))
=======
    expect(isdir(rundir), 'Cannot open directory {} '.format(rundir))
    casename = case.get_value("CASE")
    files = sorted(glob.glob(os.path.join(rundir, casename + '.cpl*.r*.nc')))
>>>>>>> eb59169e
    if not files:
        expect(False, 'Cannot find a {}.cpl*.r.*.nc file in directory {} '.format(casename, rundir))
    datenames = []
    for filename in files:
        names = filename.split('.')
        datename = names[-2]
        year, month, day, _ = [int(x) for x in datename.split('-')]
        if last_date is None or (year <= last.year and month <= last.month
                                 and day <= last.day):
            datenames.append(datename)
<<<<<<< HEAD
            logger.debug('cpl dateName: %s' % datename)
        else:
            logger.debug('Ignoring %s' % datename)
=======
            logger.debug('cpl dateName: {}'.format(datename))
        else:
            logger.debug('Ignoring {}'.format(datename))
>>>>>>> eb59169e
    return datenames


###############################################################################
def _get_ninst_info(case, compclass):
###############################################################################

    ninst = case.get_value('NINST_' + compclass.upper())
    ninst_strings = []
    if ninst is None:
        ninst = 1
    for i in range(1,ninst+1):
        if ninst > 1:
            ninst_strings.append('_' + '{:04d}'.format(i))
        else:
            ninst_strings.append('')

    logger.debug("ninst and ninst_strings are: {} and {} for {}".format(ninst, ninst_strings, compclass))
    return ninst, ninst_strings

###############################################################################
def _get_component_archive_entries(case, archive):
###############################################################################
    """
    Each time this is generator function is called, it yields a tuple
    (archive_entry, compname, compclass) for one component in this
    case's compset components.
    """
    compset_comps = case.get_compset_components()
    compset_comps.append('cpl')
    compset_comps.append('dart')

    for compname in compset_comps:
        archive_entry = archive.get_entry(compname)
        if archive_entry is not None:
            yield(archive_entry, compname, archive_entry.get("compclass"))

###############################################################################
def _archive_rpointer_files(case, archive, archive_entry, archive_restdir,
                            datename, datename_is_last):
###############################################################################

    # archive the rpointer files associated with datename
    casename = case.get_value("CASE")
    compclass = archive.get_entry_info(archive_entry)[1]
    ninst_strings = _get_ninst_info(case, compclass)[1]

    if datename_is_last:
        # Copy of all rpointer files for latest restart date
        rundir = case.get_value("RUNDIR")
        rpointers = glob.glob(os.path.join(rundir, 'rpointer.*'))
        for rpointer in rpointers:
            shutil.copy(rpointer, os.path.join(archive_restdir, os.path.basename(rpointer)))
    else:
        # Generate rpointer file(s) for interim restarts for the one datename and each
        # possible value of ninst_strings
        if case.get_value('DOUT_S_SAVE_INTERIM_RESTART_FILES'):

            # parse env_archive.xml to determine the rpointer files
            # and contents for the given archive_entry tag
            rpointer_items = archive.get_rpointer_contents(archive_entry)

            # loop through the possible rpointer files and contents
            for rpointer_file, rpointer_content in rpointer_items:
                temp_rpointer_file = rpointer_file
                temp_rpointer_content = rpointer_content
                # put in a temporary setting for ninst_strings if they are empty
                # in order to have just one loop over ninst_strings below
                if rpointer_content is not 'unset':
                    if not ninst_strings:
                        ninst_strings = ["empty"]
                for ninst_string in ninst_strings:
                    rpointer_file = temp_rpointer_file
                    rpointer_content = temp_rpointer_content
                    if ninst_string == 'empty':
                        ninst_string = ""
                    for key, value in [('$CASE', casename),
                                       ('$DATENAME', datename),
                                       ('$NINST_STRING', ninst_string)]:
                        rpointer_file = rpointer_file.replace(key, value)
                        rpointer_content = rpointer_content.replace(key, value)

                    # write out the respect files with the correct contents
                    rpointer_file = os.path.join(archive_restdir, rpointer_file)
                    logger.info("writing rpointer_file {}".format(rpointer_file))
                    f = open(rpointer_file, 'w')
                    for output in rpointer_content.split(','):
                        f.write("{} \n".format(output))
                    f.close()


###############################################################################
def _archive_log_files(case, archive_incomplete, archive_file_fn):
###############################################################################

    dout_s_root = case.get_value("DOUT_S_ROOT")
    rundir = case.get_value("RUNDIR")
    archive_logdir = os.path.join(dout_s_root, 'logs')
    if not os.path.exists(archive_logdir):
        os.makedirs(archive_logdir)
        logger.debug("created directory {} ".format(archive_logdir))

    if archive_incomplete == False:
        log_search = '*.log.*.gz'
    else:
        log_search = '*.log.*'

<<<<<<< HEAD
    if archive_incomplete == False:
        log_search = '*.log.*.gz'
    else:
        log_search = '*.log.*'

=======
>>>>>>> eb59169e
    logfiles = glob.glob(os.path.join(rundir, log_search))
    for logfile in logfiles:
        srcfile = join(rundir, os.path.basename(logfile))
        destfile = join(archive_logdir, os.path.basename(logfile))
        archive_file_fn(srcfile, destfile)
<<<<<<< HEAD
        logger.info("moving %s to %s" %(srcfile, destfile))

=======
        logger.info("moving \n{} to \n{}".format(srcfile, destfile))
>>>>>>> eb59169e

###############################################################################
def _archive_history_files(case, archive, archive_entry,
                           compclass, compname, histfiles_savein_rundir,
                           archive_file_fn):
###############################################################################
    """
    perform short term archiving on history files in rundir
    """

    # determine history archive directory (create if it does not exist)
    dout_s_root = case.get_value("DOUT_S_ROOT")
    casename = case.get_value("CASE")
    archive_histdir = os.path.join(dout_s_root, compclass, 'hist')
    if not os.path.exists(archive_histdir):
        os.makedirs(archive_histdir)
        logger.debug("created directory {}".format(archive_histdir))

    # determine ninst and ninst_string
    ninst, ninst_string = _get_ninst_info(case, compclass)

    # archive history files - the only history files that kept in the
    # run directory are those that are needed for restarts
    rundir = case.get_value("RUNDIR")
    for suffix in archive.get_hist_file_extensions(archive_entry):
        for i in range(ninst):
            if compname == 'dart':
                newsuffix = casename + suffix
            elif compname.find('mpas') == 0:
                newsuffix = compname + '.*' + suffix
            else:
                if ninst_string:
                    newsuffix = casename + '.' + compname + ".*" + ninst_string[i] + suffix
                else:
                    newsuffix = casename + '.' + compname + ".*" + suffix
            logger.debug("short term archiving suffix is {} ".format(newsuffix))
            pfile = re.compile(newsuffix)
            histfiles = [f for f in os.listdir(rundir) if pfile.search(f)]
            if histfiles:
                logger.debug("hist files are {} ".format(histfiles))
                for histfile in histfiles:
                    srcfile = join(rundir, histfile)
                    expect(os.path.isfile(srcfile),
                           "history file {} does not exist ".format(srcfile))
                    destfile = join(archive_histdir, histfile)
                    if histfile in histfiles_savein_rundir:
                        logger.info("copying \n{} to \n{} ".format(srcfile, destfile))
                        shutil.copy(srcfile, destfile)
                    else:
<<<<<<< HEAD
                        logger.info("moving \n%s to \n%s " %(srcfile, destfile))
                        archive_file_fn(srcfile, destfile)

=======
                        logger.info("moving \n{} to \n{} ".format(srcfile, destfile))
                        archive_file_fn(srcfile, destfile)
>>>>>>> eb59169e

###############################################################################
def get_histfiles_for_restarts(case, archive, archive_entry, restfile):
###############################################################################

    # determine history files that are needed for restarts
    histfiles = []
    rest_hist_varname = archive.get_entry_value('rest_history_varname', archive_entry)
    if rest_hist_varname != 'unset':
        rundir = case.get_value("RUNDIR")
        cmd = "ncdump -v {} {} ".format(rest_hist_varname, os.path.join(rundir, restfile))
        rc, out, error = run_cmd(cmd)
        if rc != 0:
            logger.debug(" WARNING: {} failed rc={:d}\nout={}\nerr={}".format(cmd, rc, out, error))

        searchname = "{} =".format(rest_hist_varname)
        if searchname in out:
            offset = out.index(searchname)
            items = out[offset:].split(",")
            for item in items:
                # the following match has an option of having a './' at the beginning of
                # the history filename
                matchobj = re.search(r"\"(\.*\/*\w.*)\s?\"", item)
                if matchobj:
                    histfile = matchobj.group(1).strip()
                    histfile = os.path.basename(histfile)
                    # append histfile to the list ONLY if it exists in rundir before the archiving
                    if os.path.isfile(os.path.join(rundir,histfile)):
                        histfiles.append(histfile)
    return histfiles

###############################################################################
<<<<<<< HEAD
def _archive_restarts(case, archive, archive_entry,
                      compclass, compname, datename, datename_is_last,
                      archive_file_fn):
=======
def _archive_restarts_date(case, archive,
                           datename, datename_is_last,
                           archive_restdir, archive_file_fn,
                           link_to_last_restart_files=False):
>>>>>>> eb59169e
###############################################################################
    """
    Archive restart files for a single date

    Returns a dictionary of histfiles that need saving in the run
    directory, indexed by compname
    """
    logger.info('-------------------------------------------')
    logger.info('Archiving restarts for date {}'.format(datename))
    logger.info('-------------------------------------------')

    histfiles_savein_rundir_by_compname = {}

    for (archive_entry, compname, compclass) in _get_component_archive_entries(case, archive):
        logger.info('Archiving restarts for {} ({})'.format(compname, compclass))

        # archive restarts
        histfiles_savein_rundir = _archive_restarts_date_comp(case, archive, archive_entry,
                                                              compclass, compname,
                                                              datename, datename_is_last,
                                                              archive_restdir, archive_file_fn,
                                                              link_to_last_restart_files)
        histfiles_savein_rundir_by_compname[compname] = histfiles_savein_rundir

    return histfiles_savein_rundir_by_compname

###############################################################################
def _archive_restarts_date_comp(case, archive, archive_entry,
                                compclass, compname, datename, datename_is_last,
                                archive_restdir, archive_file_fn,
                                link_to_last_restart_files=False):
###############################################################################
    """
    Archive restart files for a single date and single component

    If link_to_last_restart_files is True, then make a symlink to the
    last set of restart files (i.e., the set with datename_is_last
    True); if False (the default), copy them. (This has no effect on the
    history files that are associated with these restart files.)
    """

    rundir = case.get_value("RUNDIR")
    casename = case.get_value("CASE")
    if datename_is_last or case.get_value('DOUT_S_SAVE_INTERIM_RESTART_FILES'):
        if not os.path.exists(archive_restdir):
            os.makedirs(archive_restdir)

    # archive the rpointer file(s) for this datename and all possible ninst_strings
    _archive_rpointer_files(case, archive, archive_entry, archive_restdir,
                            datename, datename_is_last)

    # determine ninst and ninst_string
    ninst, ninst_strings = _get_ninst_info(case, compclass)

    # move all but latest restart files into the archive restart directory
    # copy latest restart files to archive restart directory
    histfiles_savein_rundir = []

    # determine function to use for last set of restart files
    if link_to_last_restart_files:
        last_restart_file_fn = symlink_force
        last_restart_file_fn_msg = "linking"
    else:
        last_restart_file_fn = shutil.copy
        last_restart_file_fn_msg = "copying"

    # get file_extension suffixes
    for suffix in archive.get_rest_file_extensions(archive_entry):
        for i in range(ninst):
            restfiles = ""
            if compname.find("mpas") == 0:
                pattern = compname + suffix + '_'.join(datename.rsplit('-', 1))
                pfile = re.compile(pattern)
                restfiles = [f for f in os.listdir(rundir) if pfile.search(f)]
            else:
<<<<<<< HEAD
                pattern = r"%s\.%s\d*.*" % (casename, compname)
=======
                pattern = r"{}\.{}\d*.*".format(casename, compname)
>>>>>>> eb59169e
                if "dart" not in pattern:
                    pfile = re.compile(pattern)
                    files = [f for f in os.listdir(rundir) if pfile.search(f)]
                    if ninst_strings:
                        pattern = ninst_strings[i] + suffix + datename
                        pfile = re.compile(pattern)
                        restfiles = [f for f in files if pfile.search(f)]
                    else:
                        pattern = suffix + datename
                        pfile = re.compile(pattern)
                        restfiles = [f for f in files if pfile.search(f)]
                else:
                    pattern = suffix
                    pfile = re.compile(pattern)
                    restfiles = [f for f in os.listdir(rundir) if pfile.search(f)]

            for restfile in restfiles:
                restfile = os.path.basename(restfile)

                # obtain array of history files for restarts
                # need to do this before archiving restart files
                histfiles_for_restart = get_histfiles_for_restarts(case, archive,
                                                                   archive_entry, restfile)

                if datename_is_last and histfiles_for_restart:
                    for histfile in histfiles_for_restart:
                        if histfile not in histfiles_savein_rundir:
                            histfiles_savein_rundir.append(histfile)

                # archive restart files and all history files that are needed for restart
                # Note that the latest file should be copied and not moved
                if datename_is_last:
                    srcfile = os.path.join(rundir, restfile)
                    destfile = os.path.join(archive_restdir, restfile)
                    last_restart_file_fn(srcfile, destfile)
                    logger.info("{} \n{} to \n{}".format(
                        last_restart_file_fn_msg, srcfile, destfile))
                    for histfile in histfiles_for_restart:
                        srcfile = os.path.join(rundir, histfile)
                        destfile = os.path.join(archive_restdir, histfile)
                        expect(os.path.isfile(srcfile),
                               "restart file {} does not exist ".format(srcfile))
                        shutil.copy(srcfile, destfile)
                        logger.info("copying \n{} to \n{}".format(srcfile, destfile))
                else:
                    # Only archive intermediate restarts if requested - otherwise remove them
                    if case.get_value('DOUT_S_SAVE_INTERIM_RESTART_FILES'):
                        srcfile = os.path.join(rundir, restfile)
                        destfile = os.path.join(archive_restdir, restfile)
                        logger.info("moving \n{} to \n{}".format(srcfile, destfile))
                        expect(os.path.isfile(srcfile),
<<<<<<< HEAD
                               "restart file %s does not exist " %srcfile)
                        archive_file_fn(srcfile, destfile)
                        logger.info("moving \n%s to \n%s" %(srcfile, destfile))
=======
                               "restart file {} does not exist ".format(srcfile))
                        archive_file_fn(srcfile, destfile)
                        logger.info("moving \n{} to \n{}".format(srcfile, destfile))
>>>>>>> eb59169e

                        # need to copy the history files needed for interim restarts - since
                        # have not archived all of the history files yet
                        for histfile in histfiles_for_restart:
                            srcfile = os.path.join(rundir, histfile)
                            destfile = os.path.join(archive_restdir, histfile)
                            expect(os.path.isfile(srcfile),
                                   "hist file {} does not exist ".format(srcfile))
                            shutil.copy(srcfile, destfile)
                            logger.info("copying \n{} to \n{}".format(srcfile, destfile))
                    else:
                        srcfile = os.path.join(rundir, restfile)
                        logger.info("removing interim restart file {}".format(srcfile))
                        if (os.path.isfile(srcfile)):
                            try:
                                os.remove(srcfile)
                            except OSError:
                                logger.warn("unable to remove interim restart file {}".format(srcfile))
                        else:
                            logger.warn("interim restart file {} does not exist".format(srcfile))

    return histfiles_savein_rundir

###############################################################################
def _archive_process(case, archive, last_date, archive_incomplete_logs, copy_only):
###############################################################################
    """
    Parse config_archive.xml and perform short term archiving
    """

    logger.debug('In archive_process...')

    archive_file_fn = _get_archive_file_fn(copy_only)

    if copy_only is True:
        archive_file_fn = shutil.copyfile
    else:
        archive_file_fn = shutil.move

    # archive log files
    _archive_log_files(case, archive_incomplete_logs, archive_file_fn)

<<<<<<< HEAD
    for archive_entry in archive.get_entries():
        # determine compname and compclass
        compname, compclass = archive.get_entry_info(archive_entry)

        # check for validity of compname
        if compname not in compset_comps:
            continue

        # archive restarts and all necessary associated fields (e.g. rpointer files)
        logger.info('-------------------------------------------')
        logger.info('doing short term archiving for %s (%s)' % (compname, compclass))
        logger.info('-------------------------------------------')
        datenames = _get_datenames(case, last_date)
        for datename in datenames:
            logger.info('Archiving for date %s' % datename)
            datename_is_last = False
            if datename == datenames[-1]:
                datename_is_last = True

            # archive restarts
            histfiles_savein_rundir = _archive_restarts(case, archive, archive_entry,
                                                        compclass, compname,
                                                        datename, datename_is_last,
                                                        archive_file_fn)

            # if the last datename for restart files, then archive history files
            # for this compname
            if datename_is_last:
                logger.info("histfiles_savein_rundir %s " %histfiles_savein_rundir)
                _archive_history_files(case, archive, archive_entry,
                                       compclass, compname, histfiles_savein_rundir,
                                       archive_file_fn)
=======
    # archive restarts and all necessary associated files (e.g. rpointer files)
    histfiles_savein_rundir_by_compname = {}
    dout_s_root = case.get_value("DOUT_S_ROOT")
    datenames = _get_datenames(case, last_date)
    for datename in datenames:
        datename_is_last = False
        if datename == datenames[-1]:
            datename_is_last = True

        archive_restdir = join(dout_s_root, 'rest', datename)
        histfiles_savein_rundir_by_compname_this_date = _archive_restarts_date(
            case, archive, datename, datename_is_last, archive_restdir, archive_file_fn)
        if datename_is_last:
            histfiles_savein_rundir_by_compname = histfiles_savein_rundir_by_compname_this_date

    # archive history files
    for (archive_entry, compname, compclass) in _get_component_archive_entries(case, archive):
        logger.info('Archiving history files for {} ({})'.format(compname, compclass))
        histfiles_savein_rundir = histfiles_savein_rundir_by_compname.get(compname, [])
        logger.info("histfiles_savein_rundir {} ".format(histfiles_savein_rundir))
        _archive_history_files(case, archive, archive_entry,
                               compclass, compname, histfiles_savein_rundir,
                               archive_file_fn)
>>>>>>> eb59169e

###############################################################################
def restore_from_archive(case, rest_dir=None):
###############################################################################
    """
    Take archived restart files and load them into current case.  Use rest_dir if provided otherwise use most recent
    """
    dout_sr = case.get_value("DOUT_S_ROOT")
    rundir = case.get_value("RUNDIR")
    if rest_dir is not None:
        if not os.path.isabs(rest_dir):
            rest_dir = os.path.join(dout_sr, "rest", rest_dir)
    else:
        rest_dir = ls_sorted_by_mtime(os.path.join(dout_sr, "rest"))[-1]

    logger.info("Restoring from {} to {}".format(rest_dir, rundir))
    for item in glob.glob("{}/*".format(rest_dir)):
        base = os.path.basename(item)
        dst = os.path.join(rundir, base)
        if os.path.exists(dst):
            os.remove(dst)

        shutil.copy(item, rundir)

###############################################################################
<<<<<<< HEAD
=======
def archive_last_restarts(case, archive_restdir, link_to_restart_files=False):
###############################################################################
    """
    Convenience function for archiving just the last set of restart
    files to a given directory. This also saves files attached to the
    restart set, such as rpointer files and necessary history
    files. However, it does not save other files that are typically
    archived (e.g., history files, log files).

    Files are copied to the directory given by archive_restdir.

    If link_to_restart_files is True, then symlinks rather than copies
    are done for the restart files. (This has no effect on the history
    files that are associated with these restart files.)
    """
    archive = case.get_env('archive')
    datenames = _get_datenames(case)
    expect(len(datenames) >= 1, "No restart dates found")
    last_datename = datenames[-1]

    # Not currently used for anything if we're only archiving the last
    # set of restart files, but needed to satisfy the following interface
    archive_file_fn = _get_archive_file_fn(copy_only=False)

    _ = _archive_restarts_date(case=case,
                               archive=archive,
                               datename=last_datename,
                               datename_is_last=True,
                               archive_restdir=archive_restdir,
                               archive_file_fn=archive_file_fn,
                               link_to_last_restart_files=link_to_restart_files)

###############################################################################
>>>>>>> eb59169e
def case_st_archive(case, last_date=None, archive_incomplete_logs=True, copy_only=False, no_resubmit=False):
###############################################################################
    """
    Create archive object and perform short term archiving
    """
    caseroot = case.get_value("CASEROOT")

    dout_s_root = case.get_value('DOUT_S_ROOT')
    if dout_s_root is None or dout_s_root == 'UNSET':
        expect(False,
               'XML variable DOUT_S_ROOT is required for short-term achiver')
    if not isdir(dout_s_root):
        os.makedirs(dout_s_root)

    dout_s_save_interim = case.get_value('DOUT_S_SAVE_INTERIM_RESTART_FILES')
    if dout_s_save_interim == 'FALSE' or dout_s_save_interim == 'UNSET':
        rest_n = case.get_value('REST_N')
        stop_n = case.get_value('STOP_N')
        if rest_n < stop_n:
            logger.warn('Restart files from end of run will be saved'
                        'interim restart files will be deleted')

    logger.info("st_archive starting")

<<<<<<< HEAD
    archive = EnvArchive(infile=os.path.join(caseroot, 'env_archive.xml'))
=======
    archive = case.get_env('archive')
>>>>>>> eb59169e
    functor = lambda: _archive_process(case, archive, last_date, archive_incomplete_logs, copy_only)
    run_and_log_case_status(functor, "st_archive", caseroot=caseroot)

    logger.info("st_archive completed")

    # resubmit case if appropriate
    resubmit = case.get_value("RESUBMIT")
    if resubmit > 0 and not no_resubmit:
        logger.info("resubmitting from st_archive, resubmit={:d}".format(resubmit))
        if case.get_value("MACH") == "mira":
            expect(os.path.isfile(".original_host"), "ERROR alcf host file not found")
            with open(".original_host", "r") as fd:
                sshhost = fd.read()
            run_cmd("ssh cooleylogin1 ssh {} '{}/case.submit {} --resubmit' "\
                        .format(sshhost, caseroot, caseroot), verbose=True)
        else:
            submit(case, resubmit=True)

    return True<|MERGE_RESOLUTION|>--- conflicted
+++ resolved
@@ -13,28 +13,23 @@
 logger = logging.getLogger(__name__)
 
 ###############################################################################
-<<<<<<< HEAD
+def _get_archive_file_fn(copy_only):
+###############################################################################
+    """
+    Returns the function to use for archiving some files
+    """
+    return shutil.copyfile if copy_only else shutil.move
+
+
+###############################################################################
 def _get_datenames(case, last_date=None):
 ###############################################################################
-=======
-def _get_archive_file_fn(copy_only):
-###############################################################################
-    """
-    Returns the function to use for archiving some files
-    """
-    return shutil.copyfile if copy_only else shutil.move
-
-
-###############################################################################
-def _get_datenames(case, last_date=None):
-###############################################################################
     """
     Returns a list of datenames giving the dates of cpl restart files
 
     If there are no cpl restart files, this will return []
     """
 
->>>>>>> eb59169e
     if last_date is not None:
         try:
             last = datetime.datetime.strptime(last_date, '%Y-%m-%d')
@@ -42,15 +37,9 @@
             expect(False, 'Could not parse the last date to archive')
     logger.debug('In get_datename...')
     rundir = case.get_value('RUNDIR')
-<<<<<<< HEAD
-    expect(isdir(rundir), 'Cannot open directory %s ' % rundir)
-    casename = case.get_value('CASE')
-    files = sorted(glob.glob(os.path.join(rundir, casename + '.cpl.r*.nc')))
-=======
     expect(isdir(rundir), 'Cannot open directory {} '.format(rundir))
     casename = case.get_value("CASE")
     files = sorted(glob.glob(os.path.join(rundir, casename + '.cpl*.r*.nc')))
->>>>>>> eb59169e
     if not files:
         expect(False, 'Cannot find a {}.cpl*.r.*.nc file in directory {} '.format(casename, rundir))
     datenames = []
@@ -61,15 +50,9 @@
         if last_date is None or (year <= last.year and month <= last.month
                                  and day <= last.day):
             datenames.append(datename)
-<<<<<<< HEAD
-            logger.debug('cpl dateName: %s' % datename)
-        else:
-            logger.debug('Ignoring %s' % datename)
-=======
             logger.debug('cpl dateName: {}'.format(datename))
         else:
             logger.debug('Ignoring {}'.format(datename))
->>>>>>> eb59169e
     return datenames
 
 
@@ -177,25 +160,12 @@
     else:
         log_search = '*.log.*'
 
-<<<<<<< HEAD
-    if archive_incomplete == False:
-        log_search = '*.log.*.gz'
-    else:
-        log_search = '*.log.*'
-
-=======
->>>>>>> eb59169e
     logfiles = glob.glob(os.path.join(rundir, log_search))
     for logfile in logfiles:
         srcfile = join(rundir, os.path.basename(logfile))
         destfile = join(archive_logdir, os.path.basename(logfile))
         archive_file_fn(srcfile, destfile)
-<<<<<<< HEAD
-        logger.info("moving %s to %s" %(srcfile, destfile))
-
-=======
         logger.info("moving \n{} to \n{}".format(srcfile, destfile))
->>>>>>> eb59169e
 
 ###############################################################################
 def _archive_history_files(case, archive, archive_entry,
@@ -245,14 +215,8 @@
                         logger.info("copying \n{} to \n{} ".format(srcfile, destfile))
                         shutil.copy(srcfile, destfile)
                     else:
-<<<<<<< HEAD
-                        logger.info("moving \n%s to \n%s " %(srcfile, destfile))
-                        archive_file_fn(srcfile, destfile)
-
-=======
                         logger.info("moving \n{} to \n{} ".format(srcfile, destfile))
                         archive_file_fn(srcfile, destfile)
->>>>>>> eb59169e
 
 ###############################################################################
 def get_histfiles_for_restarts(case, archive, archive_entry, restfile):
@@ -285,16 +249,10 @@
     return histfiles
 
 ###############################################################################
-<<<<<<< HEAD
-def _archive_restarts(case, archive, archive_entry,
-                      compclass, compname, datename, datename_is_last,
-                      archive_file_fn):
-=======
 def _archive_restarts_date(case, archive,
                            datename, datename_is_last,
                            archive_restdir, archive_file_fn,
                            link_to_last_restart_files=False):
->>>>>>> eb59169e
 ###############################################################################
     """
     Archive restart files for a single date
@@ -370,11 +328,7 @@
                 pfile = re.compile(pattern)
                 restfiles = [f for f in os.listdir(rundir) if pfile.search(f)]
             else:
-<<<<<<< HEAD
-                pattern = r"%s\.%s\d*.*" % (casename, compname)
-=======
                 pattern = r"{}\.{}\d*.*".format(casename, compname)
->>>>>>> eb59169e
                 if "dart" not in pattern:
                     pfile = re.compile(pattern)
                     files = [f for f in os.listdir(rundir) if pfile.search(f)]
@@ -426,15 +380,9 @@
                         destfile = os.path.join(archive_restdir, restfile)
                         logger.info("moving \n{} to \n{}".format(srcfile, destfile))
                         expect(os.path.isfile(srcfile),
-<<<<<<< HEAD
-                               "restart file %s does not exist " %srcfile)
-                        archive_file_fn(srcfile, destfile)
-                        logger.info("moving \n%s to \n%s" %(srcfile, destfile))
-=======
                                "restart file {} does not exist ".format(srcfile))
                         archive_file_fn(srcfile, destfile)
                         logger.info("moving \n{} to \n{}".format(srcfile, destfile))
->>>>>>> eb59169e
 
                         # need to copy the history files needed for interim restarts - since
                         # have not archived all of the history files yet
@@ -477,40 +425,6 @@
     # archive log files
     _archive_log_files(case, archive_incomplete_logs, archive_file_fn)
 
-<<<<<<< HEAD
-    for archive_entry in archive.get_entries():
-        # determine compname and compclass
-        compname, compclass = archive.get_entry_info(archive_entry)
-
-        # check for validity of compname
-        if compname not in compset_comps:
-            continue
-
-        # archive restarts and all necessary associated fields (e.g. rpointer files)
-        logger.info('-------------------------------------------')
-        logger.info('doing short term archiving for %s (%s)' % (compname, compclass))
-        logger.info('-------------------------------------------')
-        datenames = _get_datenames(case, last_date)
-        for datename in datenames:
-            logger.info('Archiving for date %s' % datename)
-            datename_is_last = False
-            if datename == datenames[-1]:
-                datename_is_last = True
-
-            # archive restarts
-            histfiles_savein_rundir = _archive_restarts(case, archive, archive_entry,
-                                                        compclass, compname,
-                                                        datename, datename_is_last,
-                                                        archive_file_fn)
-
-            # if the last datename for restart files, then archive history files
-            # for this compname
-            if datename_is_last:
-                logger.info("histfiles_savein_rundir %s " %histfiles_savein_rundir)
-                _archive_history_files(case, archive, archive_entry,
-                                       compclass, compname, histfiles_savein_rundir,
-                                       archive_file_fn)
-=======
     # archive restarts and all necessary associated files (e.g. rpointer files)
     histfiles_savein_rundir_by_compname = {}
     dout_s_root = case.get_value("DOUT_S_ROOT")
@@ -534,7 +448,6 @@
         _archive_history_files(case, archive, archive_entry,
                                compclass, compname, histfiles_savein_rundir,
                                archive_file_fn)
->>>>>>> eb59169e
 
 ###############################################################################
 def restore_from_archive(case, rest_dir=None):
@@ -560,8 +473,6 @@
         shutil.copy(item, rundir)
 
 ###############################################################################
-<<<<<<< HEAD
-=======
 def archive_last_restarts(case, archive_restdir, link_to_restart_files=False):
 ###############################################################################
     """
@@ -595,7 +506,6 @@
                                link_to_last_restart_files=link_to_restart_files)
 
 ###############################################################################
->>>>>>> eb59169e
 def case_st_archive(case, last_date=None, archive_incomplete_logs=True, copy_only=False, no_resubmit=False):
 ###############################################################################
     """
@@ -620,11 +530,7 @@
 
     logger.info("st_archive starting")
 
-<<<<<<< HEAD
-    archive = EnvArchive(infile=os.path.join(caseroot, 'env_archive.xml'))
-=======
     archive = case.get_env('archive')
->>>>>>> eb59169e
     functor = lambda: _archive_process(case, archive, last_date, archive_incomplete_logs, copy_only)
     run_and_log_case_status(functor, "st_archive", caseroot=caseroot)
 
