--- conflicted
+++ resolved
@@ -3,14 +3,10 @@
 """
 import glob, shutil, time, threading, subprocess
 from CIME.XML.standard_module_setup  import *
-<<<<<<< HEAD
-from CIME.utils                 import get_model, analyze_build_log, stringify_bool, run_and_log_case_status, get_timestamp, run_sub_or_cmd, run_cmd, get_batch_script_for_job, gzip_existing_file, safe_copy, is_python_executable, get_logging_options
-=======
 from CIME.utils                 import get_model, analyze_build_log, \
     stringify_bool, run_and_log_case_status, get_timestamp, run_sub_or_cmd, \
     run_cmd, get_batch_script_for_job, gzip_existing_file, safe_copy, \
-    check_for_python, get_logging_options, import_from_file
->>>>>>> 5cb53660
+    is_python_executable, get_logging_options, import_from_file
 from CIME.provenance            import save_build_provenance as save_build_provenance_sub
 from CIME.locked_files          import lock_file, unlock_file
 from CIME.XML.files             import Files
