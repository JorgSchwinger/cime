--- conflicted
+++ resolved
@@ -11,11 +11,8 @@
 from CIME import test_status
 from CIME.utils import expect
 
-<<<<<<< HEAD
-=======
 MACRO_PRESERVE_ENV = ["ADDR2LINE","AR","AS","CC","CC_FOR_BUILD","CMAKE_ARGS","CONDA_EXE","CONDA_PYTHON_EXE","CPP","CXX","CXXFILT","CXX_FOR_BUILD","ELFEDIT","F77","F90","F95","FC","GCC","GCC_AR","GCC_NM","GCC_RANLIB","GFORTRAN","GPROF","GXX","LD","LD_GOLD","NM","OBJCOPY","OBJDUMP","PATH","RANLIB","READELF","SIZE","STRINGS","STRIP"]
 
->>>>>>> 66fa1b83
 
 def parse_test_status(line):
     status, test = line.split()[0:2]
@@ -159,15 +156,6 @@
         with open(makefile_name, "w") as makefile:
             makefile.write(self._makefile_template.format(var_name))
 
-<<<<<<< HEAD
-        environment = os.environ.copy()
-        environment.update(env)
-        environment.update(var)
-        gmake_exe = MACHINE.get_value("GMAKE")
-        if gmake_exe is None:
-            gmake_exe = "gmake"
-        run_cmd_assert_result(self.parent, "%s query --directory=%s 2>&1" % (gmake_exe, temp_dir), env=environment)
-=======
         # environment = os.environ.copy()
         environment = dict(PATH=os.environ["PATH"])
         environment.update(env)
@@ -179,7 +167,6 @@
         if gmake_exe is None:
             gmake_exe = "gmake"
         self.parent.run_cmd_assert_result("%s query --directory=%s 2>&1" % (gmake_exe, temp_dir), env=environment)
->>>>>>> 66fa1b83
 
         with open(output_name, "r") as output:
             query_result = output.read().strip()
@@ -265,11 +252,6 @@
         with open(cmakelists_name, "w") as cmakelists:
             cmakelists.write(self._cmakelists_template.format(var_name))
 
-<<<<<<< HEAD
-        environment = os.environ.copy()
-        environment.update(env)
-        os_ = MACHINE.get_value("OS")
-=======
         # environment = os.environ.copy()
         environment = dict(PATH=os.environ["PATH"])
         environment.update(env)
@@ -277,18 +259,13 @@
             if x in os.environ:
                 environment[x] = os.environ[x]
         os_ = self.parent.MACHINE.get_value("OS")
->>>>>>> 66fa1b83
         # cmake will not work on cray systems without this flag
         if os_ == "CNL":
             cmake_args = "-DCMAKE_SYSTEM_NAME=Catamount"
         else:
             cmake_args = ""
 
-<<<<<<< HEAD
-        run_cmd_assert_result(self.parent, "cmake %s . 2>&1" % cmake_args, from_dir=temp_dir, env=environment)
-=======
         self.parent.run_cmd_assert_result("cmake %s . 2>&1" % cmake_args, from_dir=temp_dir, env=environment)
->>>>>>> 66fa1b83
 
         with open(output_name, "r") as output:
             query_result = output.read().strip()
