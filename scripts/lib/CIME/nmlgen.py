--- conflicted
+++ resolved
@@ -701,19 +701,13 @@
         """ Write the nuopc config file"""
         self._definition.validate(self._namelist)
         groups = self._namelist.get_group_names()
-<<<<<<< HEAD
-        self._namelist.write(filename, groups=groups, format_='nuopc', sorted_groups=False,
-                             skip_comps=skip_comps, atm_cpl_dt=atm_cpl_dt, ocn_cpl_dt=ocn_cpl_dt, rof_cpl_dt=rof_cpl_dt)
-=======
         if "nuopc_runseq" in groups:
             self._namelist.write(os.path.dirname(filename)+os.sep+"nuopc.runseq", groups=["nuopc_runseq"],
                                  format_='nuopc',sorted_groups=False,
-                             skip_comps=skip_comps, atm_cpl_dt=atm_cpl_dt, ocn_cpl_dt=ocn_cpl_dt)
+                                 skip_comps=skip_comps, atm_cpl_dt=atm_cpl_dt, ocn_cpl_dt=ocn_cpl_dt, rof_cpl_dt=rof_cpl_dt )
             groups.remove("nuopc_runseq")
 
         self._namelist.write(filename, skip_comps=skip_comps, groups=groups, format_='nuopc', sorted_groups=False)
-
->>>>>>> 05d75333
         if data_list_path is not None:
             # append to input_data_list file
             self._write_input_files(data_list_path)