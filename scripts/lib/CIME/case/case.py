--- conflicted
+++ resolved
@@ -893,12 +893,8 @@
                   multi_driver=False, ninst=1, test=False,
                   walltime=None, queue=None, output_root=None,
                   run_unsupported=False, answer=None,
-<<<<<<< HEAD
-                  input_dir=None, driver=None, workflowid="default"):
-=======
-                  input_dir=None, driver=None, workflow_case="default",
+                  input_dir=None, driver=None, workflowid="default",
                   non_local=False):
->>>>>>> 7070d8a5
 
         expect(check_name(compset_name, additional_chars='.'), "Invalid compset name {}".format(compset_name))
 
@@ -1587,11 +1583,7 @@
                multi_driver=False, ninst=1, test=False,
                walltime=None, queue=None, output_root=None,
                run_unsupported=False, answer=None,
-<<<<<<< HEAD
-               input_dir=None, driver=None, workflowid="default"):
-=======
-               input_dir=None, driver=None, workflow_case="default", non_local=False):
->>>>>>> 7070d8a5
+               input_dir=None, driver=None, workflowid="default", non_local=False):
         try:
             # Set values for env_case.xml
             self.set_lookup_value("CASE", os.path.basename(casename))
@@ -1607,12 +1599,8 @@
                            walltime=walltime, queue=queue,
                            output_root=output_root,
                            run_unsupported=run_unsupported, answer=answer,
-<<<<<<< HEAD
-                           input_dir=input_dir, driver=driver, workflowid=workflowid)
-=======
                            input_dir=input_dir, driver=driver,
-                           workflow_case=workflow_case, non_local=non_local)
->>>>>>> 7070d8a5
+                           workflowid=workflowid, non_local=non_local)
 
             self.create_caseroot()
 
