#!/usr/bin/env python

"""
case.submit - Submit a cesm workflow to the queueing system or run it
if there is no queueing system.  A cesm workflow may include multiple
jobs.
submit, check_case and check_da_settings are members of class Case in file case.py
"""
from six.moves                      import configparser
from CIME.XML.standard_module_setup import *
from CIME.utils                     import expect, run_and_log_case_status, verbatim_success_msg, CIMEError
from CIME.locked_files              import unlock_file, lock_file
from CIME.test_status               import *

import socket

logger = logging.getLogger(__name__)

def _build_prereq_str(case, prev_job_ids):
    delimiter = case.get_value("depend_separator")
    prereq_str = ""
    for job_id in prev_job_ids.values():
        prereq_str += str(job_id) + delimiter
    return prereq_str[:-1]

def _submit(case, job=None, no_batch=False, prereq=None, allow_fail=False, resubmit=False,
            resubmit_immediate=False, skip_pnl=False, mail_user=None, mail_type=None,
            batch_args=None):
    if job is None:
        job = case.get_primary_job()

    # Check if CONTINUE_RUN value makes sense
    if job != "case.test" and case.get_value("CONTINUE_RUN"):
        rundir = case.get_value("RUNDIR")
        expect(os.path.isdir(rundir),
               "CONTINUE_RUN is true but RUNDIR {} does not exist".format(rundir))
        expect(os.path.exists(os.path.join(rundir,"rpointer.drv")),
               "CONTINUE_RUN is true but this case does not appear to have restart files staged in {}".format(rundir))
        # Finally we open the rpointer.drv file and check that it's correct
        casename = case.get_value("CASE")
        with open(os.path.join(rundir,"rpointer.drv"), "r") as fd:
            ncfile = fd.readline().strip()
            expect(ncfile.startswith(casename) and
                   os.path.exists(os.path.join(rundir,ncfile)),
                   "File {ncfile} not present or does not match case {casename}".
                   format(ncfile=os.path.join(rundir,ncfile),casename=casename))

    # if case.submit is called with the no_batch flag then we assume that this
    # flag will stay in effect for the duration of the RESUBMITs
    env_batch = case.get_env("batch")

    if resubmit and env_batch.get_batch_system_type() == "none":
        no_batch = True
    if no_batch:
        batch_system = "none"
    else:
        batch_system = env_batch.get_batch_system_type()

    case.set_value("BATCH_SYSTEM", batch_system)

    env_batch_has_changed = False
    try:
        case.check_lockedfile(os.path.basename(env_batch.filename))
    except:
        env_batch_has_changed = True

    if batch_system != "none" and env_batch_has_changed:
        # May need to regen batch files if user made batch setting changes (e.g. walltime, queue, etc)
        logger.warning(\
"""
env_batch.xml appears to have changed, regenerating batch scripts
manual edits to these file will be lost!
""")
        env_batch.make_all_batch_files(case)

    unlock_file(os.path.basename(env_batch.filename))
    lock_file(os.path.basename(env_batch.filename))

    if resubmit:
        # This is a resubmission, do not reinitialize test values
        if job == "case.test":
            case.set_value("IS_FIRST_RUN", False)

        resub = case.get_value("RESUBMIT")
        logger.info("Submitting job '{}', resubmit={:d}".format(job, resub))
        case.set_value("RESUBMIT", resub-1)
        if case.get_value("RESUBMIT_SETS_CONTINUE_RUN"):
            case.set_value("CONTINUE_RUN", True)

    else:
        if job == "case.test":
            case.set_value("IS_FIRST_RUN", True)

<<<<<<< HEAD
=======
        if no_batch:
            batch_system = "none"
        else:
            batch_system = env_batch.get_batch_system_type()

        case.set_value("BATCH_SYSTEM", batch_system)

        env_batch_has_changed = False
        try:
            case.check_lockedfile(os.path.basename(env_batch.filename))
        except CIMEError:
            env_batch_has_changed = True

        if env_batch.get_batch_system_type() != "none" and env_batch_has_changed:
            # May need to regen batch files if user made batch setting changes (e.g. walltime, queue, etc)
            logger.warning(\
"""
env_batch.xml appears to have changed, regenerating batch scripts
manual edits to these file will be lost!
""")
            env_batch.make_all_batch_files(case)

        unlock_file(os.path.basename(env_batch.filename))
        lock_file(os.path.basename(env_batch.filename))

>>>>>>> 69b5419f
        if job == case.get_primary_job():
            case.check_case()
            case.check_DA_settings()
            if case.get_value("MACH") == "mira":
                with open(".original_host", "w") as fd:
                    fd.write( socket.gethostname())

    #Load Modules
    case.load_env()

    case.flush()

    logger.warning("submit_jobs {}".format(job))
    job_ids = case.submit_jobs(no_batch=no_batch, job=job, prereq=prereq,
                               skip_pnl=skip_pnl, resubmit_immediate=resubmit_immediate,
                               allow_fail=allow_fail, mail_user=mail_user,
                               mail_type=mail_type, batch_args=batch_args)

    xml_jobids = []
    for jobname, jobid in job_ids.items():
        logger.info("Submitted job {} with id {}".format(jobname, jobid))
        if jobid:
            xml_jobids.append("{}:{}".format(jobname, jobid))

    xml_jobid_text = ", ".join(xml_jobids)
    if xml_jobid_text:
        case.set_value("JOB_IDS", xml_jobid_text)

    return xml_jobid_text

def submit(self, job=None, no_batch=False, prereq=None, allow_fail=False, resubmit=False,
           resubmit_immediate=False, skip_pnl=False, mail_user=None, mail_type=None,
           batch_args=None):
    if resubmit_immediate and self.get_value("MACH") in ['mira', 'cetus']:
        logger.warning("resubmit_immediate does not work on Mira/Cetus, submitting normally")
        resubmit_immediate = False

    caseroot = self.get_value("CASEROOT")
    if self.get_value("TEST"):
        casebaseid = self.get_value("CASEBASEID")
        # This should take care of the race condition where the submitted job
        # begins immediately and tries to set RUN phase. We proactively assume
        # a passed SUBMIT phase. If this state is already PASS, don't set it again
        # because then we'll lose RUN phase info if it's there. This info is important
        # for system_tests_common to know if it needs to reinitialize the test or not.
        with TestStatus(test_dir=caseroot, test_name=casebaseid) as ts:
            phase_status = ts.get_status(SUBMIT_PHASE)
            if phase_status != TEST_PASS_STATUS:
                ts.set_status(SUBMIT_PHASE, TEST_PASS_STATUS)

    # If this is a resubmit check the hidden file .submit_options for
    # any submit options used on the original submit and use them again
    submit_options = os.path.join(caseroot, ".submit_options")
    if resubmit and os.path.exists(submit_options):
        config = configparser.SafeConfigParser()
        config.read(submit_options)
        if not skip_pnl and config.has_option('SubmitOptions','skip_pnl'):
            skip_pnl = config.getboolean('SubmitOptions', 'skip_pnl')
        if mail_user is None and config.has_option('SubmitOptions', 'mail_user'):
            mail_user = config.get('SubmitOptions', 'mail_user')
        if mail_type is None and config.has_option('SubmitOptions', 'mail_type'):
            mail_type = str(config.get('SubmitOptions', 'mail_type')).split(',')
        if batch_args is None and config.has_option('SubmitOptions', 'batch_args'):
            batch_args = config.get('SubmitOptions', 'batch_args')

    try:
        functor = lambda: _submit(self, job=job, no_batch=no_batch, prereq=prereq,
                                  allow_fail=allow_fail, resubmit=resubmit,
                                  resubmit_immediate=resubmit_immediate, skip_pnl=skip_pnl,
                                  mail_user=mail_user, mail_type=mail_type,
                                  batch_args=batch_args)
        run_and_log_case_status(functor, "case.submit", caseroot=caseroot,
                                custom_success_msg_functor=verbatim_success_msg)
    except BaseException: # Want to catch KeyboardInterrupt too
        # If something failed in the batch system, make sure to mark
        # the test as failed if we are running a test.
        if self.get_value("TEST"):
            with TestStatus(test_dir=caseroot, test_name=casebaseid) as ts:
                ts.set_status(SUBMIT_PHASE, TEST_FAIL_STATUS)

        raise

def check_case(self):
    self.check_lockedfiles()
    self.create_namelists() # Must be called before check_all_input_data
    logger.info("Checking that inputdata is available as part of case submission")
    self.check_all_input_data()

    if self.get_value('COMP_WAV') == 'ww':
        # the ww3 buildnml has dependancies on inputdata so we must run it again
        self.create_namelists(component='WAV')


    expect(self.get_value("BUILD_COMPLETE"), "Build complete is "
           "not True please rebuild the model by calling case.build")
    logger.info("Check case OK")

def check_DA_settings(self):
    script = self.get_value("DATA_ASSIMILATION_SCRIPT")
    cycles = self.get_value("DATA_ASSIMILATION_CYCLES")
    if len(script) > 0 and os.path.isfile(script) and cycles > 0:
        logger.info("Data Assimilation enabled using script {} with {:d} cycles".format(script,
                                                                                        cycles))<|MERGE_RESOLUTION|>--- conflicted
+++ resolved
@@ -91,8 +91,6 @@
         if job == "case.test":
             case.set_value("IS_FIRST_RUN", True)
 
-<<<<<<< HEAD
-=======
         if no_batch:
             batch_system = "none"
         else:
@@ -118,7 +116,6 @@
         unlock_file(os.path.basename(env_batch.filename))
         lock_file(os.path.basename(env_batch.filename))
 
->>>>>>> 69b5419f
         if job == case.get_primary_job():
             case.check_case()
             case.check_DA_settings()
