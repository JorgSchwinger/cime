--- conflicted
+++ resolved
@@ -120,11 +120,6 @@
         logger.debug("{} MODEL EXECUTION BEGINS HERE".format(time.strftime("%Y-%m-%d %H:%M:%S")))
         run_func = lambda: run_cmd(cmd, from_dir=rundir)[0]
         stat = run_and_log_case_status(run_func, "model execution", caseroot=case.get_value("CASEROOT"))
-<<<<<<< HEAD
-        logger.debug("{} MODEL EXECUTION HAS FINISHED".format(time.strftime("%Y-%m-%d %H:%M:%S")))
-
-=======
->>>>>>> ee39e933
         model_logfile = os.path.join(rundir, model + ".log." + lid)
         # Determine if failure was due to a failed node, if so, try to restart
         if retry_run_re or node_fail_re:
@@ -161,11 +156,8 @@
         if stat != 0 and not loop:
             # We failed and we're not restarting
             expect(False, "RUN FAIL: Command '{}' failed\nSee log file for details: {}".format(cmd, model_logfile))
-<<<<<<< HEAD
-=======
 
     logger.info("{} MODEL EXECUTION HAS FINISHED".format(time.strftime("%Y-%m-%d %H:%M:%S")))
->>>>>>> ee39e933
 
     logger.debug("{} POST_RUN_CHECK BEGINS HERE".format(time.strftime("%Y-%m-%d %H:%M:%S")))
     _post_run_check(case, lid)
@@ -318,19 +310,10 @@
         lid = _run_model(self, lid, skip_pnl, da_cycle=cycle)
         logger.debug("{} RUN_MODEL HAS FINISHED".format(time.strftime("%Y-%m-%d %H:%M:%S")))
 
-<<<<<<< HEAD
-        # TODO mvertens: remove the hard-wiring for nuopc below
-        if driver == 'mct':
-            if self.get_value("CHECK_TIMING") or self.get_value("SAVE_TIMING"):
-                logger.debug("{} GET_TIMING BEGINS HERE".format(time.strftime("%Y-%m-%d %H:%M:%S")))
-                get_timing(self, lid)     # Run the getTiming script
-                logger.debug("{} GET_TIMING HAS FINISHED".format(time.strftime("%Y-%m-%d %H:%M:%S")))
-=======
         # TODO: remove the hard-wiring for nuopc below
         if driver == 'mct':
             if self.get_value("CHECK_TIMING") or self.get_value("SAVE_TIMING"):
                 get_timing(self, lid)     # Run the getTiming script
->>>>>>> ee39e933
         else:
             self.set_value("CHECK_TIMING",False)
 
@@ -368,10 +351,5 @@
     logger.warning("check for resubmit")
     if submit_resubmits:
         _resubmit_check(self)
-<<<<<<< HEAD
-
-    logger.debug("{} CASE.RUN HAS FINISHED".format(time.strftime("%Y-%m-%d %H:%M:%S")))
-=======
->>>>>>> ee39e933
 
     return True