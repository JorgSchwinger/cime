"""
case_run is a member of Class Case
'"""
from CIME.XML.standard_module_setup import *
from CIME.utils                     import gzip_existing_file, new_lid, run_and_log_case_status, run_sub_or_cmd
from CIME.get_timing                import get_timing
from CIME.provenance                import save_prerun_provenance, save_postrun_provenance

import shutil, time, sys, os, glob

logger = logging.getLogger(__name__)

###############################################################################
def _pre_run_check(case, lid, skip_pnl=False, da_cycle=0):
###############################################################################

    # Pre run initialization code..
    if da_cycle > 0:
        case.create_namelists(component='cpl')
        return

    caseroot = case.get_value("CASEROOT")
    din_loc_root = case.get_value("DIN_LOC_ROOT")
    batchsubmit = case.get_value("BATCHSUBMIT")
    rundir = case.get_value("RUNDIR")
    build_complete = case.get_value("BUILD_COMPLETE")

    if case.get_value("TESTCASE") == "PFS":
        env_mach_pes = os.path.join(caseroot,"env_mach_pes.xml")
        shutil.copy(env_mach_pes,"{}.{}".format(env_mach_pes, lid))

    # check for locked files.
    case.check_lockedfiles()
    logger.debug("check_lockedfiles OK")

    # check that build is done
    expect(build_complete,
           "BUILD_COMPLETE is not true\nPlease rebuild the model interactively")
    logger.debug("build complete is {} ".format(build_complete))

    # load the module environment...
    case.load_env(reset=True)

    # set environment variables

    if batchsubmit is None or len(batchsubmit) == 0:
        os.environ["LBQUERY"] = "FALSE"
        os.environ["BATCHQUERY"] = "undefined"
    elif batchsubmit == 'UNSET':
        os.environ["LBQUERY"] = "FALSE"
        os.environ["BATCHQUERY"] = "undefined"
    else:
        os.environ["LBQUERY"] = "TRUE"

    # create the timing directories, optionally cleaning them if needed.
    if os.path.isdir(os.path.join(rundir, "timing")):
        shutil.rmtree(os.path.join(rundir, "timing"))

    os.makedirs(os.path.join(rundir, "timing", "checkpoints"))

    # This needs to be done everytime the LID changes in order for log files to be set up correctly
    # The following also needs to be called in case a user changes a user_nl_xxx file OR an env_run.xml
    # variable while the job is in the queue
    if skip_pnl:
        case.create_namelists(component='cpl')
    else:
        case.create_namelists()

    logger.info("-------------------------------------------------------------------------")
    logger.info(" - Prestage required restarts into {}".format(rundir))
    logger.info(" - Case input data directory (DIN_LOC_ROOT) is {} ".format(din_loc_root))
    logger.info(" - Checking for required input datasets in DIN_LOC_ROOT")
    logger.info("-------------------------------------------------------------------------")

###############################################################################
def _run_model_impl(case, lid, skip_pnl=False, da_cycle=0):
###############################################################################

    _pre_run_check(case, lid, skip_pnl=skip_pnl, da_cycle=da_cycle)

    model = case.get_value("MODEL")

    # Set OMP_NUM_THREADS
    os.environ["OMP_NUM_THREADS"] = str(case.thread_count)

    # Run the model
    logger.info("{} MODEL EXECUTION BEGINS HERE".format(time.strftime("%Y-%m-%d %H:%M:%S")))

<<<<<<< HEAD
    cmd = case.get_mpirun_cmd()
    cmd = case.get_resolved_value(cmd)
=======
    cmd = case.get_mpirun_cmd(job="case.run")
>>>>>>> 74696ed7
    logger.info("run command is {} ".format(cmd))

    rundir = case.get_value("RUNDIR")
    loop = True

    while loop:
        loop = False

        save_prerun_provenance(case)
        run_func = lambda: run_cmd(cmd, from_dir=rundir)[0]
        stat = run_and_log_case_status(run_func, "model execution", caseroot=case.get_value("CASEROOT"))

        model_logfile = os.path.join(rundir, model + ".log." + lid)
        # Determine if failure was due to a failed node, if so, try to restart
        if stat != 0:
            node_fail_re = case.get_value("NODE_FAIL_REGEX")
            if node_fail_re:
                node_fail_regex = re.compile(node_fail_re)
                model_logfile = os.path.join(rundir, model + ".log." + lid)
                if os.path.exists(model_logfile):
                    num_fails = len(node_fail_regex.findall(open(model_logfile, 'r').read()))
                    if num_fails > 0 and case.spare_nodes >= num_fails:
                        # We failed due to node failure!
                        logger.warning("Detected model run failed due to node failure, restarting")

                        # Archive the last consistent set of restart files and restore them
                        case.case_st_archive(no_resubmit=True)
                        case.restore_from_archive()

                        case.set_value("CONTINUE_RUN",
                                       case.get_value("RESUBMIT_SETS_CONTINUE_RUN"))

                        lid = new_lid()
                        loop = True

                        case.create_namelists()

                        case.spare_nodes -= num_fails

            if not loop:
                # We failed and we're not restarting
                expect(False, "RUN FAIL: Command '{}' failed\nSee log file for details: {}".format(cmd, model_logfile))

    logger.info("{} MODEL EXECUTION HAS FINISHED".format(time.strftime("%Y-%m-%d %H:%M:%S")))

    _post_run_check(case, lid)

    return lid

###############################################################################
def _run_model(case, lid, skip_pnl=False, da_cycle=0):
###############################################################################
    functor = lambda: _run_model_impl(case, lid, skip_pnl=skip_pnl, da_cycle=da_cycle)
    return run_and_log_case_status(functor, "case.run", caseroot=case.get_value("CASEROOT"))

###############################################################################
def _post_run_check(case, lid):
###############################################################################

    rundir = case.get_value("RUNDIR")
    model = case.get_value("MODEL")
    cpl_ninst = 1
    if case.get_value("MULTI_DRIVER"):
        cpl_ninst = case.get_value("NINST_MAX")
    cpl_logs = []
    if cpl_ninst > 1:
        for inst in range(cpl_ninst):
            cpl_logs.append(os.path.join(rundir, "cpl_%04d.log." % (inst+1) + lid))
    else:
        cpl_logs = [os.path.join(rundir, "cpl" + ".log." + lid)]
    cpl_logfile = cpl_logs[0]

    # find the last model.log and cpl.log
    model_logfile = os.path.join(rundir, model + ".log." + lid)

    if not os.path.isfile(model_logfile):
        expect(False, "Model did not complete, no {} log file ".format(model_logfile))
    elif os.stat(model_logfile).st_size == 0:
        expect(False, "Run FAILED")
    else:
        count_ok = 0
        for cpl_logfile in cpl_logs:
            if not os.path.isfile(cpl_logfile):
                break
            with open(cpl_logfile, 'r') as fd:
                if 'SUCCESSFUL TERMINATION' in fd.read():
                    count_ok += 1
        if count_ok != cpl_ninst:
            expect(False, "Model did not complete - see {} \n " .format(cpl_logfile))

###############################################################################
def _save_logs(case, lid):
###############################################################################
    logdir = case.get_value("LOGDIR")
    if logdir is not None and len(logdir) > 0:
        if not os.path.isdir(logdir):
            os.makedirs(logdir)

        caseroot = case.get_value("CASEROOT")
        rundir = case.get_value("RUNDIR")
        logfiles = glob.glob(os.path.join(rundir, "*.log.{}".format(lid)))
        for logfile in logfiles:
            if os.path.isfile(logfile):
                logfile_gz = gzip_existing_file(logfile)
                shutil.copy(logfile_gz,
                            os.path.join(caseroot, logdir, os.path.basename(logfile_gz)))

###############################################################################
def _resubmit_check(case):
###############################################################################

    # check to see if we need to do resubmission from this particular job,
    # Note that Mira requires special logic

    dout_s = case.get_value("DOUT_S")
    logger.warning("dout_s {} ".format(dout_s))
    mach = case.get_value("MACH")
    logger.warning("mach {} ".format(mach))
    resubmit_num = case.get_value("RESUBMIT")
    logger.warning("resubmit_num {}".format(resubmit_num))
    # If dout_s is True than short-term archiving handles the resubmit
    # If dout_s is True and machine is mira submit the st_archive script
    resubmit = False
    if not dout_s and resubmit_num > 0:
        resubmit = True
    elif dout_s and mach == 'mira':
        caseroot = case.get_value("CASEROOT")
        cimeroot = case.get_value("CIMEROOT")
        cmd = "ssh cooleylogin1 'cd {}; CIMEROOT={} ./case.submit {} --job case.st_archive'".format(caseroot, cimeroot, caseroot)
        run_cmd(cmd, verbose=True)

    if resubmit:
        job = case.get_primary_job()

        case.submit(job=job, resubmit=True)

###############################################################################
def _do_external(script_name, caseroot, rundir, lid, prefix):
###############################################################################
    expect(os.path.isfile(script_name), "External script {} not found".format(script_name))
    filename = "{}.external.log.{}".format(prefix, lid)
    outfile = os.path.join(rundir, filename)
    run_sub_or_cmd(script_name, [caseroot], os.path.basename(script_name), [caseroot], logfile=outfile)

###############################################################################
def _do_data_assimilation(da_script, caseroot, cycle, lid, rundir):
###############################################################################
    expect(os.path.isfile(da_script), "Data Assimilation script {} not found".format(da_script))
    filename = "da.log.{}".format(lid)
    outfile = os.path.join(rundir, filename)
    run_sub_or_cmd(da_script, [caseroot, cycle], os.path.basename(da_script), [caseroot, cycle], logfile=outfile)

###############################################################################
def case_run(self, skip_pnl=False):
###############################################################################
    # Set up the run, run the model, do the postrun steps
    prerun_script = self.get_value("PRERUN_SCRIPT")
    postrun_script = self.get_value("POSTRUN_SCRIPT")

    data_assimilation_cycles = self.get_value("DATA_ASSIMILATION_CYCLES")
    data_assimilation_script = self.get_value("DATA_ASSIMILATION_SCRIPT")
    data_assimilation = (data_assimilation_cycles > 0 and
                         len(data_assimilation_script) > 0 and
                         os.path.isfile(data_assimilation_script))
    # set up the LID
    lid = new_lid()

    if prerun_script:
        self.flush()
        _do_external(prerun_script, self.get_value("CASEROOT"), self.get_value("RUNDIR"),
                    lid, prefix="prerun")
        self.read_xml()

    for cycle in range(data_assimilation_cycles):
        # After the first DA cycle, runs are restart runs
        if cycle > 0:
            lid = new_lid()
            self.set_value("CONTINUE_RUN",
                           self.get_value("RESUBMIT_SETS_CONTINUE_RUN"))

        lid = _run_model(self, lid, skip_pnl, da_cycle=cycle)

        if self.get_value("CHECK_TIMING") or self.get_value("SAVE_TIMING"):
            get_timing(self, lid)     # Run the getTiming script

        if data_assimilation:
            self.flush()
            _do_data_assimilation(data_assimilation_script, self.get_value("CASEROOT"), cycle, lid,
                                 self.get_value("RUNDIR"))
            self.read_xml()

        _save_logs(self, lid)       # Copy log files back to caseroot

        save_postrun_provenance(self)

    if postrun_script:
        self.flush()
        _do_external(postrun_script, self.get_value("CASEROOT"), self.get_value("RUNDIR"),
                    lid, prefix="postrun")
        self.read_xml()

    _save_logs(self, lid)       # Copy log files back to caseroot

    logger.warning("check for resubmit")
    _resubmit_check(self)

    return True<|MERGE_RESOLUTION|>--- conflicted
+++ resolved
@@ -86,12 +86,7 @@
     # Run the model
     logger.info("{} MODEL EXECUTION BEGINS HERE".format(time.strftime("%Y-%m-%d %H:%M:%S")))
 
-<<<<<<< HEAD
     cmd = case.get_mpirun_cmd()
-    cmd = case.get_resolved_value(cmd)
-=======
-    cmd = case.get_mpirun_cmd(job="case.run")
->>>>>>> 74696ed7
     logger.info("run command is {} ".format(cmd))
 
     rundir = case.get_value("RUNDIR")
