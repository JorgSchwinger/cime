#!/usr/bin/env python3

"""
Library for saving build/run provenance.
"""

from CIME.XML.standard_module_setup import *
from CIME.utils import touch, gzip_existing_file, SharedArea, convert_to_babylonian_time, get_current_commit, get_current_submodule_status, indent_string, run_cmd, run_cmd_no_fail, safe_copy

import tarfile, getpass, signal, glob, shutil, sys

logger = logging.getLogger(__name__)

def _get_batch_job_id_for_syslog(case):
    """
    mach_syslog only works on certain machines
    """
    mach = case.get_value("MACH")
    try:
        if mach in ['anvil', 'chrysalis', 'compy', 'cori-haswell', 'cori-knl']:
            return os.environ["SLURM_JOB_ID"]
        elif mach in ['theta']:
            return os.environ["COBALT_JOBID"]
        elif mach in ['summit']:
            return os.environ["LSB_JOBID"]
    except KeyError:
        pass

    return None

def _extract_times(zipfiles, target_file):

    contents ="Target Build_time\n"
    for zipfile in zipfiles:
        stat, output, _ = run_cmd("zgrep 'built in' {}".format(zipfile))
        if stat == 0:
            for line in output.splitlines():
                line = line.strip()
                if line:
                    items = line.split()
                    target, the_time = items[1], items[-2]
                    contents += "{} {}\n".format(target, the_time)

    with open(target_file, "w") as fd:
        fd.write(contents)

def _run_git_cmd_recursively(cmd, srcroot, output):
    """ Runs a git command recursively

    Runs the git command in srcroot then runs it on each submodule.
    Then output from both commands is written to the output file.
    """
    rc1, output1, err1 = run_cmd("git {}".format(cmd), from_dir=srcroot)

    rc2, output2, err2 = run_cmd(
        "git submodule foreach --recursive \"git {}; echo\"".format(cmd),
        from_dir=srcroot)

    with open(output, "w") as fd:
        fd.write((output1 if rc1 == 0 else err1) + "\n\n")
        fd.write((output2 if rc2 == 0 else err2) + "\n")

def _record_git_provenance(srcroot, exeroot, lid):
    """ Records git provenance

    Records git status, diff and logs for main repo and all submodules.
    """
    # Git Status
    status_prov = os.path.join(exeroot, "GIT_STATUS.{}".format(lid))
    _run_git_cmd_recursively("status", srcroot, status_prov)

    # Git Diff
    diff_prov = os.path.join(exeroot, "GIT_DIFF.{}".format(lid))
    _run_git_cmd_recursively("diff", srcroot, diff_prov)

    # Git Log
    log_prov = os.path.join(exeroot, "GIT_LOG.{}".format(lid))
    cmd = "log --first-parent --pretty=oneline -n 5"
    _run_git_cmd_recursively(cmd, srcroot, log_prov)

    # Git remote
    remote_prov = os.path.join(exeroot, "GIT_REMOTE.{}".format(lid))
    _run_git_cmd_recursively("remote -v", srcroot, remote_prov)

    # Git config
    config_src = os.path.join(srcroot, ".git", "config")
    config_prov = os.path.join(exeroot, "GIT_CONFIG.{}".format(lid))
    safe_copy(config_src, config_prov, preserve_meta=False)

def _save_build_provenance_e3sm(case, lid):
    srcroot = case.get_value("SRCROOT")
    exeroot = case.get_value("EXEROOT")
    caseroot = case.get_value("CASEROOT")

    # Save git describe
    describe_prov = os.path.join(exeroot, "GIT_DESCRIBE.{}".format(lid))
    desc = get_current_commit(tag=True, repo=srcroot)
    with open(describe_prov, "w") as fd:
        fd.write(desc)

    # Save HEAD
    headfile = os.path.join(srcroot, ".git", "logs", "HEAD")
    headfile_prov = os.path.join(exeroot, "GIT_LOGS_HEAD.{}".format(lid))
    if os.path.exists(headfile_prov):
        os.remove(headfile_prov)
    if os.path.exists(headfile):
        safe_copy(headfile, headfile_prov, preserve_meta=False)

    # Save git submodule status
    submodule_prov = os.path.join(exeroot, "GIT_SUBMODULE_STATUS.{}".format(lid))
    subm_status = get_current_submodule_status(recursive=True, repo=srcroot)
    with open(submodule_prov, "w") as fd:
        fd.write(subm_status)

    _record_git_provenance(srcroot, exeroot, lid)

    # Save SourceMods
    sourcemods = os.path.join(caseroot, "SourceMods")
    sourcemods_prov = os.path.join(exeroot, "SourceMods.{}.tar.gz".format(lid))
    if os.path.exists(sourcemods_prov):
        os.remove(sourcemods_prov)
    if os.path.isdir(sourcemods):
        with tarfile.open(sourcemods_prov, "w:gz") as tfd:
            tfd.add(sourcemods, arcname="SourceMods")

    # Save build env
    env_prov = os.path.join(exeroot, "build_environment.{}.txt".format(lid))
    if os.path.exists(env_prov):
        os.remove(env_prov)
    env_module = case.get_env("mach_specific")
    env_module.save_all_env_info(env_prov)

    # Save build times
    build_times = os.path.join(exeroot, "build_times.{}.txt".format(lid))
    if os.path.exists(build_times):
        os.remove(build_times)
    globstr = "{}/*bldlog*{}.gz".format(exeroot, lid)
    matches = glob.glob(globstr)
    if matches:
        _extract_times(matches, build_times)

    # For all the just-created post-build provenance files, symlink a generic name
    # to them to indicate that these are the most recent or active.
    for item in ["GIT_DESCRIBE", "GIT_LOGS_HEAD", "GIT_SUBMODULE_STATUS",
                 "GIT_STATUS", "GIT_DIFF", "GIT_LOG", "GIT_CONFIG",
                 "GIT_REMOTE", "SourceMods", "build_environment",
                 "build_times"]:
        globstr = "{}/{}.{}*".format(exeroot, item, lid)
        matches = glob.glob(globstr)
        expect(len(matches) < 2, "Multiple matches for glob {} should not have happened".format(globstr))
        if matches:
            the_match = matches[0]
            generic_name = the_match.replace(".{}".format(lid), "")
            if os.path.exists(generic_name):
                os.remove(generic_name)
            os.symlink(the_match, generic_name)

def _save_build_provenance_cesm(case, lid): # pylint: disable=unused-argument
    version = case.get_value("MODEL_VERSION")
    # version has already been recorded
    srcroot = case.get_value("SRCROOT")
    manic = os.path.join("manage_externals","checkout_externals")
    manic_full_path = os.path.join(srcroot, manic)
    out = None
    if os.path.exists(manic_full_path):
        args = " --status --verbose --no-logging"
        stat, out, err = run_cmd(manic_full_path + args, from_dir=srcroot)
        errmsg = """Error gathering provenance information from manage_externals.

manage_externals error message:
{err}

manage_externals output:
{out}

To solve this, either:

(1) Find and fix the problem: From {srcroot}, try to get this command to work:
    {manic}{args}

(2) If you don't need provenance information, rebuild with --skip-provenance-check
""".format(out=indent_string(out, 4), err=indent_string(err, 4),
           srcroot=srcroot, manic=manic, args=args)
        expect(stat==0,errmsg)

    caseroot = case.get_value("CASEROOT")
    with open(os.path.join(caseroot, "CaseStatus"), "a") as fd:
        if version is not None and version != "unknown":
            fd.write("CESM version is {}\n".format(version))
        if out is not None:
            fd.write("{}\n".format(out))

def save_build_provenance(case, lid=None):
    with SharedArea():
        model = case.get_value("MODEL")
        lid = os.environ["LID"] if lid is None else lid

        if model == "e3sm":
            _save_build_provenance_e3sm(case, lid)
        elif model == "cesm":
            _save_build_provenance_cesm(case, lid)

def _save_prerun_timing_e3sm(case, lid):
    project = case.get_value("PROJECT", subgroup=case.get_primary_job())
    if not case.is_save_timing_dir_project(project):
        return

    timing_dir = case.get_value("SAVE_TIMING_DIR")
    if timing_dir is None or not os.path.isdir(timing_dir):
        logger.warning("SAVE_TIMING_DIR {} is not valid. E3SM requires a valid SAVE_TIMING_DIR to archive timing data.".format(timing_dir))
        return

    logger.info("Archiving timing data and associated provenance in {}.".format(timing_dir))
    rundir = case.get_value("RUNDIR")
    blddir = case.get_value("EXEROOT")
    caseroot = case.get_value("CASEROOT")
    srcroot = case.get_value("SRCROOT")
    base_case = case.get_value("CASE")
    full_timing_dir = os.path.join(timing_dir, "performance_archive", getpass.getuser(), base_case, lid)
    if os.path.exists(full_timing_dir):
        logger.warning("{} already exists. Skipping archive of timing data and associated provenance.".format(full_timing_dir))
        return

    try:
        os.makedirs(full_timing_dir)
    except OSError:
        logger.warning("{} cannot be created. Skipping archive of timing data and associated provenance.".format(full_timing_dir))
        return

    mach = case.get_value("MACH")
    compiler = case.get_value("COMPILER")

    # For some batch machines save queue info
    job_id = _get_batch_job_id_for_syslog(case)
    if job_id is not None:
        if mach == "theta":
            for cmd, filename in [("qstat -l --header JobID:JobName:User:Project:WallTime:QueuedTime:Score:RunTime:TimeRemaining:Nodes:State:Location:Mode:Command:Args:Procs:Queue:StartTime:attrs:Geometry", "qstatf"),
                                  ("qstat -lf %s" % job_id, "qstatf_jobid"),
                                  ("xtnodestat", "xtnodestat"),
                                  ("xtprocadmin", "xtprocadmin")]:
                filename = "%s.%s" % (filename, lid)
                run_cmd_no_fail(cmd, arg_stdout=filename, from_dir=full_timing_dir)
                gzip_existing_file(os.path.join(full_timing_dir, filename))
        elif mach in ["cori-haswell", "cori-knl"]:
            for cmd, filename in [("sinfo -a -l", "sinfol"), ("scontrol show jobid %s" % job_id, "sqsf_jobid"),
                                  # ("sqs -f", "sqsf"),
                                  ("squeue -o '%.10i %.15P %.20j %.10u %.7a %.2t %.6D %.8C %.10M %.10l %.20S %.20V'", "squeuef"),
                                  ("squeue -t R -o '%.10i %R'", "squeues")]:
                filename = "%s.%s" % (filename, lid)
                run_cmd_no_fail(cmd, arg_stdout=filename, from_dir=full_timing_dir)
                gzip_existing_file(os.path.join(full_timing_dir, filename))
        elif mach in ["anvil", "chrysalis", "compy"]:
            for cmd, filename in [("sinfo -l", "sinfol"), 
                                  ("squeue -o '%all' --job {}".format(job_id), "squeueall_jobid"),
                                  ("squeue -o '%.10i %.10P %.15u %.20a %.2t %.6D %.8C %.12M %.12l %.20S %.20V %j'", "squeuef"),
                                  ("squeue -t R -o '%.10i %R'", "squeues")]:
                filename = "%s.%s" % (filename, lid)
                run_cmd_no_fail(cmd, arg_stdout=filename, from_dir=full_timing_dir)
                gzip_existing_file(os.path.join(full_timing_dir, filename))
        elif mach == "summit":
            for cmd, filename in [("bjobs -u all >", "bjobsu_all"),
                                  ("bjobs -r -u all -o 'jobid slots exec_host' >", "bjobsru_allo"),
                                  ("bjobs -l -UF %s >" % job_id, "bjobslUF_jobid")]:
                full_cmd = cmd + " " + filename
                run_cmd_no_fail(full_cmd + "." + lid, from_dir=full_timing_dir)
                gzip_existing_file(os.path.join(full_timing_dir, filename + "." + lid))

    # copy/tar SourceModes
    source_mods_dir = os.path.join(caseroot, "SourceMods")
    if os.path.isdir(source_mods_dir):
        with tarfile.open(os.path.join(full_timing_dir, "SourceMods.{}.tar.gz".format(lid)), "w:gz") as tfd:
            tfd.add(source_mods_dir, arcname="SourceMods")

    # Save various case configuration items
    case_docs = os.path.join(full_timing_dir, "CaseDocs.{}".format(lid))
    os.mkdir(case_docs)
    globs_to_copy = [
        "CaseDocs/*",
        "run_script_provenance/*",
        "*.run",
        ".*.run",
        "*.xml",
        "user_nl_*",
        "*env_mach_specific*",
        "Macros*",
        "README.case",
        "Depends.{}".format(mach),
        "Depends.{}".format(compiler),
        "Depends.{}.{}".format(mach, compiler),
        "software_environment.txt"
        ]
    for glob_to_copy in globs_to_copy:
        for item in glob.glob(os.path.join(caseroot, glob_to_copy)):
            safe_copy(item, os.path.join(case_docs, "{}.{}".format(os.path.basename(item).lstrip("."), lid)), preserve_meta=False)

    # Copy some items from build provenance
    blddir_globs_to_copy = [
        "GIT_LOGS_HEAD",
        "build_environment.txt",
        "build_times.txt"
        ]
    for blddir_glob_to_copy in blddir_globs_to_copy:
        for item in glob.glob(os.path.join(blddir, blddir_glob_to_copy)):
            safe_copy(item, os.path.join(full_timing_dir, os.path.basename(item) + "." + lid), preserve_meta=False)

    # Save state of repo
    from_repo = srcroot if os.path.exists(os.path.join(srcroot, ".git")) else os.path.dirname(srcroot)
    desc = get_current_commit(tag=True, repo=from_repo)
    with open(os.path.join(full_timing_dir, "GIT_DESCRIBE.{}".format(lid)), "w") as fd:
        fd.write(desc)

    # What this block does is mysterious to me (JGF)
    if job_id is not None:

        # Kill mach_syslog from previous run if one exists
        syslog_jobid_path = os.path.join(rundir, "syslog_jobid.{}".format(job_id))
        if os.path.exists(syslog_jobid_path):
            try:
                with open(syslog_jobid_path, "r") as fd:
                    syslog_jobid = int(fd.read().strip())
                os.kill(syslog_jobid, signal.SIGTERM)
            except (ValueError, OSError) as e:
                logger.warning("Failed to kill syslog: {}".format(e))
            finally:
                os.remove(syslog_jobid_path)

        # If requested, spawn a mach_syslog process to monitor job progress
        sample_interval = case.get_value("SYSLOG_N")
        if sample_interval > 0:
            archive_checkpoints = os.path.join(full_timing_dir, "checkpoints.{}".format(lid))
            os.mkdir(archive_checkpoints)
            touch("{}/e3sm.log.{}".format(rundir, lid))
            syslog_jobid = run_cmd_no_fail("./mach_syslog {si} {jobid} {lid} {rundir} {rundir}/timing/checkpoints {ac} >& /dev/null & echo $!".format(si=sample_interval, jobid=job_id, lid=lid, rundir=rundir, ac=archive_checkpoints),
                                           from_dir=os.path.join(caseroot, "Tools"))
            with open(os.path.join(rundir, "syslog_jobid.{}".format(job_id)), "w") as fd:
                fd.write("{}\n".format(syslog_jobid))

def _save_prerun_provenance_e3sm(case, lid):
    if case.get_value("SAVE_TIMING"):
        _save_prerun_timing_e3sm(case, lid)

def _save_prerun_provenance_cesm(case, lid): # pylint: disable=unused-argument
    pass

def _save_prerun_provenance_common(case, lid):
    """ Saves common prerun provenance.
    """
    run_dir = case.get_value("RUNDIR")

    base_preview_run = os.path.join(run_dir, "preview_run.log")
    preview_run = f"{base_preview_run}.{lid}"

    if os.path.exists(base_preview_run):
        os.remove(base_preview_run)

    with open(base_preview_run, "w") as fd:
        case.preview_run(lambda x: fd.write("{}\n".format(x)), None)

        # Create copy rather than symlink, the log is automatically gzipped
        safe_copy(base_preview_run, preview_run)

def save_prerun_provenance(case, lid=None):
    with SharedArea():
        # Always save env
        lid = os.environ["LID"] if lid is None else lid
        env_module = case.get_env("mach_specific")
        logdir = os.path.join(case.get_value("CASEROOT"), "logs")
        if not os.path.isdir(logdir):
            os.makedirs(logdir)
        env_module.save_all_env_info(os.path.join(logdir, "run_environment.txt.{}".format(lid)))

        _save_prerun_provenance_common(case, lid)

        model = case.get_value("MODEL")
        if model == "e3sm":
            _save_prerun_provenance_e3sm(case, lid)
        elif model == "cesm":
            _save_prerun_provenance_cesm(case, lid)

def _save_postrun_provenance_cesm(case, lid):
    save_timing = case.get_value("SAVE_TIMING")
    if save_timing:
        rundir = case.get_value("RUNDIR")
        timing_dir = os.path.join("timing", case.get_value("CASE"))
        shutil.move(os.path.join(rundir,"timing"),
                    os.path.join(timing_dir,"timing."+lid))

def _save_postrun_timing_e3sm(case, lid):
    caseroot = case.get_value("CASEROOT")
    rundir = case.get_value("RUNDIR")

    # tar timings
    rundir_timing_dir = os.path.join(rundir, "timing." + lid)
    shutil.move(os.path.join(rundir, "timing"), rundir_timing_dir)
    with tarfile.open("%s.tar.gz" % rundir_timing_dir, "w:gz") as tfd:
        tfd.add(rundir_timing_dir, arcname=os.path.basename(rundir_timing_dir))

    shutil.rmtree(rundir_timing_dir)

    atm_chunk_costs_src_path = os.path.join(rundir, "atm_chunk_costs.txt")
    if os.path.exists(atm_chunk_costs_src_path):
        atm_chunk_costs_dst_path = os.path.join(rundir, "atm_chunk_costs.{}".format(lid))
        shutil.move(atm_chunk_costs_src_path, atm_chunk_costs_dst_path)
        gzip_existing_file(atm_chunk_costs_dst_path)

    # gzip memory profile log
    glob_to_copy = "memory.[0-4].*.log"
    for item in glob.glob(os.path.join(rundir, glob_to_copy)):
        mprof_dst_path = os.path.join(os.path.dirname(item), (os.path.basename(item) + ".{}").format(lid))
        shutil.move(item, mprof_dst_path)
        gzip_existing_file(mprof_dst_path)

    # Copy Scorpio I/O performance stats to a separate dir + tar + compress
    spio_stats_dir = os.path.join(rundir, "spio_stats." + lid)
    os.mkdir(spio_stats_dir)
    for item in glob.glob(os.path.join(rundir, "io_perf_summary*")):
        safe_copy(item, spio_stats_dir)
    with tarfile.open("%s.tar.gz" % spio_stats_dir, "w:gz") as tfd:
        tfd.add(spio_stats_dir, arcname=os.path.basename(spio_stats_dir))

    shutil.rmtree(spio_stats_dir)

    gzip_existing_file(os.path.join(caseroot, "timing", "e3sm_timing_stats.%s" % lid))

    # JGF: not sure why we do this
    timing_saved_file = "timing.%s.saved" % lid
    touch(os.path.join(caseroot, "timing", timing_saved_file))

    project = case.get_value("PROJECT", subgroup=case.get_primary_job())
    if not case.is_save_timing_dir_project(project):
        return

    timing_dir = case.get_value("SAVE_TIMING_DIR")
    if timing_dir is None or not os.path.isdir(timing_dir):
        return

    mach = case.get_value("MACH")
    base_case = case.get_value("CASE")
    full_timing_dir = os.path.join(timing_dir, "performance_archive", getpass.getuser(), base_case, lid)

    if not os.path.isdir(full_timing_dir):
        return

    # Kill mach_syslog
    job_id = _get_batch_job_id_for_syslog(case)
    if job_id is not None:
        syslog_jobid_path = os.path.join(rundir, "syslog_jobid.{}".format(job_id))
        if os.path.exists(syslog_jobid_path):
            try:
                with open(syslog_jobid_path, "r") as fd:
                    syslog_jobid = int(fd.read().strip())
                os.kill(syslog_jobid, signal.SIGTERM)
            except (ValueError, OSError) as e:
                logger.warning("Failed to kill syslog: {}".format(e))
            finally:
                os.remove(syslog_jobid_path)

    # copy timings
    safe_copy("%s.tar.gz" % rundir_timing_dir, full_timing_dir, preserve_meta=False)

    #
    # save output files and logs
    #
    globs_to_copy = []
    if job_id is not None:
        if mach in ["anvil", "chrysalis", "compy", "cori-haswell", "cori-knl"]:
            globs_to_copy.append("run*%s*%s" % (case.get_value("CASE"), job_id))
        elif mach == "theta":
            globs_to_copy.append("%s*error" % job_id)
            globs_to_copy.append("%s*output" % job_id)
            globs_to_copy.append("%s*cobaltlog" % job_id)
        elif mach == "summit":
            globs_to_copy.append("e3sm.stderr.%s" % job_id)
            globs_to_copy.append("e3sm.stdout.%s" % job_id)

    globs_to_copy.append("logs/run_environment.txt.{}".format(lid))
    globs_to_copy.append(os.path.join(rundir, "e3sm.log.{}.gz".format(lid)))
    globs_to_copy.append(os.path.join(rundir, "cpl.log.{}.gz".format(lid)))
    globs_to_copy.append(os.path.join(rundir, "atm_chunk_costs.{}.gz".format(lid)))
    globs_to_copy.append(os.path.join(rundir, "memory.[0-4].*.log.{}.gz".format(lid)))
    globs_to_copy.append("timing/*.{}*".format(lid))
    globs_to_copy.append("CaseStatus")
    globs_to_copy.append(os.path.join(rundir, "spio_stats.{}.tar.gz".format(lid)))
<<<<<<< HEAD
    globs_to_copy.append(os.path.join(caseroot, "replay.sh"))
=======
    # Can't use a single glob, similar files e.g. {filename}.{lid} get picked up.
    bld_filenames = ["GIT_STATUS", "GIT_DIFF", "GIT_LOG", "GIT_REMOTE",
                     "GIT_CONFIG", "GIT_SUBMODULE_STATUS"]
    bld_globs = map(lambda x: f"bld/{x}", bld_filenames)
    globs_to_copy.extend(bld_globs)
    globs_to_copy.append("run/preview_run.log")
>>>>>>> dbaa9b2d

    for glob_to_copy in globs_to_copy:
        for item in glob.glob(os.path.join(caseroot, glob_to_copy)):
            basename = os.path.basename(item)
            if basename != timing_saved_file:
                if lid not in basename and not basename.endswith(".gz"):
                    safe_copy(item, os.path.join(full_timing_dir, "{}.{}".format(basename, lid)), preserve_meta=False)
                else:
                    safe_copy(item, full_timing_dir, preserve_meta=False)

    # zip everything
    for root, _, files in os.walk(full_timing_dir):
        for filename in files:
            if not filename.endswith(".gz"):
                gzip_existing_file(os.path.join(root, filename))

def _save_postrun_provenance_e3sm(case, lid):
    if case.get_value("SAVE_TIMING"):
        _save_postrun_timing_e3sm(case, lid)

def save_postrun_provenance(case, lid=None):
    with SharedArea():
        model = case.get_value("MODEL")
        lid = os.environ["LID"] if lid is None else lid

        if model == "e3sm":
            _save_postrun_provenance_e3sm(case, lid)
        elif model == "cesm":
            _save_postrun_provenance_cesm(case, lid)

_WALLTIME_BASELINE_NAME = "walltimes"
_WALLTIME_FILE_NAME     = "walltimes"
_GLOBAL_MINUMUM_TIME    = 900
_GLOBAL_WIGGLE          = 1000
_WALLTIME_TOLERANCE     = ( (600, 2.0), (1800, 1.5), (9999999999, 1.25) )

def get_recommended_test_time_based_on_past(baseline_root, test, raw=False):
    if baseline_root is not None:
        try:
            the_path = os.path.join(baseline_root, _WALLTIME_BASELINE_NAME, test, _WALLTIME_FILE_NAME)
            if os.path.exists(the_path):
                last_line = int(open(the_path, "r").readlines()[-1].split()[0])
                if raw:
                    best_walltime = last_line
                else:
                    best_walltime = None
                    for cutoff, tolerance in _WALLTIME_TOLERANCE:
                        if last_line <= cutoff:
                            best_walltime = int(float(last_line) * tolerance)
                            break

                    if best_walltime < _GLOBAL_MINUMUM_TIME:
                        best_walltime = _GLOBAL_MINUMUM_TIME

                    best_walltime += _GLOBAL_WIGGLE

                return convert_to_babylonian_time(best_walltime)
        except Exception:
            # We NEVER want a failure here to kill the run
            logger.warning("Failed to read test time: {}".format(sys.exc_info()[1]))

    return None

def save_test_time(baseline_root, test, time_seconds, commit):
    if baseline_root is not None:
        try:
            with SharedArea():
                the_dir = os.path.join(baseline_root, _WALLTIME_BASELINE_NAME, test)
                if not os.path.exists(the_dir):
                    os.makedirs(the_dir)

                the_path = os.path.join(the_dir, _WALLTIME_FILE_NAME)
                with open(the_path, "a") as fd:
                    fd.write("{} {}\n".format(int(time_seconds), commit))

        except Exception:
            # We NEVER want a failure here to kill the run
            logger.warning("Failed to store test time: {}".format(sys.exc_info()[1]))

_SUCCESS_BASELINE_NAME = "success-history"
_SUCCESS_FILE_NAME     = "last-transitions"

def _read_success_data(baseline_root, test):
    success_path = os.path.join(baseline_root, _SUCCESS_BASELINE_NAME, test, _SUCCESS_FILE_NAME)
    if os.path.exists(success_path):
        with open(success_path, "r") as fd:
            prev_results_raw = fd.read().strip()
            prev_results = prev_results_raw.split()
            expect(len(prev_results) == 2, "Bad success data: '{}'".format(prev_results_raw))
    else:
        prev_results = ["None", "None"]

    # Convert "None" to None
    for idx, item in enumerate(prev_results):
        if item == "None":
            prev_results[idx] = None

    return success_path, prev_results

def _is_test_working(prev_results, src_root, testing=False):
    # If there is no history of success, prev run could not have succeeded and vice versa for failures
    if prev_results[0] is None:
        return False
    elif prev_results[1] is None:
        return True
    else:
        if not testing:
            stat, out, err = run_cmd("git merge-base --is-ancestor {}".format(" ".join(prev_results)), from_dir=src_root)
            expect(stat in [0, 1], "Unexpected status from ancestor check:\n{}\n{}".format(out, err))
        else:
            # Hack for testing
            stat = 0 if prev_results[0] < prev_results[1] else 1

        # stat == 0 tells us that pass is older than fail, so we must have failed, otherwise we passed
        return stat != 0

def get_test_success(baseline_root, src_root, test, testing=False):
    """
    Returns (was prev run success, commit when test last passed, commit when test last transitioned from pass to fail)

    Unknown history is expressed as None
    """
    if baseline_root is not None:
        try:
            prev_results = _read_success_data(baseline_root, test)[1]
            prev_success = _is_test_working(prev_results, src_root, testing=testing)
            return prev_success, prev_results[0], prev_results[1]

        except Exception:
            # We NEVER want a failure here to kill the run
            logger.warning("Failed to read test success: {}".format(sys.exc_info()[1]))

    return False, None, None

def save_test_success(baseline_root, src_root, test, succeeded, force_commit_test=None):
    """
    Update success data accordingly based on succeeded flag
    """
    if baseline_root is not None:
        try:
            with SharedArea():
                success_path, prev_results = _read_success_data(baseline_root, test)

                the_dir = os.path.dirname(success_path)
                if not os.path.exists(the_dir):
                    os.makedirs(the_dir)

                prev_succeeded = _is_test_working(prev_results, src_root, testing=(force_commit_test is not None))

                # if no transition occurred then no update is needed
                if succeeded or succeeded != prev_succeeded or (prev_results[0] is None and succeeded) or (prev_results[1] is None and not succeeded):

                    new_results = list(prev_results)
                    my_commit = force_commit_test if force_commit_test else get_current_commit(repo=src_root)
                    if succeeded:
                        new_results[0] = my_commit # we passed
                    else:
                        new_results[1] = my_commit # we transitioned to a failing state

                    str_results = ["None" if item is None else item for item in new_results]
                    with open(success_path, "w") as fd:
                        fd.write("{}\n".format(" ".join(str_results)))

        except Exception:
            # We NEVER want a failure here to kill the run
            logger.warning("Failed to store test success: {}".format(sys.exc_info()[1]))<|MERGE_RESOLUTION|>--- conflicted
+++ resolved
@@ -481,16 +481,13 @@
     globs_to_copy.append("timing/*.{}*".format(lid))
     globs_to_copy.append("CaseStatus")
     globs_to_copy.append(os.path.join(rundir, "spio_stats.{}.tar.gz".format(lid)))
-<<<<<<< HEAD
     globs_to_copy.append(os.path.join(caseroot, "replay.sh"))
-=======
     # Can't use a single glob, similar files e.g. {filename}.{lid} get picked up.
     bld_filenames = ["GIT_STATUS", "GIT_DIFF", "GIT_LOG", "GIT_REMOTE",
                      "GIT_CONFIG", "GIT_SUBMODULE_STATUS"]
     bld_globs = map(lambda x: f"bld/{x}", bld_filenames)
     globs_to_copy.extend(bld_globs)
     globs_to_copy.append("run/preview_run.log")
->>>>>>> dbaa9b2d
 
     for glob_to_copy in globs_to_copy:
         for item in glob.glob(os.path.join(caseroot, glob_to_copy)):
