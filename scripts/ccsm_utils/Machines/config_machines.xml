<?xml version="1.0"?>

<config_machines>

<!--

 ===============================================================
 COMPILER and COMPILERS
 ===============================================================
 If a machine supports multiple compilers - then
  - the settings for COMPILERS should reflect the supported compilers
    as a comma separated string
  - the setting for COMPILER should be the default compiler
    (which is one of the values in COMPILERS)

 ===============================================================
 MPILIB and MPILIBS
 ===============================================================
 If a machine supports only one MPILIB is supported - then
 the setting for  MPILIB and MPILIBS should be blank ("")
 If a machine supports multiple mpi libraries (e.g. mpich and openmpi)
  - the settings for MPILIBS should reflect the supported mpi libraries
    as a comma separated string

 The default settings for COMPILERS and MPILIBS is blank (in config_machines.xml)

 Normally variable substitutions are not made until the case scripts are run, however variables
 of the form $ENV{VARIABLE_NAME} are substituted in create_newcase from the environment
 variable of the same name if it exists.

 NOTE: The variable CESMSCRATCHROOT must be fully resolved before a case is built so cannot
            contain other variables defined in cesm.

 ===============================================================
 PROJECT_REQUIRED
 ===============================================================
 A machine may need the PROJECT xml variable to be defined either because it is
 used in some paths, or because it is used to give an account number in the job
 submission script. If either of these are the case, then PROJECT_REQUIRED
 should be set to TRUE for the given machine.

-->
<machine MACH="userdefined">
        <DESC>User Defined Machine</DESC>                                 <!-- can be anything -->
        <OS>USERDEFINED_required_macros</OS>                              <!-- LINUX,Darwin,CNL,AIX,BGL,BGP -->
        <COMPILERS>intel,ibm,pgi,pathscale,gnu,cray,nag</COMPILERS>     <!-- intel,ibm,pgi,pathscale,gnu,cray,nag -->
        <MPILIBS>openmpi,mpich,mpt,mpt,ibm,mpi-serial</MPILIBS>                <!-- openmpi, mpich, ibm, mpi-serial -->
        <CESMSCRATCHROOT>USERDEFINED_required_build</CESMSCRATCHROOT>                     <!-- complete path to the 'scratch' directory -->
        <RUNDIR>USERDEFINED_required_build</RUNDIR>                       <!-- complete path to the run directory -->
        <EXEROOT>USERDEFINED_required_build</EXEROOT>                     <!-- complete path to the build directory -->
        <DIN_LOC_ROOT>USERDEFINED_required_build</DIN_LOC_ROOT>           <!-- complete path to the inputdata directory -->
        <DIN_LOC_ROOT_CLMFORC>USERDEFINED_optional_build</DIN_LOC_ROOT_CLMFORC> <!-- path to the optional forcing data for CLM (for CRUNCEP forcing) -->
        <DOUT_S>FALSE</DOUT_S>                                            <!-- logical for short term archiving -->
        <DOUT_S_ROOT>USERDEFINED_optional_run</DOUT_S_ROOT>               <!-- complete path to a short term archiving directory -->
        <DOUT_L_MSROOT>USERDEFINED_optional_run</DOUT_L_MSROOT>           <!-- complete path to a long term archiving directory -->
        <CCSM_BASELINE>USERDEFINED_optional_run</CCSM_BASELINE>           <!-- where the cesm testing scripts write and read baseline results -->
        <CCSM_CPRNC>USERDEFINED_optional_test</CCSM_CPRNC>                <!-- path to the cprnc tool used to compare netcdf history files in testing -->
        <BATCHQUERY>USERDEFINED_optional_run</BATCHQUERY>
        <BATCHSUBMIT>USERDEFINED_optional_run</BATCHSUBMIT>
        <SUPPORTED_BY>USERDEFINED_optional</SUPPORTED_BY>
        <GMAKE_J>1</GMAKE_J>
        <MAX_TASKS_PER_NODE>USERDEFINED_required_build</MAX_TASKS_PER_NODE>
</machine>

<machine MACH="redsky">
        <DESC>SNL Redsky cluster, Linux (x86_64)</DESC>                                 <!-- can be anything -->
        <OS>LINUX</OS>                              <!-- LINUX,Darwin,CNL,AIX,BGL,BGP -->
        <COMPILERS>intel</COMPILERS>     <!-- intel,ibm,pgi,pathscale,gnu,cray,lahey -->
        <MPILIBS>openmpi,mpi-serial</MPILIBS>                <!-- openmpi, mpich, ibm, mpi-serial -->
        <CESMSCRATCHROOT>/gscratch1/$USER/acme_scratch</CESMSCRATCHROOT>
        <RUNDIR>$CESMSCRATCHROOT/$CASE/run</RUNDIR>
        <EXEROOT>$CESMSCRATCHROOT/$CASE/bld</EXEROOT>
        <DIN_LOC_ROOT>/projects/ccsm/inputdata</DIN_LOC_ROOT>
        <DIN_LOC_ROOT_CLMFORC>/glade/proj2/cgd/tss</DIN_LOC_ROOT_CLMFORC>
        <DOUT_S>FALSE</DOUT_S>                                            <!-- logical for short term archiving -->
        <DOUT_S_ROOT>USERDEFINED_optional_run</DOUT_S_ROOT>               <!-- complete path to a short term archiving directory -->
        <DOUT_L_MSROOT>USERDEFINED_optional_run</DOUT_L_MSROOT>           <!-- complete path to a long term archiving directory -->
        <CCSM_BASELINE>/projects/ccsm/ccsm_baselines</CCSM_BASELINE>
        <CCSM_CPRNC>USERDEFINED_optional_test</CCSM_CPRNC>                <!-- path to the cprnc tool used to compare netcdf history files in testing -->
        <BATCHQUERY>qstat</BATCHQUERY>
        <BATCHSUBMIT>sbatch &lt;</BATCHSUBMIT>
        <SUPPORTED_BY>USERDEFINED_optional</SUPPORTED_BY>
        <GMAKE_J>4</GMAKE_J>
        <MAX_TASKS_PER_NODE>8 </MAX_TASKS_PER_NODE>
</machine>

<machine MACH="bluewaters">
         <DESC>ORNL XE6, os is CNL, 32 pes/node, batch system is PBS</DESC>
	 <COMPILERS>pgi,cray,gnu</COMPILERS>
	 <MPILIBS>mpich,mpi-serial</MPILIBS>
         <CESMSCRATCHROOT>/scratch/sciteam/$USER</CESMSCRATCHROOT>
         <RUNDIR>/scratch/sciteam/$CCSMUSER/$CASE/run</RUNDIR>
         <EXEROOT>/scratch/sciteam/$CCSMUSER/$CASE/bld</EXEROOT>
         <DIN_LOC_ROOT>/projects/sciteam/jng/cesm/inputdata</DIN_LOC_ROOT>
         <DIN_LOC_ROOT_CLMFORC>/projects/sciteam/jng/cesm/inputdata/atm/datm7</DIN_LOC_ROOT_CLMFORC>
         <DOUT_S_ROOT>/scratch/sciteam/$CCSMUSER/archive/$CASE</DOUT_S_ROOT>
         <DOUT_L_MSROOT>csm/$CASE</DOUT_L_MSROOT>
         <CCSM_BASELINE>/projects/sciteam/jng/cesm/ccsm_baselines</CCSM_BASELINE>
         <CCSM_CPRNC>/projects/sciteam/jng/cesm/tools/ccsm_cprnc/cprnc</CCSM_CPRNC>
         <OS>CNL</OS>
         <BATCHQUERY>qstat -f</BATCHQUERY>
         <BATCHSUBMIT>qsub</BATCHSUBMIT>
         <SUPPORTED_BY>jedwards -at- ucar.edu</SUPPORTED_BY>
         <GMAKE_J> 8</GMAKE_J>
         <MAX_TASKS_PER_NODE>32</MAX_TASKS_PER_NODE>
</machine>

<machine MACH="brutus">
         <DESC>Brutus Linux Cluster ETH (pgi(9.0-1)/intel(10.1.018) with openi(1.4.1)/mvapich2(1.4rc2), 16 pes/node, batch system LSF, added by UB</DESC>
	 <COMPILERS>pgi,intel</COMPILERS>
	 <MPILIBS>openmpi,mpich,mpi-serial</MPILIBS>
         <OS>LINUX</OS>
         <RUNDIR>/cluster/work/uwis/$CCSMUSER/$CASE/run</RUNDIR>
         <EXEROOT>/cluster/work/uwis/$CCSMUSER/$CASE/bld</EXEROOT>
         <CESMSCRATCHROOT>/cluster/work/uwis/$USER</CESMSCRATCHROOT>
         <DIN_LOC_ROOT>/cluster/work/uwis/ccsm/inputdata</DIN_LOC_ROOT>
         <DIN_LOC_ROOT_CLMFORC>/cluster/work/uwis/ccsm/inputdata/atm/datm7</DIN_LOC_ROOT_CLMFORC>
         <DOUT_S_ROOT>/cluster/work/uwis/$CCSMUSER/archive/$CASE</DOUT_S_ROOT>
         <DOUT_L_MSROOT>/`echo $CCSMUSER | tr '[a-z]' '[A-Z]'`/csm/$CASE</DOUT_L_MSROOT>
         <CCSM_BASELINE>/cluster/work/uwis/ccsm/ccsm_baselines</CCSM_BASELINE>
         <CCSM_CPRNC>/cluster/work/uwis/ccsm/tools/cprnc/cprnc</CCSM_CPRNC>
         <BATCHQUERY>bjobs -w</BATCHQUERY>
         <BATCHSUBMIT>bsub &lt;</BATCHSUBMIT>
         <SUPPORTED_BY>tcraig -at- ucar.edu</SUPPORTED_BY>
         <GMAKE_J>1</GMAKE_J>
         <MAX_TASKS_PER_NODE>16</MAX_TASKS_PER_NODE>
</machine>

<machine MACH="eastwind">
         <DESC>PNL IBM Xeon cluster, os is Linux (pgi), batch system is SLURM</DESC>
         <OS>LINUX</OS>
	 <COMPILERS>pgi</COMPILERS>
	 <MPILIBS>mpich</MPILIBS>
         <RUNDIR>/lustre/$CCSMUSER/$CASE/run</RUNDIR>
         <EXEROOT>/lustre/$CCSMUSER/$CASE/bld</EXEROOT>
         <CESMSCRATCHROOT>/lustre/$USER</CESMSCRATCHROOT>
         <DIN_LOC_ROOT>/lustre/tcraig/IRESM/inputdata</DIN_LOC_ROOT>
         <DIN_LOC_ROOT_CLMFORC>/lustre/tcraig/IRESM/inputdata/atm/datm7</DIN_LOC_ROOT_CLMFORC>
         <DOUT_S_ROOT>/lustre/$CCSMUSER/archive/$CASE</DOUT_S_ROOT>
         <DOUT_L_MSROOT>UNSET</DOUT_L_MSROOT>
         <CCSM_BASELINE>/lustre/tcraig/IRESM/ccsm_baselines</CCSM_BASELINE>
         <CCSM_CPRNC>/lustre/tcraig/IRESM/tools/cprnc/cprnc</CCSM_CPRNC>
         <BATCHQUERY>squeue</BATCHQUERY>
         <BATCHSUBMIT>sbatch</BATCHSUBMIT>
         <SUPPORTED_BY>tcraig -at- ucar.edu</SUPPORTED_BY>
         <GMAKE_J>8</GMAKE_J>
         <MAX_TASKS_PER_NODE>12</MAX_TASKS_PER_NODE>
</machine>

<machine MACH="edison">
         <DESC>NERSC XC30, os is CNL, 24 pes/node, batch system is PBS</DESC>
	 <COMPILERS>intel,gnu,cray</COMPILERS>
	 <MPILIBS>mpt,mpi-serial</MPILIBS>
         <CESMSCRATCHROOT>$ENV{SCRATCH}</CESMSCRATCHROOT>
         <RUNDIR>$CESMSCRATCHROOT/$CASE/run</RUNDIR>
         <EXEROOT>$CESMSCRATCHROOT/$CASE/bld</EXEROOT>
         <DIN_LOC_ROOT>/project/projectdirs/ccsm1/inputdata</DIN_LOC_ROOT>
         <DIN_LOC_ROOT_CLMFORC>/project/projectdirs/ccsm1/inputdata/atm/datm7</DIN_LOC_ROOT_CLMFORC>
         <DOUT_S_ROOT>$CESMSCRATCHROOT/archive/$CASE</DOUT_S_ROOT>
         <DOUT_L_MSROOT>csm/$CASE</DOUT_L_MSROOT>
         <CCSM_BASELINE>/project/projectdirs/ccsm1/ccsm_baselines</CCSM_BASELINE>
         <CCSM_CPRNC>/project/projectdirs/ccsm1/tools/cprnc.edison/cprnc</CCSM_CPRNC>
         <SAVE_TIMING_DIR>/project/projectdirs/$PROJECT</SAVE_TIMING_DIR>
         <OS>CNL</OS>
         <BATCHQUERY>qstat -f</BATCHQUERY>
         <BATCHSUBMIT>qsub</BATCHSUBMIT>
         <SUPPORTED_BY>cseg</SUPPORTED_BY>
         <GMAKE_J>8</GMAKE_J>
         <MAX_TASKS_PER_NODE>48</MAX_TASKS_PER_NODE>
	 <PES_PER_NODE>24</PES_PER_NODE>
         <PROJECT_REQUIRED>TRUE</PROJECT_REQUIRED>
         <PIO_CONFIG_OPTS> -D PIO_BUILD_TIMING:BOOL=ON </PIO_CONFIG_OPTS>
</machine>


<machine MACH="erebus">
         <DESC>NCAR IBM , os is Linux, 16 pes/node, batch system is LSF</DESC>
         <OS>LINUX</OS>
	 <COMPILERS>intel,pgi,gnu,pathscale</COMPILERS>
	 <MPILIBS>ibm,mpi-serial</MPILIBS>
         <RUNDIR>/ampstmp/$CCSMUSER/$CASE/run</RUNDIR>
         <EXEROOT>/ampstmp/$CCSMUSER/$CASE/bld</EXEROOT>
         <CESMSCRATCHROOT>/ampstmp/$USER</CESMSCRATCHROOT>
         <DIN_LOC_ROOT>$ENV{CESMDATAROOT}/inputdata</DIN_LOC_ROOT>
         <DIN_LOC_ROOT_CLMFORC>$ENV{CESMDATAROOT}/tss</DIN_LOC_ROOT_CLMFORC>
         <DOUT_S_ROOT>/ampstmp/$CCSMUSER/archive/$CASE</DOUT_S_ROOT>
         <DOUT_L_MSROOT>csm/$CASE</DOUT_L_MSROOT>
         <CCSM_BASELINE>$ENV{CESMDATAROOT}/ccsm_baselines</CCSM_BASELINE>
         <CCSM_CPRNC>$ENV{CESMDATAROOT}/tools/cprnc/cprnc</CCSM_CPRNC>
         <BATCHQUERY>bjobs -w</BATCHQUERY>
         <BATCHSUBMIT>bsub &lt;</BATCHSUBMIT>
         <SUPPORTED_BY>jedwards -at- ucar.edu</SUPPORTED_BY>
         <GMAKE_J>16</GMAKE_J>
         <MAX_TASKS_PER_NODE>32</MAX_TASKS_PER_NODE>
         <PES_PER_NODE>16</PES_PER_NODE>
</machine>

<machine MACH="evergreen">
         <DESC>UMD cluster</DESC>
         <OS>LINUX</OS>
	 <COMPILERS>intel</COMPILERS>
	 <MPILIBS>openmpi</MPILIBS>
         <RUNDIR>/lustre/data/$CCSMUSER/$CASE/run</RUNDIR>
         <EXEROOT>/lustre/data/$CCSMUSER/$CASE/bld</EXEROOT>
         <CESMSCRATCHROOT>/lustre/data/$USER</CESMSCRATCHROOT>
         <DIN_LOC_ROOT>/data/eg_nfs/tcraig/IRESM/inputdata</DIN_LOC_ROOT>
         <DIN_LOC_ROOT_CLMFORC>/data/eg_nfs/tcraig/IRESM/inputdata/atm/datm7</DIN_LOC_ROOT_CLMFORC>
         <DOUT_S_ROOT>/lustre/data/$CCSMUSER/archive/$CASE</DOUT_S_ROOT>
         <DOUT_L_MSROOT>UNSET</DOUT_L_MSROOT>
         <CCSM_BASELINE>/data/eg_nfs/tcraig/IRESM/ccsm_baselines</CCSM_BASELINE>
         <CCSM_CPRNC>/data/eg_nfs/tcraig/IRESM/tools/cprnc/cprnc</CCSM_CPRNC>
         <BATCHQUERY>showq</BATCHQUERY>
         <BATCHSUBMIT>qsub</BATCHSUBMIT>
         <SUPPORTED_BY>tcraig -at- ucar.edu</SUPPORTED_BY>
         <GMAKE_J>8</GMAKE_J>
         <MAX_TASKS_PER_NODE>12</MAX_TASKS_PER_NODE>
</machine>

<machine MACH="eos">
         <DESC>ORNL XC30, os is CNL, 16 pes/node, batch system is PBS</DESC>
	 <COMPILERS>intel</COMPILERS>
	 <MPILIBS>mpich,mpi-serial</MPILIBS>
         <RUNDIR>$MEMBERWORK/$PROJECT/$CASE/run</RUNDIR>
         <EXEROOT>$MEMBERWORK/$PROJECT/$CASE/bld</EXEROOT>
         <CESMSCRATCHROOT>$MEMBERWORK/$PROJECT</CESMSCRATCHROOT>
         <DIN_LOC_ROOT>/lustre/atlas1/cli900/world-shared/cesm/inputdata</DIN_LOC_ROOT>
         <DIN_LOC_ROOT_CLMFORC>/lustre/atlas1/cli900/world-shared/cesm/inputdata/atm/datm7</DIN_LOC_ROOT_CLMFORC>
         <DOUT_S_ROOT>$MEMBERWORK/$PROJECT/archive/$CASE</DOUT_S_ROOT>
         <DOUT_L_MSROOT>csm/$CASE</DOUT_L_MSROOT>
         <CCSM_BASELINE>/lustre/atlas1/cli900/world-shared/cesm/baselines</CCSM_BASELINE>
         <CCSM_CPRNC>/lustre/atlas1/cli900/world-shared/cesm/tools/cprnc/cprnc.eos</CCSM_CPRNC>
         <OS>CNL</OS>
         <BATCHQUERY>qstat -f</BATCHQUERY>
         <BATCHSUBMIT>qsub</BATCHSUBMIT>
         <SUPPORTED_BY>cseg</SUPPORTED_BY>
         <GMAKE_J>8</GMAKE_J>
         <PES_PER_NODE>16</PES_PER_NODE>
         <MAX_TASKS_PER_NODE>32</MAX_TASKS_PER_NODE>
         <PROJECT_REQUIRED>TRUE</PROJECT_REQUIRED>
</machine>

<machine MACH="goldbach">
         <DESC>"NCAR CGD Linux Cluster 16 pes/node, batch system is PBS"</DESC>
         <COMPILERS>pgi,intel,nag,gnu</COMPILERS>
         <MPILIBS>openmpi,mpi-serial</MPILIBS>
         <RUNDIR>/scratch/cluster/$CCSMUSER/$CASE/run</RUNDIR>
         <EXEROOT>/scratch/cluster/$CCSMUSER/$CASE/bld</EXEROOT>
         <CESMSCRATCHROOT>/scratch/cluster/$USER</CESMSCRATCHROOT>
         <OBJROOT>$EXEROOT</OBJROOT>
         <INCROOT>$EXEROOT/lib/include</INCROOT>
         <DIN_LOC_ROOT>/fs/cgd/csm/inputdata</DIN_LOC_ROOT>
         <DIN_LOC_ROOT_CLMFORC>/project/tss</DIN_LOC_ROOT_CLMFORC>
         <DOUT_S_ROOT>/scratch/cluster/$CCSMUSER/archive/$CASE</DOUT_S_ROOT>
         <DOUT_L_MSROOT>/`echo $CCSMUSER | tr '[a-z]' '[A-Z]'`/csm/$CASE</DOUT_L_MSROOT>
         <CCSM_BASELINE>/fs/cgd/csm/ccsm_baselines</CCSM_BASELINE>
         <CCSM_CPRNC>/fs/cgd/csm/tools/cprnc_64/cprnc</CCSM_CPRNC>
         <OS>LINUX</OS>
         <BATCHQUERY>qstat</BATCHQUERY>
         <BATCHSUBMIT>qsub </BATCHSUBMIT>
         <GMAKE_J>4</GMAKE_J>
         <MAX_TASKS_PER_NODE>16</MAX_TASKS_PER_NODE>
</machine>
<machine MACH="logan">
         <DESC>"NCAR CGD General compute server"</DESC>
         <COMPILERS>pgi,intel</COMPILERS>
         <MPILIBS>openmpi,mpi-serial</MPILIBS>
         <RUNDIR>/scratch/$CCSMUSER/$CASE/run</RUNDIR>
         <EXEROOT>/scratch/$CCSMUSER/$CASE/bld</EXEROOT>
         <CESMSCRATCHROOT>/scratch/$USER</CESMSCRATCHROOT>
         <OBJROOT>$EXEROOT</OBJROOT>
         <INCROOT>$EXEROOT/lib/include</INCROOT>
         <DIN_LOC_ROOT>/fs/cgd/csm/inputdata</DIN_LOC_ROOT>
         <DIN_LOC_ROOT_CLMFORC>/project/tss</DIN_LOC_ROOT_CLMFORC>
         <DOUT_S_ROOT>/scratch/$CCSMUSER/archive/$CASE</DOUT_S_ROOT>
         <DOUT_L_MSROOT>/`echo $CCSMUSER | tr '[a-z]' '[A-Z]'`/csm/$CASE</DOUT_L_MSROOT>
         <CCSM_BASELINE>/fs/cgd/csm/ccsm_baselines</CCSM_BASELINE>
         <CCSM_CPRNC>/fs/cgd/csm/tools/cprnc_64/cprnc</CCSM_CPRNC>
         <OS>LINUX</OS>
         <BATCHQUERY>qstat</BATCHQUERY>
         <BATCHSUBMIT>qsub </BATCHSUBMIT>
         <GMAKE_J>4</GMAKE_J>
         <MAX_TASKS_PER_NODE>16</MAX_TASKS_PER_NODE>
</machine>

<machine MACH="gaea">
         <DESC>NOAA XE6, os is CNL, 24 pes/node, batch system is PBS</DESC>
	 <COMPILERS>pgi</COMPILERS>
	 <MPILIBS>mpich,mpi-serial</MPILIBS>
         <RUNDIR>/lustre/fs/scratch/Julio.T.Bacmeister/$CASE/run</RUNDIR>
         <EXEROOT>/lustre/fs/scratch/Julio.T.Bacmeister/$CASE/bld</EXEROOT>
         <CESMSCRATCHROOT>/lustre/fs/scratch/Julio.T.Bacmeister</CESMSCRATCHROOT>
         <DIN_LOC_ROOT>/lustre/fs/scratch/Julio.T.Bacmeister/inputdata</DIN_LOC_ROOT>
         <DIN_LOC_ROOT_CLMFORC>/lustre/fs/scratch/Julio.T.Bacmeister/inputdata</DIN_LOC_ROOT_CLMFORC>
         <DOUT_S_ROOT>/lustre/fs/scratch/Julio.T.Bacmeister/archive/$CASE</DOUT_S_ROOT>
         <DOUT_L_MSROOT>UNSET</DOUT_L_MSROOT>
         <CCSM_BASELINE>UNSET</CCSM_BASELINE>
         <CCSM_CPRNC>UNSET</CCSM_CPRNC>
         <OS>CNL</OS>
         <BATCHQUERY>showq</BATCHQUERY>
         <BATCHSUBMIT>msub</BATCHSUBMIT>
         <SUPPORTED_BY>julio -at- ucar.edu</SUPPORTED_BY>
         <GMAKE_J> 8</GMAKE_J>
         <MAX_TASKS_PER_NODE>32</MAX_TASKS_PER_NODE>
</machine>



<machine MACH="hera">
         <DESC>LLNL Linux Cluster, Linux (pgi), 16 pes/node, batch system is Moab</DESC>
         <COMPILERS>pgi</COMPILERS>
         <MPILIBS>mpich,mpi-serial</MPILIBS>
         <RUNDIR>/p/lscratchd/$CCSMUSER/$CASE/run</RUNDIR>
         <EXEROOT>/p/lscratchd/$CCSMUSER/$CASE/bld</EXEROOT>
         <CESMSCRATCHROOT>/p/lscratchd/$USER</CESMSCRATCHROOT>
         <DIN_LOC_ROOT>/p/lscratchd/mirin/ccsm3data/inputdata</DIN_LOC_ROOT>
         <DIN_LOC_ROOT_CLMFORC>/p/lscratchd/mirin/ccsm3data/inputdata/atm/datm7</DIN_LOC_ROOT_CLMFORC>
         <DOUT_S_ROOT>/p/lscratchd/$CCSMUSER/archive/$CASE</DOUT_S_ROOT>
         <DOUT_L_HTAR>FALSE</DOUT_L_HTAR>
         <DOUT_L_MSROOT>UNSET</DOUT_L_MSROOT>
         <CCSM_BASELINE>/p/lscratchd/$CCSMUSER/ccsm_baselines</CCSM_BASELINE>
         <CCSM_CPRNC>/p/lscratchd/mirin/ccsm3data/tools/cprnc/cprnc</CCSM_CPRNC>
         <OS>LINUX</OS>
         <BATCHQUERY>mshow</BATCHQUERY>
         <BATCHSUBMIT>msub</BATCHSUBMIT>
         <SUPPORTED_BY>mirin1 -at- llnl.gov</SUPPORTED_BY>
         <GMAKE_J>8</GMAKE_J>
         <MAX_TASKS_PER_NODE>16</MAX_TASKS_PER_NODE>
</machine>

<machine MACH="hopper">
         <DESC>NERSC XE6, os is CNL, 24 pes/node, batch system is PBS</DESC>
	 <COMPILERS>pgi,intel,gnu,cray,pathscale</COMPILERS>
	 <MPILIBS>mpt,mpi-serial</MPILIBS>
         <CESMSCRATCHROOT>$ENV{SCRATCH2}</CESMSCRATCHROOT>
         <RUNDIR>$CESMSCRATCHROOT/$CASE/run</RUNDIR>
         <EXEROOT>$CESMSCRATCHROOT/$CASE/bld</EXEROOT>
         <DIN_LOC_ROOT>/project/projectdirs/ccsm1/inputdata</DIN_LOC_ROOT>
         <DIN_LOC_ROOT_CLMFORC>/project/projectdirs/ccsm1/inputdata/atm/datm7</DIN_LOC_ROOT_CLMFORC>
         <DOUT_S_ROOT>$CESMSCRATCHROOT/archive/$CASE</DOUT_S_ROOT>
         <DOUT_L_MSROOT>csm/$CASE</DOUT_L_MSROOT>
         <CCSM_BASELINE>/project/projectdirs/ccsm1/ccsm_baselines</CCSM_BASELINE>
         <CCSM_CPRNC>/project/projectdirs/ccsm1/tools/cprnc/cprnc</CCSM_CPRNC>
         <SAVE_TIMING_DIR>/project/projectdirs/$PROJECT</SAVE_TIMING_DIR>
         <OS>CNL</OS>
         <BATCHQUERY>qstat -f</BATCHQUERY>
         <BATCHSUBMIT>qsub</BATCHSUBMIT>
         <SUPPORTED_BY>cseg</SUPPORTED_BY>
         <GMAKE_J>4</GMAKE_J>
         <MAX_TASKS_PER_NODE>24</MAX_TASKS_PER_NODE>
         <PROJECT_REQUIRED>TRUE</PROJECT_REQUIRED>
         <PIO_CONFIG_OPTS> -D PIO_BUILD_TIMING:BOOL=ON </PIO_CONFIG_OPTS>
</machine>

<machine MACH="janus">
         <DESC>CU Linux Cluster (intel), 2 pes/node, batch system is PBS</DESC>
	 <COMPILERS>intel,pgi</COMPILERS>
	 <MPILIBS>openmpi,mpi-serial</MPILIBS>
         <OS>LINUX</OS>
         <RUNDIR>/lustre/janus_scratch/$CCSMUSER/$CASE/run</RUNDIR>
         <EXEROOT>/lustre/janus_scratch/$CCSMUSER/$CASE/bld</EXEROOT>
         <CESMSCRATCHROOT>/lustre/janus_scratch/$USER</CESMSCRATCHROOT>
         <DIN_LOC_ROOT>/lustre/janus_scratch/cesm/inputdata</DIN_LOC_ROOT>
         <DIN_LOC_ROOT_CLMFORC>/lustre/janus_scratch/cesm/inputdata/atm/datm7</DIN_LOC_ROOT_CLMFORC>
         <DOUT_S_ROOT>/lustre/janus_scratch/$CCSMUSER/archive/$CASE</DOUT_S_ROOT>
         <DOUT_L_MSROOT>csm/$CASE</DOUT_L_MSROOT>
         <CCSM_BASELINE>/lustre/janus_scratch/cesm/baselines</CCSM_BASELINE>
         <CCSM_CPRNC>/lustre/janus_scratch/cesm/tools/cprnc/cprnc</CCSM_CPRNC>
         <BATCHQUERY>qstat</BATCHQUERY>
         <BATCHSUBMIT>qsub</BATCHSUBMIT>
         <SUPPORTED_BY>cseg</SUPPORTED_BY>
         <GMAKE_J>12</GMAKE_J>
         <MAX_TASKS_PER_NODE>12</MAX_TASKS_PER_NODE>
	 <PIO_BUFFER_SIZE_LIMIT>1</PIO_BUFFER_SIZE_LIMIT>
</machine>


<machine MACH="juqueen">
         <DESC>FZJ IBM BG/Q, os is CNK, 16 pes/node, batch system is LoadLeveler</DESC>
         <COMPILERS>ibm</COMPILERS>
         <MPILIBS>ibm</MPILIBS>
         <RUNDIR>$ENV{WORK}/$CASE/run</RUNDIR>
         <EXEROOT>$ENV{WORK}/$CASE/bld</EXEROOT>
         <CESMSCRATCHROOT>$ENV{WORK}</CESMSCRATCHROOT>
         <DIN_LOC_ROOT>$ENV{WORK}/inputdata</DIN_LOC_ROOT>
         <DIN_LOC_ROOT_CLMFORC>$ENV{WORK}/inputdata/atm/datm7</DIN_LOC_ROOT_CLMFORC>
         <DOUT_S_ROOT>$ENV{WORK}/archive/$CASE</DOUT_S_ROOT>
         <DOUT_L_MSROOT>/home/$CCSMUSER/csm/$CASE/</DOUT_L_MSROOT>
         <CCSM_BASELINE>$ENV{WORK}/ccsm_baselines</CCSM_BASELINE>
         <CCSM_CPRNC>$ENV{WORK}/tools/cprnc/cprnc</CCSM_CPRNC>
         <OS>BGQ</OS>
         <BATCHQUERY>llq</BATCHQUERY>
         <BATCHSUBMIT>llsubmit</BATCHSUBMIT>
         <SUPPORTED_BY>dennis -at- ucar.edu</SUPPORTED_BY>
         <GMAKE_J>4</GMAKE_J>
         <MAX_TASKS_PER_NODE>32</MAX_TASKS_PER_NODE>
</machine>

<machine MACH="lawrencium-lr2">
         <DESC>Lawrencium LR2 cluster at LBL, OS is Linux (pgi), batch system is SLURM</DESC>
         <OS>LINUX</OS>
         <COMPILERS>pgi</COMPILERS>
         <MPILIBS>openmpi</MPILIBS>
         <CESMSCRATCHROOT>/global/scratch/$ENV{USER}</CESMSCRATCHROOT>
         <RUNDIR>$CESMSCRATCHROOT/$CASE/run</RUNDIR>
         <EXEROOT>$CESMSCRATCHROOT/$CASE/bld</EXEROOT>
         <DIN_LOC_ROOT>/global/scratch/$ENV{USER}/inputdata/</DIN_LOC_ROOT>
         <DIN_LOC_ROOT_CLMFORC>/global/scratch/$ENV{USER}/inputdata/atm/datm7</DIN_LOC_ROOT_CLMFORC>
         <DOUT_S_ROOT>$CESMSCRATCHROOT/archive/$ENV{CASE}</DOUT_S_ROOT>
         <DOUT_L_MSROOT>csm/$CASE</DOUT_L_MSROOT>
         <CCSM_BASELINE>$CESMSCRATCHROOT/ccsm_baselines</CCSM_BASELINE>
         <CCSM_CPRNC>/$CESMSCRATCHROOT/tools/cprnc/cprnc</CCSM_CPRNC>
         <BATCHQUERY>squeue</BATCHQUERY>
         <BATCHSUBMIT>sbatch</BATCHSUBMIT>
         <SUPPORTED_BY>jnjohnson at lbl dot gov</SUPPORTED_BY>
         <GMAKE_J>12</GMAKE_J>
         <MAX_TASKS_PER_NODE>12</MAX_TASKS_PER_NODE>
         <PROJECT_REQUIRED>TRUE</PROJECT_REQUIRED>
</machine>

<machine MACH="lawrencium-lr3">
         <DESC>Lawrencium LR3 cluster at LBL, OS is Linux (pgi), batch system is SLURM</DESC>
         <OS>LINUX</OS>
         <COMPILERS>pgi</COMPILERS>
         <MPILIBS>openmpi</MPILIBS>
         <CESMSCRATCHROOT>/global/scratch/$ENV{USER}</CESMSCRATCHROOT>
         <RUNDIR>$CESMSCRATCHROOT/$CASE/run</RUNDIR>
         <EXEROOT>$CESMSCRATCHROOT/$CASE/bld</EXEROOT>
         <DIN_LOC_ROOT>/global/scratch/$ENV{USER}/inputdata/</DIN_LOC_ROOT>
         <DIN_LOC_ROOT_CLMFORC>/global/scratch/$ENV{USER}/inputdata/atm/datm7</DIN_LOC_ROOT_CLMFORC>
         <DOUT_S_ROOT>$CESMSCRATCHROOT/archive/$ENV{CASE}</DOUT_S_ROOT>
         <DOUT_L_MSROOT>csm/$CASE</DOUT_L_MSROOT>
         <CCSM_BASELINE>$CESMSCRATCHROOT/ccsm_baselines</CCSM_BASELINE>
         <CCSM_CPRNC>/$CESMSCRATCHROOT/tools/cprnc/cprnc</CCSM_CPRNC>
         <BATCHQUERY>squeue</BATCHQUERY>
         <BATCHSUBMIT>sbatch</BATCHSUBMIT>
         <SUPPORTED_BY>jnjohnson at lbl dot gov</SUPPORTED_BY>
         <GMAKE_J>16</GMAKE_J>
         <MAX_TASKS_PER_NODE>16</MAX_TASKS_PER_NODE>
         <PROJECT_REQUIRED>TRUE</PROJECT_REQUIRED>
</machine>

<machine MACH="mac">
    <DESC>Mac OS/X workstation or laptop</DESC>
    <OS>Darwin</OS>
    <COMPILERS>gnu</COMPILERS>
    <MPILIBS>openmpi,mpich,mpi-serial</MPILIBS>
    <RUNDIR>$ENV{HOME}/projects/acme/scratch/$CASE/run</RUNDIR>
    <EXEROOT>$ENV{HOME}/projects/acme/scratch/$CASE/bld</EXEROOT>
    <DIN_LOC_ROOT>$ENV{HOME}/projects/acme/cesm-inputdata</DIN_LOC_ROOT>
    <DIN_LOC_ROOT_CLMFORC>$ENV{HOME}/projects/acme/ptclm-data</DIN_LOC_ROOT_CLMFORC>
    <DOUT_S_ROOT>$ENV{HOME}/projects/acme/scratch/archive/$CASE</DOUT_S_ROOT>
    <DOUT_L_MSROOT>csm/$CASE</DOUT_L_MSROOT>
    <CESMSCRATCHROOT>$ENV{HOME}/projects/acme/scratch</CESMSCRATCHROOT>
    <CCSM_BASELINE>$ENV{HOME}/projects/acme/baselines</CCSM_BASELINE>
    <!-- cmake -DCMAKE_Fortran_COMPILER=/opt/local/bin/mpif90-mpich-gcc48 -DHDF5_DIR=/opt/local -DNetcdf_INCLUDE_DIR=/opt/local/include .. -->>
    <CCSM_CPRNC>$CCSMROOT/tools/cprnc/build/cprnc</CCSM_CPRNC>
    <BATCHQUERY></BATCHQUERY>
    <BATCHSUBMIT></BATCHSUBMIT>
    <SUPPORTED_BY>jnjohnson at lbl dot gov</SUPPORTED_BY>
<!--    <GMAKE>make</GMAKE> <- this doesn't actually work! -->
    <GMAKE_J>4</GMAKE_J>
    <MAX_TASKS_PER_NODE>4</MAX_TASKS_PER_NODE>
    <PES_PER_NODE>2</PES_PER_NODE>
</machine>

<machine MACH="mira">
         <DESC>ANL IBM BG/Q, os is BGP, 16 pes/node, batch system is cobalt</DESC>
         <COMPILERS>ibm</COMPILERS>
         <MPILIBS>ibm</MPILIBS>
         <CESMSCRATCHROOT>/projects/$PROJECT/$ENV{USER}</CESMSCRATCHROOT>
         <RUNDIR>$CESMSCRATCHROOT/$CASE/run</RUNDIR>
         <EXEROOT>$CESMSCRATCHROOT/$CASE/bld</EXEROOT>
         <DIN_LOC_ROOT>/projects/ccsm/inputdata</DIN_LOC_ROOT>
         <DIN_LOC_ROOT_CLMFORC>/projects/ccsm/inputdata/atm/datm7</DIN_LOC_ROOT_CLMFORC>
         <DOUT_S_ROOT>/projects/$PROJECT/$CCSMUSER/archive/$CASE</DOUT_S_ROOT>
         <DOUT_L_MSROOT>/home/$CCSMUSER/csm/$CASE/</DOUT_L_MSROOT>
         <CCSM_BASELINE>/projects/ccsm/ccsm_baselines/</CCSM_BASELINE>
         <CCSM_CPRNC>/projects/ccsm/tools/cprnc/cprnc</CCSM_CPRNC>
         <SAVE_TIMING_DIR>/projects/$PROJECT</SAVE_TIMING_DIR>
         <OS>BGQ</OS>
         <BATCHQUERY>qstat</BATCHQUERY>
         <BATCHSUBMIT>csh</BATCHSUBMIT>
         <SUPPORTED_BY>   mickelso -at- mcs.anl.gov</SUPPORTED_BY>
         <GMAKE_J>4</GMAKE_J>
         <MAX_TASKS_PER_NODE>48</MAX_TASKS_PER_NODE>
         <PROJECT_REQUIRED>TRUE</PROJECT_REQUIRED>
         <PIO_CONFIG_OPTS> -D PIO_BUILD_TIMING:BOOL=ON </PIO_CONFIG_OPTS>
</machine>

<machine MACH="blues">
         <DESC>ANL/LCRC Linux Cluster</DESC>
         <COMPILERS>intel,gnu,pgi</COMPILERS>
         <MPILIBS>mvapich2</MPILIBS>
         <RUNDIR>/lcrc/project/$PROJECT/$CCSMUSER/$CASE/run</RUNDIR>
         <EXEROOT>/lcrc/project/$PROJECT/$CCSMUSER/$CASE/bld</EXEROOT>
         <DIN_LOC_ROOT>/home/ccsm-data/inputdata</DIN_LOC_ROOT>
         <DIN_LOC_ROOT_CLMFORC>/home/ccsm-data/inputdata/atm/datm7</DIN_LOC_ROOT_CLMFORC>
         <DOUT_S_ROOT>/lcrc/project/$PROJECT/$CCSMUSER/archive/$CASE</DOUT_S_ROOT>
         <DOUT_L_MSROOT>UNSET</DOUT_L_MSROOT>
         <CCSM_BASELINE>/home/ccsm-data/ccsm_baselines</CCSM_BASELINE>
         <CCSM_CPRNC>/gpfs/home/projects/ccsm/tools/cprnc/cprnc</CCSM_CPRNC>
         <OS>LINUX</OS>
         <BATCHQUERY>qstat</BATCHQUERY>
         <BATCHSUBMIT>qsub</BATCHSUBMIT>
         <GMAKE_J>8</GMAKE_J>
         <MAX_TASKS_PER_NODE>16</MAX_TASKS_PER_NODE>
	 <PROJECT_REQUIRED>TRUE</PROJECT_REQUIRED>
</machine>

<machine MACH="cetus">
         <DESC>ANL IBM BG/Q, os is BGP, 16 pes/node, batch system is cobalt</DESC>
         <COMPILERS>ibm</COMPILERS>
         <MPILIBS>ibm</MPILIBS>
         <CESMSCRATCHROOT>/projects/$PROJECT/$ENV{USER}</CESMSCRATCHROOT>
         <RUNDIR>$CESMSCRATCHROOT/$CASE/run</RUNDIR>
         <EXEROOT>$CESMSCRATCHROOT/$CASE/bld</EXEROOT>
         <DIN_LOC_ROOT>/projects/ccsm/inputdata</DIN_LOC_ROOT>
         <DIN_LOC_ROOT_CLMFORC>/projects/ccsm/inputdata/atm/datm7</DIN_LOC_ROOT_CLMFORC>
         <DOUT_S_ROOT>/projects/$PROJECT/$CCSMUSER/archive/$CASE</DOUT_S_ROOT>
         <DOUT_L_MSROOT>/home/$CCSMUSER/csm/$CASE/</DOUT_L_MSROOT>
         <CCSM_BASELINE>/projects/ccsm/ccsm_baselines/</CCSM_BASELINE>
         <CCSM_CPRNC>/projects/ccsm/tools/cprnc/cprnc</CCSM_CPRNC>
         <SAVE_TIMING_DIR>/projects/$PROJECT</SAVE_TIMING_DIR>
         <OS>BGQ</OS>
         <BATCHQUERY>qstat</BATCHQUERY>
         <BATCHSUBMIT>csh</BATCHSUBMIT>
         <SUPPORTED_BY>   jayesh -at- mcs.anl.gov</SUPPORTED_BY>
         <GMAKE_J>4</GMAKE_J>
         <MAX_TASKS_PER_NODE>48</MAX_TASKS_PER_NODE>
         <PROJECT_REQUIRED>TRUE</PROJECT_REQUIRED>
</machine>



<machine MACH="olympus">
         <DESC>PNL cluster, os is Linux (pgi), batch system is SLURM</DESC>
         <OS>LINUX</OS>
	 <COMPILERS>pgi,intel</COMPILERS>
	 <MPILIBS>mpich</MPILIBS>
         <RUNDIR>/pic/scratch/$CCSMUSER/$CASE/run</RUNDIR>
         <EXEROOT>/pic/scratch/$CCSMUSER/$CASE/bld</EXEROOT>
         <CESMSCRATCHROOT>/pic/scratch/$USER</CESMSCRATCHROOT>
         <DIN_LOC_ROOT>/pic/scratch/tcraig/IRESM/inputdata</DIN_LOC_ROOT>
         <DIN_LOC_ROOT_CLMFORC>/pic/scratch/tcraig/IRESM/inputdata/atm/datm7</DIN_LOC_ROOT_CLMFORC>
         <DOUT_S_ROOT>/pic/scratch/$CCSMUSER/archive/$CASE</DOUT_S_ROOT>
         <DOUT_L_MSROOT>csm/$CASE</DOUT_L_MSROOT>
         <CCSM_BASELINE>/pic/scratch/tcraig/IRESM/ccsm_baselines</CCSM_BASELINE>
         <CCSM_CPRNC>/pic/scratch/tcraig/IRESM/tools/cprnc/cprnc</CCSM_CPRNC>
         <BATCHQUERY>squeue</BATCHQUERY>
         <BATCHSUBMIT>sbatch</BATCHSUBMIT>
         <SUPPORTED_BY>balwinder.singh at pnnl dot gov</SUPPORTED_BY>
         <GMAKE_J>8</GMAKE_J>
         <MAX_TASKS_PER_NODE>32</MAX_TASKS_PER_NODE>
</machine>


<machine MACH="sooty">
         <DESC>PNL cluster, os is Linux (pgi,intel,nag), batch system is SLURM</DESC>
         <OS>LINUX</OS>
	     <COMPILERS>pgi,intel</COMPILERS>
	     <MPILIBS>mvapich2</MPILIBS>
         <RUNDIR>/lustre/$CCSMUSER/csmruns/$CASE/run</RUNDIR>
         <EXEROOT>/lustre/$CCSMUSER/csmruns/$CASE/bld</EXEROOT>
         <CESMSCRATCHROOT>/lustre/$USER/csmruns/</CESMSCRATCHROOT>
         <DIN_LOC_ROOT>/lustre/sing201/DATASETS/CAM/InitialCondFilesCam/FromMythos1/CSMDATA_CAM/aerocom/csmdata</DIN_LOC_ROOT>
         <DIN_LOC_ROOT_CLMFORC>/lustre/sing201/DATASETS/CAM/InitialCondFilesCam/FromMythos1/CSMDATA_CAM/aerocom/csmdata/atm/datm7</DIN_LOC_ROOT_CLMFORC>
         <DOUT_S_ROOT>/lustre/$CCSMUSER/archive/$CASE</DOUT_S_ROOT>
         <DOUT_L_MSROOT>csm/$CASE</DOUT_L_MSROOT>
         <CCSM_BASELINE>/UNSET_BASELINE</CCSM_BASELINE>
         <CCSM_CPRNC>/lustre/sing201/CAM/netcdfComp_cprnc/cprnc/cprnc</CCSM_CPRNC>
         <BATCHQUERY>squeue</BATCHQUERY>
         <BATCHSUBMIT>sbatch</BATCHSUBMIT>
         <SUPPORTED_BY>balwinder.singh at pnnl dot gov</SUPPORTED_BY>
         <GMAKE_J>8</GMAKE_J>
         <MAX_TASKS_PER_NODE>8</MAX_TASKS_PER_NODE>
</machine>
<machine MACH="cascade">
         <DESC>PNL cluster, os is Linux (pgi), batch system is SLURM</DESC>
         <OS>LINUX</OS>
         <COMPILERS>intel,nag</COMPILERS>
         <MPILIBS>mvapich2</MPILIBS>
         <RUNDIR>/dtemp/$CCSMUSER/csmruns/$CASE/run</RUNDIR>
         <EXEROOT>/dtemp/$CCSMUSER/csmruns/$CASE/bld</EXEROOT>
         <DIN_LOC_ROOT>/dtemp/sing201/inputdata/CAM/CSMDATA_CAM/aerocom/csmdata</DIN_LOC_ROOT>
         <DIN_LOC_ROOT_CLMFORC>/dtemp/sing201/inputdata/CAM/CSMDATA_CAM/aerocom/csmdata/atm/datm7</DIN_LOC_ROOT_CLMFORC>
         <DOUT_S_ROOT>/dtemp/$CCSMUSER/archive/$CASE</DOUT_S_ROOT>
         <DOUT_L_MSROOT>csm/$CASE</DOUT_L_MSROOT>
         <CCSM_BASELINE>/dtemp/sing201/ACME_testing/acme_baselines/</CCSM_BASELINE>
	     <CESMSCRATCHROOT>/dtemp/$USER/csmruns</CESMSCRATCHROOT>
         <CCSM_CPRNC>/home/sing201/CAM/cprnc/cprnc</CCSM_CPRNC>
         <BATCHQUERY>showq</BATCHQUERY>
         <BATCHSUBMIT>msub</BATCHSUBMIT>
         <SUPPORTED_BY>balwinder.singh at pnnl dot gov</SUPPORTED_BY>
         <GMAKE_J>8</GMAKE_J>
         <MAX_TASKS_PER_NODE>16</MAX_TASKS_PER_NODE>
</machine>
<machine MACH="pleiades-wes">
         <DESC>NASA/AMES Linux Cluster, Linux (ia64), Altix ICE, 2.93 GHz Westmere processors, 12 pes/node and 24 GB of memory, batch system is PBS</DESC>
	 <COMPILERS>intel</COMPILERS>
	 <MPILIBS>mpich,mpi-serial</MPILIBS>
         <OS>LINUX</OS>
         <RUNDIR>/nobackup/$CCSMUSER/$CASE/run</RUNDIR>
         <EXEROOT>/nobackup/$CCSMUSER/$CASE/bld</EXEROOT>
         <CESMSCRATCHROOT>/nobackup/$USER</CESMSCRATCHROOT>
         <DIN_LOC_ROOT>/nobackup/mjmills2/ccsmdata/inputdata</DIN_LOC_ROOT>
         <DIN_LOC_ROOT_CLMFORC>/nobackup/mjmills2/ccsmdata/inputdata/atm/datm7</DIN_LOC_ROOT_CLMFORC>
         <DOUT_S_ROOT>/nobackup/$CCSMUSER/archive/$CASE</DOUT_S_ROOT>
         <DOUT_L_MSROOT>csm/$CASE</DOUT_L_MSROOT>
         <BATCHQUERY>qstat</BATCHQUERY>
         <BATCHSUBMIT>qsub</BATCHSUBMIT>
         <SUPPORTED_BY>fvitt -at- ucar.edu</SUPPORTED_BY>
         <GMAKE_J>8</GMAKE_J>
         <MAX_TASKS_PER_NODE>12</MAX_TASKS_PER_NODE>
</machine>

<machine MACH="pleiades-san">
         <DESC>NASA/AMES Linux Cluster, Linux (ia64), Altix ICE, 2.6 GHz Sandy Bridge processors, 16 cores/node and 32 GB of memory, batch system is PBS</DESC>
	 <COMPILERS>intel</COMPILERS>
	 <MPILIBS>mpich,mpi-serial</MPILIBS>
         <OS>LINUX</OS>
         <RUNDIR>/nobackup/$CCSMUSER/$CASE/run</RUNDIR>
         <EXEROOT>/nobackup/$CCSMUSER/$CASE/bld</EXEROOT>
         <CESMSCRATCHROOT>/nobackup/$USER</CESMSCRATCHROOT>
         <DIN_LOC_ROOT>/nobackup/mjmills2/ccsmdata/inputdata</DIN_LOC_ROOT>
         <DIN_LOC_ROOT_CLMFORC>/nobackup/mjmills2/ccsmdata/inputdata/atm/datm7</DIN_LOC_ROOT_CLMFORC>
         <DOUT_S_ROOT>/nobackup/$CCSMUSER/archive/$CASE</DOUT_S_ROOT>
         <DOUT_L_MSROOT>csm/$CASE</DOUT_L_MSROOT>
         <BATCHQUERY>qstat</BATCHQUERY>
         <BATCHSUBMIT>qsub</BATCHSUBMIT>
         <SUPPORTED_BY>fvitt -at- ucar.edu</SUPPORTED_BY>
         <GMAKE_J>8</GMAKE_J>
         <MAX_TASKS_PER_NODE>16</MAX_TASKS_PER_NODE>
</machine>

<machine MACH="pleiades-ivy">
         <DESC>NASA/AMES Linux Cluster, Linux (ia64), Altix ICE, 2.8 GHz Ivy Bridge processors, 20 cores/node and 3.2 GB of memory per core, batch system is PBS</DESC>
	 <COMPILERS>intel</COMPILERS>
	 <MPILIBS>mpich,mpi-serial</MPILIBS>
         <OS>LINUX</OS>
         <RUNDIR>/nobackup/$CCSMUSER/$CASE/run</RUNDIR>
         <EXEROOT>/nobackup/$CCSMUSER/$CASE/bld</EXEROOT>
         <CESMSCRATCHROOT>/nobackup/$USER</CESMSCRATCHROOT>
         <DIN_LOC_ROOT>/nobackup/mjmills2/ccsmdata/inputdata</DIN_LOC_ROOT>
         <DIN_LOC_ROOT_CLMFORC>/nobackup/mjmills2/ccsmdata/inputdata/atm/datm7</DIN_LOC_ROOT_CLMFORC>
         <DOUT_S_ROOT>/nobackup/$CCSMUSER/archive/$CASE</DOUT_S_ROOT>
         <DOUT_L_MSROOT>csm/$CASE</DOUT_L_MSROOT>
         <BATCHQUERY>qstat</BATCHQUERY>
         <BATCHSUBMIT>qsub</BATCHSUBMIT>
         <SUPPORTED_BY>fvitt -at- ucar.edu</SUPPORTED_BY>
         <GMAKE_J>8</GMAKE_J>
         <MAX_TASKS_PER_NODE>20</MAX_TASKS_PER_NODE>
</machine>

<machine MACH="sierra">
         <DESC>LLNL Linux Cluster, Linux (pgi), 12 pes/node, batch system is Moab</DESC>
         <COMPILERS>pgi</COMPILERS>
         <MPILIBS>mpich,mpi-serial</MPILIBS>
         <RUNDIR>/p/lscratchd/$CCSMUSER/$CASE/run</RUNDIR>
         <EXEROOT>/p/lscratchd/$CCSMUSER/$CASE/bld</EXEROOT>
         <CESMSCRATCHROOT>/p/lscratchd/$USER</CESMSCRATCHROOT>
         <DIN_LOC_ROOT>/p/lscratchd/mirin/ccsm3data/inputdata</DIN_LOC_ROOT>
         <DIN_LOC_ROOT_CLMFORC>/p/lscratchd/mirin/ccsm3data/inputdata/atm/datm7</DIN_LOC_ROOT_CLMFORC>
         <DOUT_S_ROOT>/p/lscratchd/$CCSMUSER/archive/$CASE</DOUT_S_ROOT>
         <DOUT_L_HTAR>FALSE</DOUT_L_HTAR>
         <DOUT_L_MSROOT>UNSET</DOUT_L_MSROOT>
         <CCSM_BASELINE>/p/lscratchd/$CCSMUSER/ccsm_baselines</CCSM_BASELINE>
         <CCSM_CPRNC>/p/lscratchd/mirin/ccsm3data/tools/cprnc/cprnc</CCSM_CPRNC>
         <OS>LINUX</OS>
         <BATCHQUERY>mshow</BATCHQUERY>
         <BATCHSUBMIT>msub</BATCHSUBMIT>
         <SUPPORTED_BY>mirin1 -at- llnl.gov</SUPPORTED_BY>
         <GMAKE_J>8</GMAKE_J>
         <MAX_TASKS_PER_NODE>12</MAX_TASKS_PER_NODE>
</machine>

<machine MACH="stampede">
        <DESC>TACC DELL, os is Linux, 16 pes/node, batch system is SLURM</DESC>
        <OS>LINUX</OS>
        <COMPILERS>intel,intelmic,intel14,intelmic14</COMPILERS>
        <MPILIBS>impi,mvapich2,mpi-serial</MPILIBS>
        <RUNDIR>$SCRATCH/$CASE/run</RUNDIR>
        <EXEROOT>$SCRATCH/$CASE/bld</EXEROOT>
        <CESMSCRATCHROOT>$SCRATCH</CESMSCRATCHROOT>
        <DIN_LOC_ROOT>/scratch/projects/xsede/CESM/inputdata</DIN_LOC_ROOT>
        <DIN_LOC_ROOT_CLMFORC>/scratch/projects/xsede/CESM/inputdata/lmwg</DIN_LOC_ROOT_CLMFORC>
        <DOUT_S_ROOT>$WORK/archive/$CASE</DOUT_S_ROOT>
        <DOUT_L_MSROOT>csm/$CASE</DOUT_L_MSROOT>
        <CCSM_BASELINE>/scratch/projects/xsede/CESM/ccsm_baselines</CCSM_BASELINE>
        <CCSM_CPRNC>/scratch/projects/xsede/CESM/tools/cprnc/cprnc</CCSM_CPRNC>
        <BATCHQUERY>squeue</BATCHQUERY>
        <BATCHSUBMIT>sbatch</BATCHSUBMIT>
        <SUPPORTED_BY>srinathv -at- ucar.edu</SUPPORTED_BY>
        <GMAKE_J>8</GMAKE_J>
        <MAX_TASKS_PER_NODE>16</MAX_TASKS_PER_NODE>
        <PES_PER_NODE>16</PES_PER_NODE>
</machine>

<machine MACH="titan">
         <DESC>ORNL XK6, os is CNL, 16 pes/node, batch system is PBS</DESC>
	 <COMPILERS>pgi,pgicuda,intel,cray</COMPILERS>
	 <MPILIBS>mpich,mpi-serial</MPILIBS>
<<<<<<< HEAD
         <CESMSCRATCHROOT>$ENV{MEMBERWORK}/$PROJECT</CESMSCRATCHROOT>
         <RUNDIR>$CESMSCRATCHROOT/$CASE/run</RUNDIR>
         <EXEROOT>$CESMSCRATCHROOT/$CASE/bld</EXEROOT>
=======
         <RUNDIR>$MEMBERWORK/$PROJECT/$CASE/run</RUNDIR>
         <EXEROOT>$MEMBERWORK/$PROJECT/$CASE/bld</EXEROOT>
         <CESMSCRATCHROOT>$MEMBERWORK/$PROJECT</CESMSCRATCHROOT>
>>>>>>> d97ef09e
         <DIN_LOC_ROOT>/lustre/atlas1/cli900/world-shared/cesm/inputdata</DIN_LOC_ROOT>
         <DIN_LOC_ROOT_CLMFORC>/lustre/atlas1/cli900/world-shared/cesm/inputdata/atm/datm7</DIN_LOC_ROOT_CLMFORC>
         <DOUT_S_ROOT>$CESMSCRATCHROOT/archive/$CASE</DOUT_S_ROOT>
         <DOUT_L_MSROOT>csm/$CASE</DOUT_L_MSROOT>
         <CCSM_BASELINE>/lustre/atlas1/cli900/world-shared/cesm/baselines</CCSM_BASELINE>
         <CCSM_CPRNC>/lustre/atlas1/cli900/world-shared/cesm/tools/cprnc/cprnc.titan</CCSM_CPRNC>
         <SAVE_TIMING_DIR>$ENV{PROJWORK}/$PROJECT</SAVE_TIMING_DIR>
         <OS>CNL</OS>
         <BATCHQUERY>qstat -f</BATCHQUERY>
         <BATCHSUBMIT>qsub</BATCHSUBMIT>
         <SUPPORTED_BY>cseg</SUPPORTED_BY>
         <GMAKE_J>8</GMAKE_J>
         <MAX_TASKS_PER_NODE>16</MAX_TASKS_PER_NODE>
         <PROJECT_REQUIRED>TRUE</PROJECT_REQUIRED>
         <PIO_CONFIG_OPTS> -D PIO_BUILD_TIMING:BOOL=ON </PIO_CONFIG_OPTS>
</machine>

<machine MACH="yellowstone">
        <DESC>NCAR IBM, os is Linux, 16 pes/node, batch system is LSF</DESC>
        <OS>LINUX</OS>
        <COMPILERS>intel,pgi,gnu,pathscale</COMPILERS>
        <MPILIBS>mpich2,pempi,mpi-serial</MPILIBS>
        <CESMSCRATCHROOT>/glade/scratch/$USER</CESMSCRATCHROOT>
        <RUNDIR>$CESMSCRATCHROOT/$CASE/run</RUNDIR>
        <EXEROOT>$CESMSCRATCHROOT/$CASE/bld</EXEROOT>
        <DIN_LOC_ROOT>$ENV{CESMDATAROOT}/inputdata</DIN_LOC_ROOT>
        <DIN_LOC_ROOT_CLMFORC>$ENV{CESMROOT}/lmwg</DIN_LOC_ROOT_CLMFORC>
        <DOUT_S_ROOT>$CESMSCRATCHROOT/archive/$CASE</DOUT_S_ROOT>
        <DOUT_L_MSROOT>csm/$CASE</DOUT_L_MSROOT>
        <CCSM_BASELINE>$ENV{CESMDATAROOT}/ccsm_baselines</CCSM_BASELINE>
        <CCSM_CPRNC>$ENV{CESMDATAROOT}/tools/cprnc/cprnc</CCSM_CPRNC>
        <BATCHQUERY>bjobs -w</BATCHQUERY>
        <BATCHSUBMIT>bsub &lt;</BATCHSUBMIT>
        <SUPPORTED_BY>cseg</SUPPORTED_BY>
        <GMAKE_J>8</GMAKE_J>
        <MAX_TASKS_PER_NODE>30</MAX_TASKS_PER_NODE>
        <PES_PER_NODE>16</PES_PER_NODE>
</machine>

<machine MACH="pronghorn">
        <DESC>NCAR IBM, os is Linux, 16 pes/node, batch system is LSF</DESC>
        <OS>LINUX</OS>
        <COMPILERS>intel,intelmic</COMPILERS>
        <MPILIBS>impi,mpi-serial</MPILIBS>
        <RUNDIR>/glade/scratch/$CCSMUSER/$CASE/run</RUNDIR>
        <EXEROOT>/glade/scratch/$CCSMUSER/$CASE/bld</EXEROOT>
        <CESMSCRATCHROOT>/glade/scratch/$USER</CESMSCRATCHROOT>
        <DIN_LOC_ROOT>$ENV{CESMDATAROOT}/inputdata</DIN_LOC_ROOT>
        <DIN_LOC_ROOT_CLMFORC>$ENV{CESMROOT}/lmwg</DIN_LOC_ROOT_CLMFORC>
        <DOUT_S_ROOT>/glade/scratch/$CCSMUSER/archive/$CASE</DOUT_S_ROOT>
        <DOUT_L_MSROOT>csm/$CASE</DOUT_L_MSROOT>
        <CCSM_BASELINE>$ENV{CESMDATAROOT}/ccsm_baselines</CCSM_BASELINE>
        <CCSM_CPRNC>$ENV{CESMDATAROOT}/tools/cprnc/cprnc</CCSM_CPRNC>
        <BATCHQUERY>bjobs -w</BATCHQUERY>
        <BATCHSUBMIT>bsub &lt;</BATCHSUBMIT>
        <SUPPORTED_BY>srinathv -at- ucar.edu</SUPPORTED_BY>
        <GMAKE_J>8</GMAKE_J>
        <MAX_TASKS_PER_NODE>30</MAX_TASKS_PER_NODE>
        <PES_PER_NODE>16</PES_PER_NODE>
</machine>

<machine MACH="rosa">
        <DESC>CSCS Cray XE6, os is CNL, 32 pes/node, batch system is SLURM</DESC>
        <COMPILERS>pgi,cray,gnu</COMPILERS>
        <MPILIBS>mpich,mpi-serial</MPILIBS>
        <RUNDIR>/scratch/rosa/$CCSMUSER/$CASE/run</RUNDIR>
        <EXEROOT>/scratch/rosa/$CCSMUSER/$CASE/bld</EXEROOT>
        <CESMSCRATCHROOT>/scratch/rosa/$USER</CESMSCRATCHROOT>
        <DIN_LOC_ROOT>/project/s433/cesm_inputdata</DIN_LOC_ROOT>
        <DIN_LOC_ROOT_CLMFORC>/project/s433/cesm_inputdata/atm/datm7</DIN_LOC_ROOT_CLMFORC>
        <DOUT_S_ROOT>/project/s433/$CCSMUSER/archive/$CASE</DOUT_S_ROOT>
        <DOUT_L_MSROOT>csm/$CASE</DOUT_L_MSROOT>
        <CCSM_BASELINE>/project/s433/ccsm_baselines</CCSM_BASELINE>
        <CCSM_CPRNC>/project/s433/cesm_tools/ccsm_cprnc/cprnc</CCSM_CPRNC>
        <OS>CNL</OS>
        <BATCHQUERY>squeue</BATCHQUERY>
        <BATCHSUBMIT>sbatch</BATCHSUBMIT>
        <SUPPORTED_BY>edouard.davin -at- env.ethz.ch</SUPPORTED_BY>
        <GMAKE_J>12</GMAKE_J>
        <MAX_TASKS_PER_NODE>32</MAX_TASKS_PER_NODE>
</machine>

</config_machines><|MERGE_RESOLUTION|>--- conflicted
+++ resolved
@@ -699,15 +699,9 @@
          <DESC>ORNL XK6, os is CNL, 16 pes/node, batch system is PBS</DESC>
 	 <COMPILERS>pgi,pgicuda,intel,cray</COMPILERS>
 	 <MPILIBS>mpich,mpi-serial</MPILIBS>
-<<<<<<< HEAD
          <CESMSCRATCHROOT>$ENV{MEMBERWORK}/$PROJECT</CESMSCRATCHROOT>
          <RUNDIR>$CESMSCRATCHROOT/$CASE/run</RUNDIR>
          <EXEROOT>$CESMSCRATCHROOT/$CASE/bld</EXEROOT>
-=======
-         <RUNDIR>$MEMBERWORK/$PROJECT/$CASE/run</RUNDIR>
-         <EXEROOT>$MEMBERWORK/$PROJECT/$CASE/bld</EXEROOT>
-         <CESMSCRATCHROOT>$MEMBERWORK/$PROJECT</CESMSCRATCHROOT>
->>>>>>> d97ef09e
          <DIN_LOC_ROOT>/lustre/atlas1/cli900/world-shared/cesm/inputdata</DIN_LOC_ROOT>
          <DIN_LOC_ROOT_CLMFORC>/lustre/atlas1/cli900/world-shared/cesm/inputdata/atm/datm7</DIN_LOC_ROOT_CLMFORC>
          <DOUT_S_ROOT>$CESMSCRATCHROOT/archive/$CASE</DOUT_S_ROOT>
