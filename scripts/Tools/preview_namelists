#!/usr/bin/env python2

"""
preview_namelists runs the buildnml script for each case component
which creates the namelist and other model input files, it then
copies those files to the CaseDocs subdirectory for inspection
"""

from standard_script_setup import *

from CIME.preview_namelists import preview_namelists

import argparse, doctest

###############################################################################
def parse_command_line(args, description):
###############################################################################
    parser = argparse.ArgumentParser(
        usage="""\n%s [--verbose]
OR
%s --help
OR
%s --test

\033[1mEXAMPLES:\033[0m
    \033[1;32m# Run \033[0m
    > %s
""" % ((os.path.basename(args[0]), ) * 4),

description=description,

formatter_class=argparse.ArgumentDefaultsHelpFormatter
)

    CIME.utils.setup_standard_logging_options(parser)

    parser.add_argument("caseroot", nargs="?", default=os.getcwd(),
                        help="Case directory to build")

    parser.add_argument("--dryrun", action="store_true",
                        help="Do not attempt to load modules or create directories")

    args = parser.parse_args(args[1:])

    CIME.utils.handle_standard_logging_options(args)

    return args.caseroot, args.dryrun

<<<<<<< HEAD
}else{

    my $moduleloader = new Module::ModuleLoader(machine		=> "$MACH", 
						compiler	=> "$COMPILER",
						mpilib		=> "$MPILIB", 
						debug		=> "$DEBUG", 
						cimeroot	=> "$CIMEROOT", 
						caseroot	=> "$CASEROOT",
						model		=> "$MODEL");
    $moduleloader->loadModules();
    $moduleloader->findModulesForCase();


    # -------------------------------------------------------------------------
    # Make necessary directories
    # -------------------------------------------------------------------------

    my @dirs = ("$EXEROOT", "$LIBROOT", "$INCROOT", "$RUNDIR", "$SHAREDLIBROOT");
    foreach my $dir (@dirs) {
	if (! -d $dir) {
	    mkpath($dir, 0755) or $logger->logdie("Could not create directory $dir");
	    $logger->debug("Created directory $dir");
	}
    }
    
    my @models = ("cpl", "atm", "lnd", "ice", "ocn", "glc", "wav", "rof");
    foreach my $model ( @models ){
	my $objdir = "$EXEROOT/$model/obj"; 
	if (! -d $objdir) {
	    mkpath($objdir, 0755) or $logger->logdie("Could not create directory $objdir");
	    $logger->debug("Created directory $objdir");
	}
	my $libdir = "$EXEROOT/$model";
	if (! -d $libdir) {
	    mkpath($libdir, 0755) or $logger->logdie("Could not create directory $libdir");
	    $logger->debug("Created directory $libdir");
	}
    }
}

# -------------------------------------------------------------------------
# Create namelists
# -------------------------------------------------------------------------

# Note - COMP_CPL must be last so that it can use xml vars potentially set 
# by other component's buildnml scripts

my @modelsorder = qw( atm lnd ice ocn glc wav rof drv );

my %models = ( atm => $COMP_ATM, lnd => $COMP_LND, ice => $COMP_ICE,
	       ocn => $COMP_OCN, glc => $COMP_GLC, wav => $COMP_WAV,
	       rof => $COMP_ROF, drv => $COMP_CPL);
my %dirs   = ( atm => $CONFIG_ATM_DIR, lnd => $CONFIG_LND_DIR, ice => $CONFIG_ICE_DIR,
	       ocn => $CONFIG_OCN_DIR, glc => $CONFIG_GLC_DIR, wav => $CONFIG_WAV_DIR,
	       rof => $CONFIG_ROF_DIR, drv => $CONFIG_DRV_DIR );

my $drvfldsnl = "${RUNDIR}/drv_flds_in";
if ( -f $drvfldsnl ) {
   if ($opts{loglevel} eq "DEBUG") {
      print "Remove $drvfldsnl\n";
   }
   system( "rm $drvfldsnl" );
   if($? != 0){
       $logger->logdie("Removal of $drvfldsnl failed: $?");
   }
}

foreach my $model (@modelsorder) {
    my $comp = $models{$model};
    my $file = "$dirs{$model}/buildnml";
    $logger->info( "     Calling $file ");
#   This change requires a tag for all components, defering for the moment
#    system(" $file -loglevel $opts{loglevel} $CASEROOT ");

    if ($opts{loglevel} eq "DEBUG") {
       system("env PREVIEW_NML=1 $file $CASEROOT");
    } else {
       system("$file $CASEROOT");
    }
    if($? != 0){
	$logger->logdie("$file failed $?");
    }
}

# -------------------------------------------------------------------------
# Save namelists to docdir
# -------------------------------------------------------------------------

my $docdir = "$CASEROOT/CaseDocs";
if (! -d "$docdir") {
    mkpath($docdir, "0755") or $logger->logdie("Could not create directory $docdir");
    $logger->debug("Created directory $docdir");
    open my $fileh, ">", "$docdir/README" or $logger->logdie("Failed to open $docdir/README: $!");
    print $fileh " CESM Resolved Namelist Files";
    print $fileh "   For documentation only DO NOT MODIFY";
    close $fileh;
}

opendir(RD,$RUNDIR) or $logger->logdie("Failed to open directory $RUNDIR to read $!");
my @runfiles = readdir(RD);
closedir(RD);

my $sysmod = "chmod 666 $docdir/*";
system($sysmod) == 0 or $logger->logdie ("ERROR preview_namelists: $sysmod failed: $?");

foreach my $rfile (@runfiles){
    my $copied=0;
    if($rfile =~ /_in$/){
	copy("$RUNDIR/$rfile","$docdir/$rfile") or $logger->logdie("Could not copy $rfile to $docdir");
	$copied = 1;
    }
    if($rfile =~ /_in_\d+$/){
	copy("$RUNDIR/$rfile","$docdir/$rfile") or $logger->logdie("Could not copy $rfile to $docdir");
	$copied = 1;
    }
    if($rfile =~ /modelio/){
	copy("$RUNDIR/$rfile","$docdir/$rfile")or $logger->logdie("Could not copy $rfile to $docdir");
	$copied = 1;
    }
    if($rfile =~ /streams.*txt/){
	copy("$RUNDIR/$rfile","$docdir/$rfile")or $logger->logdie("Could not copy $rfile to $docdir");
	$copied = 1;
    }
    if($rfile =~ /stxt$/){
	copy("$RUNDIR/$rfile","$docdir/$rfile")or $logger->logdie("Could not copy $rfile to $docdir");
	$copied = 1;
    }
    if($rfile =~ /maps.rc$/){
	copy("$RUNDIR/$rfile","$docdir/$rfile")or $logger->logdie("Could not copy $rfile to $docdir");
	$copied = 1;
    }
    if($rfile =~ /cism.config/){
	copy("$RUNDIR/$rfile","$docdir/$rfile")or $logger->logdie("Could not copy $rfile to $docdir"); 
	$copied = 1;
    }
    
    $logger->debug("Copied $rfile to $docdir") if($copied==1);

}

# copy over chemistry mechanism docs if they exist
if ( -e "$CASEBUILD/camconf" ) {
    opendir(CC,"$CASEBUILD/camconf");
    my @chemfiles = grep(/chem_mech/,readdir(CC));
    closedir(CC);
    foreach(@chemfiles){
	copy("$CASEBUILD/camconf/$_","$docdir/$_") or $logger->logdie("Could not copy $_ to $docdir"); 
	$logger->debug("Copied $CASEBUILD/camconf/$_ to $docdir") ;
    }
}

my $sysmod = "chmod 444 $docdir/*";
system($sysmod) == 0 or $logger->logdie("ERROR preview_namelists: $sysmod failed: $?");

exit (0);
=======
###############################################################################
def _main_func(description):
###############################################################################
    if ("--test" in sys.argv):
        test_results = doctest.testmod(verbose=True)
        sys.exit(1 if test_results.failed > 0 else 0)
>>>>>>> 5f937031

    caseroot, dryrun = parse_command_line(sys.argv, description)

    preview_namelists(dryrun=False, casedir=caseroot)

if (__name__ == "__main__"):
    _main_func(__doc__)<|MERGE_RESOLUTION|>--- conflicted
+++ resolved
@@ -46,170 +46,12 @@
 
     return args.caseroot, args.dryrun
 
-<<<<<<< HEAD
-}else{
-
-    my $moduleloader = new Module::ModuleLoader(machine		=> "$MACH", 
-						compiler	=> "$COMPILER",
-						mpilib		=> "$MPILIB", 
-						debug		=> "$DEBUG", 
-						cimeroot	=> "$CIMEROOT", 
-						caseroot	=> "$CASEROOT",
-						model		=> "$MODEL");
-    $moduleloader->loadModules();
-    $moduleloader->findModulesForCase();
-
-
-    # -------------------------------------------------------------------------
-    # Make necessary directories
-    # -------------------------------------------------------------------------
-
-    my @dirs = ("$EXEROOT", "$LIBROOT", "$INCROOT", "$RUNDIR", "$SHAREDLIBROOT");
-    foreach my $dir (@dirs) {
-	if (! -d $dir) {
-	    mkpath($dir, 0755) or $logger->logdie("Could not create directory $dir");
-	    $logger->debug("Created directory $dir");
-	}
-    }
-    
-    my @models = ("cpl", "atm", "lnd", "ice", "ocn", "glc", "wav", "rof");
-    foreach my $model ( @models ){
-	my $objdir = "$EXEROOT/$model/obj"; 
-	if (! -d $objdir) {
-	    mkpath($objdir, 0755) or $logger->logdie("Could not create directory $objdir");
-	    $logger->debug("Created directory $objdir");
-	}
-	my $libdir = "$EXEROOT/$model";
-	if (! -d $libdir) {
-	    mkpath($libdir, 0755) or $logger->logdie("Could not create directory $libdir");
-	    $logger->debug("Created directory $libdir");
-	}
-    }
-}
-
-# -------------------------------------------------------------------------
-# Create namelists
-# -------------------------------------------------------------------------
-
-# Note - COMP_CPL must be last so that it can use xml vars potentially set 
-# by other component's buildnml scripts
-
-my @modelsorder = qw( atm lnd ice ocn glc wav rof drv );
-
-my %models = ( atm => $COMP_ATM, lnd => $COMP_LND, ice => $COMP_ICE,
-	       ocn => $COMP_OCN, glc => $COMP_GLC, wav => $COMP_WAV,
-	       rof => $COMP_ROF, drv => $COMP_CPL);
-my %dirs   = ( atm => $CONFIG_ATM_DIR, lnd => $CONFIG_LND_DIR, ice => $CONFIG_ICE_DIR,
-	       ocn => $CONFIG_OCN_DIR, glc => $CONFIG_GLC_DIR, wav => $CONFIG_WAV_DIR,
-	       rof => $CONFIG_ROF_DIR, drv => $CONFIG_DRV_DIR );
-
-my $drvfldsnl = "${RUNDIR}/drv_flds_in";
-if ( -f $drvfldsnl ) {
-   if ($opts{loglevel} eq "DEBUG") {
-      print "Remove $drvfldsnl\n";
-   }
-   system( "rm $drvfldsnl" );
-   if($? != 0){
-       $logger->logdie("Removal of $drvfldsnl failed: $?");
-   }
-}
-
-foreach my $model (@modelsorder) {
-    my $comp = $models{$model};
-    my $file = "$dirs{$model}/buildnml";
-    $logger->info( "     Calling $file ");
-#   This change requires a tag for all components, defering for the moment
-#    system(" $file -loglevel $opts{loglevel} $CASEROOT ");
-
-    if ($opts{loglevel} eq "DEBUG") {
-       system("env PREVIEW_NML=1 $file $CASEROOT");
-    } else {
-       system("$file $CASEROOT");
-    }
-    if($? != 0){
-	$logger->logdie("$file failed $?");
-    }
-}
-
-# -------------------------------------------------------------------------
-# Save namelists to docdir
-# -------------------------------------------------------------------------
-
-my $docdir = "$CASEROOT/CaseDocs";
-if (! -d "$docdir") {
-    mkpath($docdir, "0755") or $logger->logdie("Could not create directory $docdir");
-    $logger->debug("Created directory $docdir");
-    open my $fileh, ">", "$docdir/README" or $logger->logdie("Failed to open $docdir/README: $!");
-    print $fileh " CESM Resolved Namelist Files";
-    print $fileh "   For documentation only DO NOT MODIFY";
-    close $fileh;
-}
-
-opendir(RD,$RUNDIR) or $logger->logdie("Failed to open directory $RUNDIR to read $!");
-my @runfiles = readdir(RD);
-closedir(RD);
-
-my $sysmod = "chmod 666 $docdir/*";
-system($sysmod) == 0 or $logger->logdie ("ERROR preview_namelists: $sysmod failed: $?");
-
-foreach my $rfile (@runfiles){
-    my $copied=0;
-    if($rfile =~ /_in$/){
-	copy("$RUNDIR/$rfile","$docdir/$rfile") or $logger->logdie("Could not copy $rfile to $docdir");
-	$copied = 1;
-    }
-    if($rfile =~ /_in_\d+$/){
-	copy("$RUNDIR/$rfile","$docdir/$rfile") or $logger->logdie("Could not copy $rfile to $docdir");
-	$copied = 1;
-    }
-    if($rfile =~ /modelio/){
-	copy("$RUNDIR/$rfile","$docdir/$rfile")or $logger->logdie("Could not copy $rfile to $docdir");
-	$copied = 1;
-    }
-    if($rfile =~ /streams.*txt/){
-	copy("$RUNDIR/$rfile","$docdir/$rfile")or $logger->logdie("Could not copy $rfile to $docdir");
-	$copied = 1;
-    }
-    if($rfile =~ /stxt$/){
-	copy("$RUNDIR/$rfile","$docdir/$rfile")or $logger->logdie("Could not copy $rfile to $docdir");
-	$copied = 1;
-    }
-    if($rfile =~ /maps.rc$/){
-	copy("$RUNDIR/$rfile","$docdir/$rfile")or $logger->logdie("Could not copy $rfile to $docdir");
-	$copied = 1;
-    }
-    if($rfile =~ /cism.config/){
-	copy("$RUNDIR/$rfile","$docdir/$rfile")or $logger->logdie("Could not copy $rfile to $docdir"); 
-	$copied = 1;
-    }
-    
-    $logger->debug("Copied $rfile to $docdir") if($copied==1);
-
-}
-
-# copy over chemistry mechanism docs if they exist
-if ( -e "$CASEBUILD/camconf" ) {
-    opendir(CC,"$CASEBUILD/camconf");
-    my @chemfiles = grep(/chem_mech/,readdir(CC));
-    closedir(CC);
-    foreach(@chemfiles){
-	copy("$CASEBUILD/camconf/$_","$docdir/$_") or $logger->logdie("Could not copy $_ to $docdir"); 
-	$logger->debug("Copied $CASEBUILD/camconf/$_ to $docdir") ;
-    }
-}
-
-my $sysmod = "chmod 444 $docdir/*";
-system($sysmod) == 0 or $logger->logdie("ERROR preview_namelists: $sysmod failed: $?");
-
-exit (0);
-=======
 ###############################################################################
 def _main_func(description):
 ###############################################################################
     if ("--test" in sys.argv):
         test_results = doctest.testmod(verbose=True)
         sys.exit(1 if test_results.failed > 0 else 0)
->>>>>>> 5f937031
 
     caseroot, dryrun = parse_command_line(sys.argv, description)
 
