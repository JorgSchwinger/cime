--- conflicted
+++ resolved
@@ -350,12 +350,11 @@
   EXTRA_PIO_CPPDEFS = -D_NO_MPI_RSEND
 endif
 
-<<<<<<< HEAD
 ifdef LIB_PNETCDF
    CPPDEFS += -D_PNETCDF
    SLIBS += -L$(LIB_PNETCDF) -lpnetcdf
 endif
-=======
+
 # Set esmf.mk location with ESMF_LIBDIR having precedent over ESMFMKFILE
 CIME_ESMFMKFILE := undefined_ESMFMKFILE
 ifdef ESMFMKFILE
@@ -376,8 +375,6 @@
   FFLAGS += $(ESMF_F90COMPILEPATHS)
   SLIBS  += $(ESMF_F90LINKPATHS) $(ESMF_F90LINKRPATHS) $(ESMF_F90ESMFLINKLIBS)
 endif
-
->>>>>>> 3e2f45e7
 
 ifdef CPRE
   FPPDEFS := $(subst $(comma),\\$(comma),$(CPPDEFS))
@@ -553,12 +550,9 @@
 ifeq ($(findstring -cosp,$(CAM_CONFIG_OPTS)),-cosp)
   # The following is for the COSP simulator code:
   COSP_LIBDIR:=$(abspath $(EXEROOT)/atm/obj/cosp)
-<<<<<<< HEAD
   ifeq ($(MODEL),driver)
     INCLDIR+=-I$(COSP_LIBDIR)
   endif
-=======
->>>>>>> 3e2f45e7
 endif
 
 ifeq ($(MODEL),cam)
