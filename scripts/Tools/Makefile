--- conflicted
+++ resolved
@@ -121,10 +121,6 @@
   INSTALL_SHAREDPATH = $(EXEROOT)/$(SHAREDPATH)
 endif
 
-<<<<<<< HEAD
-ifeq ($(PIO_VERSION),2)
-  ifneq ($(COMPILER),nag)
-=======
 ifeq ($(COMP_INTERFACE), nuopc)
    CPPDEFS += -DNUOPC_INTERFACE
    ifneq ($(realpath $(INSTALL_SHAREDPATH)/lib/libstreams.a),)
@@ -137,8 +133,7 @@
 endif
 
 ifeq ($(PIO_VERSION),2)
-  ifeq ($(CIME_MODEL),e3sm)
->>>>>>> 3a5df36c
+  ifneq ($(COMPILER),nag)
     # Needed by SCORPIO not default PIO, does not work with NAG compiler
     USE_CXX := TRUE
   endif
