#!/usr/bin/env python

"""
Check (and optionally download) input data files.

Should be run from case.

Examples:
   ./check_input_data --download
     Downloads required input data
"""
from standard_script_setup import *
from CIME.case import Case

import argparse

###############################################################################
def parse_command_line(args, description):
###############################################################################
    parser = argparse.ArgumentParser(
        description=description,
        formatter_class=argparse.RawTextHelpFormatter)

    CIME.utils.setup_standard_logging_options(parser)

    parser.add_argument("--protocol", default=None,
                        help="The input data protocol to download data.")

    parser.add_argument("--server", default=None,
                        help="The input data repository from which to download data.")


    parser.add_argument("-i", "--input-data-root",default=None,
                        help="The root directory where input data goes,\n"
                        "use xmlquery DIN_LOC_ROOT to see default value.")


    parser.add_argument("--data-list-dir", default="Buildconf",
                        help="Where to find list of input files")

    parser.add_argument("--download", action="store_true",
                        help="Attempt to download missing input files")

    args = CIME.utils.parse_args_and_handle_standard_logging_options(args, parser)

    return args.protocol, args.server, args.input_data_root, args.data_list_dir, args.download

###############################################################################
def _main_func(description):
###############################################################################
    protocol, address, input_data_root, data_list_dir, download = parse_command_line(sys.argv, description)

    with Case() as case:
<<<<<<< HEAD
        sys.exit(0 if case.check_all_input_data(protocal=protocol,
=======
        sys.exit(0 if case.check_all_input_data(protocol=protocol,
>>>>>>> fcebaadc
                                                address=address,
                                                input_data_root=input_data_root,
                                                data_list_dir=data_list_dir,
                                                download=download) else 1)

###############################################################################

if (__name__ == "__main__"):
    _main_func(__doc__)<|MERGE_RESOLUTION|>--- conflicted
+++ resolved
@@ -51,11 +51,7 @@
     protocol, address, input_data_root, data_list_dir, download = parse_command_line(sys.argv, description)
 
     with Case() as case:
-<<<<<<< HEAD
-        sys.exit(0 if case.check_all_input_data(protocal=protocol,
-=======
         sys.exit(0 if case.check_all_input_data(protocol=protocol,
->>>>>>> fcebaadc
                                                 address=address,
                                                 input_data_root=input_data_root,
                                                 data_list_dir=data_list_dir,
