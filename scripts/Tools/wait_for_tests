#!/usr/bin/env python

"""
Wait for a queued set of E3SM tests to finish by watching the
TestStatus files.  If all tests pass, 0 is returned, otherwise a
non-zero error code is returned. Note that this program waits
for the RUN phase specifically and will not terminate if the
RUN phase didn't happen.
"""

from standard_script_setup import *

import CIME.wait_for_tests

import argparse, sys, os

###############################################################################
def parse_command_line(args, description):
###############################################################################
    parser = argparse.ArgumentParser(
usage="""\n{0} [<Path to TestStatus> <Path to TestStatus> ...]  [--verbose]
OR
{0} --help

\033[1mEXAMPLES:\033[0m
    \033[1;32m# Wait for test in current dir\033[0m
    > {0}
    \033[1;32m# Wait for test in user specified tests\033[0m
    > {0} path/to/testdir
    \033[1;32m# Wait for all tests in a test area\033[0m
    > {0} path/to/testarea/*/TestStatus
""".format(os.path.basename(args[0])),

description=description,

formatter_class=argparse.ArgumentDefaultsHelpFormatter
)

    CIME.utils.setup_standard_logging_options(parser)

    parser.add_argument("paths", default=".", nargs="*", help="Paths to test directories or status file. Pwd default.")

    parser.add_argument("-n", "--no-wait", action="store_true",
                        help="Do not wait for tests to finish")

    parser.add_argument("--no-run", action="store_true",
                        help="Do not expect run phase to be completed")

    parser.add_argument("-t", "--check-throughput", action="store_true",
                        help="Fail if throughput check fails (fail if tests slow down)")

    parser.add_argument("-m", "--check-memory", action="store_true",
                        help="Fail if memory check fails (fail if tests footprint grows)")

    parser.add_argument("-i", "--ignore-namelist-diffs", action="store_true",
                        help="Do not fail a test if the only problem is diffing namelists")

    parser.add_argument("--ignore-memleak", action="store_true",
                        help="Do not fail a test if the only problem is a memleak")

    parser.add_argument("--force-log-upload", action="store_true",
                        help="Always upload logs to cdash, even if test passed")

    parser.add_argument("-b", "--cdash-build-name",
                        help="Build name, implies you want results send to Cdash")

    parser.add_argument("-p", "--cdash-project", default=CIME.wait_for_tests.E3SM_MAIN_CDASH,
                        help="The name of the CDash project where results should be uploaded")

    parser.add_argument("-g", "--cdash-build-group", default=CIME.wait_for_tests.CDASH_DEFAULT_BUILD_GROUP,
                        help="The build group to be used to display results on the CDash dashboard.")

    parser.add_argument("--timeout", type=int,
                        help="Timeout wait in seconds.")

    args = CIME.utils.parse_args_and_handle_standard_logging_options(args, parser)

<<<<<<< HEAD
    return args.paths, args.no_wait, args.check_throughput, args.check_memory, args.ignore_namelist_diffs, args.ignore_memleak, args.cdash_build_name, args.cdash_project, args.cdash_build_group, args.timeout, args.force_log_upload, args.no_run
=======
    return args.paths, args.no_wait, args.check_throughput, args.check_memory, args.ignore_namelist_diffs, args.ignore_memleak, args.cdash_build_name, args.cdash_project, args.cdash_build_group, args.timeout, args.force_log_upload
>>>>>>> ee39e933

###############################################################################
def _main_func(description):
###############################################################################
<<<<<<< HEAD
    test_paths, no_wait, check_throughput, check_memory, ignore_namelist_diffs, ignore_memleak, cdash_build_name, cdash_project, cdash_build_group, timeout, force_log_upload, no_run = \
=======
    test_paths, no_wait, check_throughput, check_memory, ignore_namelist_diffs, ignore_memleak, cdash_build_name, cdash_project, cdash_build_group, timeout, force_log_upload = \
>>>>>>> ee39e933
        parse_command_line(sys.argv, description)

    sys.exit(0 if CIME.wait_for_tests.wait_for_tests(test_paths,
                                                     no_wait=no_wait,
                                                     check_throughput=check_throughput,
                                                     check_memory=check_memory,
                                                     ignore_namelists=ignore_namelist_diffs,
                                                     ignore_memleak=ignore_memleak,
                                                     cdash_build_name=cdash_build_name,
                                                     cdash_project=cdash_project,
                                                     cdash_build_group=cdash_build_group,
                                                     timeout=timeout,
<<<<<<< HEAD
                                                     force_log_upload=force_log_upload,
                                                     no_run=no_run)
=======
                                                     force_log_upload=force_log_upload)
>>>>>>> ee39e933
             else CIME.utils.TESTS_FAILED_ERR_CODE)

###############################################################################

if (__name__ == "__main__"):
    _main_func(__doc__)<|MERGE_RESOLUTION|>--- conflicted
+++ resolved
@@ -75,20 +75,12 @@
 
     args = CIME.utils.parse_args_and_handle_standard_logging_options(args, parser)
 
-<<<<<<< HEAD
-    return args.paths, args.no_wait, args.check_throughput, args.check_memory, args.ignore_namelist_diffs, args.ignore_memleak, args.cdash_build_name, args.cdash_project, args.cdash_build_group, args.timeout, args.force_log_upload, args.no_run
-=======
     return args.paths, args.no_wait, args.check_throughput, args.check_memory, args.ignore_namelist_diffs, args.ignore_memleak, args.cdash_build_name, args.cdash_project, args.cdash_build_group, args.timeout, args.force_log_upload
->>>>>>> ee39e933
 
 ###############################################################################
 def _main_func(description):
 ###############################################################################
-<<<<<<< HEAD
-    test_paths, no_wait, check_throughput, check_memory, ignore_namelist_diffs, ignore_memleak, cdash_build_name, cdash_project, cdash_build_group, timeout, force_log_upload, no_run = \
-=======
     test_paths, no_wait, check_throughput, check_memory, ignore_namelist_diffs, ignore_memleak, cdash_build_name, cdash_project, cdash_build_group, timeout, force_log_upload = \
->>>>>>> ee39e933
         parse_command_line(sys.argv, description)
 
     sys.exit(0 if CIME.wait_for_tests.wait_for_tests(test_paths,
@@ -101,12 +93,7 @@
                                                      cdash_project=cdash_project,
                                                      cdash_build_group=cdash_build_group,
                                                      timeout=timeout,
-<<<<<<< HEAD
-                                                     force_log_upload=force_log_upload,
-                                                     no_run=no_run)
-=======
                                                      force_log_upload=force_log_upload)
->>>>>>> ee39e933
              else CIME.utils.TESTS_FAILED_ERR_CODE)
 
 ###############################################################################
