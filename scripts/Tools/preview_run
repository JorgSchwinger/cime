#!/usr/bin/env python

"""
Script to query key CIME shell commands (mpirun and batch submission).

To force a certain mpirun command, use:
./xmlchange MPI_RUN_COMMAND=$your_cmd

Example:
./xmlchange MPI_RUN_COMMAND='mpiexec -np 16 --some-flag'

To force a certain qsub command, use:
./xmlchange --subgroup=case.run BATCH_COMMAND_FLAGS=$your_flags

Example:
./xmlchange --subgroup=case.run BATCH_COMMAND_FLAGS='--some-flag --other-flag'
"""

from standard_script_setup import *

from CIME.case import Case

###############################################################################
def parse_command_line(args, description):
###############################################################################
    parser = argparse.ArgumentParser(
        usage="""\n{0} [--verbose]
OR
{0} --help
OR
{0} --test

\033[1mEXAMPLES:\033[0m
    \033[1;32m# Run the tool \033[0m
    > {0}
""".format(os.path.basename(args[0])),
        description=description,
        formatter_class=argparse.RawTextHelpFormatter
    )

    parser.add_argument("caseroot", nargs="?", default=os.getcwd(),
                        help="Case directory to build")

    args = parser.parse_args(args[1:])

    return args.caseroot

###############################################################################
def _main_func(description):
###############################################################################
    if "--test" in sys.argv:
        test_results = doctest.testmod(verbose=True)
        sys.exit(1 if test_results.failed > 0 else 0)

    caseroot = parse_command_line(sys.argv, description)

    logging.disable(logging.CRITICAL)

    with Case(caseroot, read_only=False) as case:
<<<<<<< HEAD
        print "BATCH SUBMIT:"
=======
        print("BATCH SUBMIT:")
>>>>>>> e959bdc0
        case.load_env()
        job = "case.test" if case.get_value("TEST") else "case.run"
        job_id_to_cmd = case.submit_jobs(dry_run=True, job=job)
        for job_id, cmd in job_id_to_cmd:
            print("   ", job_id, "->", case.get_resolved_value(cmd))
        print()
        print("MPIRUN:", case.get_resolved_value(case.get_mpirun_cmd()))

if __name__ == "__main__":
    _main_func(__doc__)<|MERGE_RESOLUTION|>--- conflicted
+++ resolved
@@ -57,11 +57,7 @@
     logging.disable(logging.CRITICAL)
 
     with Case(caseroot, read_only=False) as case:
-<<<<<<< HEAD
-        print "BATCH SUBMIT:"
-=======
         print("BATCH SUBMIT:")
->>>>>>> e959bdc0
         case.load_env()
         job = "case.test" if case.get_value("TEST") else "case.run"
         job_id_to_cmd = case.submit_jobs(dry_run=True, job=job)
