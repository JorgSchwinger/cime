#!/usr/bin/env python

"""
Queries key CIME shell commands (mpirun and batch submission).

To force a certain mpirun command, use:
   ./xmlchange MPI_RUN_COMMAND=$your_cmd

Example:
   ./xmlchange MPI_RUN_COMMAND='mpiexec -np 16 --some-flag'

To force a certain qsub command, use:
   ./xmlchange --subgroup=case.run BATCH_COMMAND_FLAGS=$your_flags

Example:
   ./xmlchange --subgroup=case.run BATCH_COMMAND_FLAGS='--some-flag --other-flag'
"""

from standard_script_setup import *

from CIME.case import Case
from CIME.utils import set_logger_indent

logger = logging.getLogger(__name__)

###############################################################################
def parse_command_line(args, description):
###############################################################################
    parser = argparse.ArgumentParser(
        description=description,
        formatter_class=argparse.RawTextHelpFormatter)

    CIME.utils.setup_standard_logging_options(parser)

    parser.add_argument("caseroot", nargs="?", default=os.getcwd(),
                        help="Case directory to query.\n"
                        "Default is current directory.")

    parser.add_argument("-j", "--job", default=None,
                        help="The job you want to print.\n"
                        "Default is case.run (or case.test if this is a test).")

    args = CIME.utils.parse_args_and_handle_standard_logging_options(args, parser)

    return args.caseroot, args.job

###############################################################################
def _main_func(description):
###############################################################################
    caseroot, job = parse_command_line(sys.argv, description)
    logging.disable(logging.INFO)

    with Case(caseroot, read_only=False) as case:
        print("CASE INFO:")
        print("  nodes: {}".format(case.num_nodes))
        print("  total tasks: {}".format(case.total_tasks))
        print("  tasks per node: {}".format(case.tasks_per_node))
        print("  thread count: {}".format(case.thread_count))
        print("")

        print("BATCH INFO:")
        if not job:
            job = case.get_first_job()
        set_logger_indent("      ")
        job_id_to_cmd = case.submit_jobs(dry_run=True, job=job)
        env_batch = case.get_env('batch')
        for job_id, cmd in job_id_to_cmd:
            print("  FOR JOB: {}".format(job_id))
            print("    ENV:")
            case.load_env(job=job_id, reset=True, verbose=True)

            if "OMP_NUM_THREADS" in os.environ:
                print("      Setting Environment OMP_NUM_THREADS={}".format(os.environ["OMP_NUM_THREADS"]))
            print("")
            print("    SUBMIT CMD:")
            print("      {}".format(case.get_resolved_value(cmd)))
            print("")
            if job_id in ("case.run", "case.test"):
<<<<<<< HEAD
                print("    MPIRUN (job={}):".format(job_id))
                print ("      {}".format(overrides["mpirun"]))
                print("")

=======
                # get_job_overrides must come after the case.load_env since the cmd may use
                # env vars.
                overrides = env_batch.get_job_overrides(job_id, case)
                print("    MPIRUN (job={}):".format(job_id))
                print ("      {}".format(case.get_resolved_value(overrides["mpirun"])))
                print("")
>>>>>>> 7070d8a5


if __name__ == "__main__":
    _main_func(__doc__)<|MERGE_RESOLUTION|>--- conflicted
+++ resolved
@@ -76,19 +76,12 @@
             print("      {}".format(case.get_resolved_value(cmd)))
             print("")
             if job_id in ("case.run", "case.test"):
-<<<<<<< HEAD
-                print("    MPIRUN (job={}):".format(job_id))
-                print ("      {}".format(overrides["mpirun"]))
-                print("")
-
-=======
                 # get_job_overrides must come after the case.load_env since the cmd may use
                 # env vars.
                 overrides = env_batch.get_job_overrides(job_id, case)
                 print("    MPIRUN (job={}):".format(job_id))
                 print ("      {}".format(case.get_resolved_value(overrides["mpirun"])))
                 print("")
->>>>>>> 7070d8a5
 
 
 if __name__ == "__main__":
