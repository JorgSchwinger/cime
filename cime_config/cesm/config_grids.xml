--- conflicted
+++ resolved
@@ -322,6 +322,12 @@
     </grid>
 
 
+    <grid compset="(DATM|XATM|SATM)">
+      <sname>T62_oQU120</sname>
+      <alias>T62_oQU120</alias>
+      <lname>a%T62_l%T62_oi%oQU120_r%rx1_m%oQU120_g%null_w%null</lname>
+    </grid>
+
 
     <grid compset="(DATM|XATM|SATM)">
       <sname>T62_tnx1v1</sname>
@@ -335,25 +341,6 @@
       <lname>a%T62_l%T62_oi%tnx0.25v1_r%rx1_m%tnx0.25v1_g%null_w%null</lname>
     </grid>
 
-    <grid compset="(DATM|XATM|SATM)">
-      <sname>T62_oQU120</sname>
-      <alias>T62_oQU120</alias>
-      <lname>a%T62_l%T62_oi%oQU120_r%rx1_m%oQU120_g%null_w%null</lname>
-    </grid>
-
-
-    <grid compset="(DATM|XATM|SATM)">
-      <sname>T62_tnx1v1</sname>
-      <alias>T62_tn11</alias>
-      <lname>a%T62_l%T62_oi%tnx1v1_r%rx1_m%tnx1v1_g%null_w%null</lname>
-    </grid>
-
-    <grid compset="(DATM|XATM|SATM)">
-      <sname>T62_tnx0.25v1</sname>
-      <alias>T62_tn0251</alias>
-      <lname>a%T62_l%T62_oi%tnx0.25v1_r%rx1_m%tnx0.25v1_g%null_w%null</lname>
-    </grid>
-
     <!-- finite volume grids -->
 
     <grid compset="(DWAV|WW3)">
@@ -502,23 +489,6 @@
       <lname>a%0.9x1.25_l%0.9x1.25_oi%gx1v6_r%r05_m%gx1v6_g%gland5UM_w%null</lname>
     </grid> <!-- back compat -->
 
-    <grid>
-      <sname>0.9x1.25_tnx1v1</sname>
-      <alias>f09_tn11</alias>
-      <lname>a%0.9x1.25_l%0.9x1.25_oi%tnx1v1_r%r05_m%tnx1v1_g%null_w%null</lname>
-    </grid>
-
-    <grid>
-      <sname>0.9x1.25_tnx0.25v1</sname>
-      <alias>f09_tn0251</alias>
-      <lname>a%0.9x1.25_l%0.9x1.25_oi%tnx0.25v1_r%r05_m%tnx0.25v1_g%null_w%null</lname>
-    </grid>
-
-    <grid>
-      <sname>1.9x2.5_gx1v6</sname>
-      <alias>f19_g16</alias>
-      <lname>a%1.9x2.5_l%1.9x2.5_oi%gx1v6_r%r05_m%gx1v6_g%null_w%null</lname>
-    </grid>
 
     
     <grid>
@@ -537,6 +507,12 @@
       <sname>0.9x1.25_tnx0.25v1</sname>
       <alias>f09_tn0251</alias>
       <lname>a%0.9x1.25_l%0.9x1.25_oi%tnx0.25v1_r%r05_m%tnx0.25v1_g%null_w%null</lname>
+    </grid>
+
+    <grid>
+      <sname>1.9x2.5_gx1v6</sname>
+      <alias>f19_g16</alias>
+      <lname>a%1.9x2.5_l%1.9x2.5_oi%gx1v6_r%r05_m%gx1v6_g%null_w%null</lname>
     </grid>
 
     <grid compset="CISM1.+(DWAV|WW3)">
@@ -1547,8 +1523,6 @@
       <file lnd_mask="tnx1v1">domain.lnd.T62_tnx1v1.120120.nc</file>
       <file lnd_mask="tnx0.25v1">domain.lnd.T62_tnx0.25v1.130930.nc</file>
       <file lnd_mask="oQU120">domain.lnd.T62_oQU120.160325.nc</file>
-      <file lnd_mask="tnx1v1">domain.lnd.T62_tnx1v1.120120.nc</file>
-      <file lnd_mask="tnx0.25v1">domain.lnd.T62_tnx0.25v1.130930.nc</file>
       <desc>T62 is Gaussian grid:</desc>
     </domain>
 
@@ -1818,8 +1792,6 @@
       <OCN2ATM_SMAPNAME>cpl/cpl6/map_tnx1v1_to_fv0.9x1.25_aave_da_150512.nc</OCN2ATM_SMAPNAME>
     </gridmap>
 
-<<<<<<< HEAD
-=======
    <gridmap atm_grid="1.9x2.5" ocn_grid="tnx1v1">
       <ATM2OCN_FMAPNAME>cpl/cpl6/map_fv1.9x2.5_to_tnx1v1_aave_da_120120.nc</ATM2OCN_FMAPNAME>
       <ATM2OCN_SMAPNAME>cpl/cpl6/map_fv1.9x2.5_to_tnx1v1_patch_120120.nc</ATM2OCN_SMAPNAME>
@@ -1828,7 +1800,6 @@
       <OCN2ATM_SMAPNAME>cpl/cpl6/map_tnx1v1_to_fv1.9x2.5_aave_da_120120.nc</OCN2ATM_SMAPNAME>
     </gridmap>
 
->>>>>>> 47e47c83
     <gridmap atm_grid="4x5" ocn_grid="gx3v7">
       <ATM2OCN_FMAPNAME>cpl/cpl6/map_fv4x5_to_gx3v7_aave_da_091218.nc</ATM2OCN_FMAPNAME>
       <ATM2OCN_SMAPNAME>cpl/cpl6/map_fv4x5_to_gx3v7_bilin_da_091218.nc</ATM2OCN_SMAPNAME>
@@ -2184,23 +2155,17 @@
       <ROF2OCN_ICE_RMAPNAME >cpl/cpl6/map_rx1_to_tx0.1v2_e1000r200_090624.nc</ROF2OCN_ICE_RMAPNAME>
     </gridmap>
     <gridmap rof_grid="rx1" ocn_grid="tnx1v1" >
-      <ROF2OCN_RMAPNAME>cpl/cpl6/map_rx1_to_tnx1v1_e1000r300_120120.nc</ROF2OCN_RMAPNAME>
+      <ROF2OCN_LIQ_RMAPNAME >cpl/cpl6/map_rx1_to_tnx1v1_e1000r300_120120.nc</ROF2OCN_LIQ_RMAPNAME>
+      <ROF2OCN_ICE_RMAPNAME >cpl/cpl6/map_rx1_to_tnx1v1_e1000r300_120120.nc</ROF2OCN_ICE_RMAPNAME>
     </gridmap>
     <gridmap rof_grid="rx1" ocn_grid="tnx0.25v1" >
-      <ROF2OCN_RMAPNAME>cpl/cpl6/map_rx1_to_tnx0.25v1_e300r100_130930.nc</ROF2OCN_RMAPNAME>
+      <ROF2OCN_LIQ_RMAPNAME >cpl/cpl6/map_rx1_to_tnx0.25v1_e300r100_130930.nc</ROF2OCN_LIQ_RMAPNAME>
+      <ROF2OCN_ICE_RMAPNAME >cpl/cpl6/map_rx1_to_tnx0.25v1_e300r100_130930.nc</ROF2OCN_ICE_RMAPNAME>   
     </gridmap>
     <gridmap rof_grid="rx1" ocn_grid="oQU120" >
       <ROF2OCN_LIQ_RMAPNAME >cpl/gridmaps/rx1/map_rx1_to_oQU120_nn.160527.nc</ROF2OCN_LIQ_RMAPNAME>
       <ROF2OCN_ICE_RMAPNAME >cpl/gridmaps/rx1/map_rx1_to_oQU120_nn.160527.nc</ROF2OCN_ICE_RMAPNAME>
     </gridmap>
-    <gridmap rof_grid="rx1" ocn_grid="tnx1v1" >
-      <ROF2OCN_LIQ_RMAPNAME >cpl/cpl6/map_rx1_to_tnx1v1_e1000r300_120120.nc</ROF2OCN_LIQ_RMAPNAME>
-      <ROF2OCN_ICE_RMAPNAME >cpl/cpl6/map_rx1_to_tnx1v1_e1000r300_120120.nc</ROF2OCN_ICE_RMAPNAME>
-    </gridmap>
-    <gridmap rof_grid="rx1" ocn_grid="tnx0.25v1" >
-      <ROF2OCN_LIQ_RMAPNAME >cpl/cpl6/map_rx1_to_tnx0.25v1_e300r100_130930.nc</ROF2OCN_LIQ_RMAPNAME>
-      <ROF2OCN_ICE_RMAPNAME >cpl/cpl6/map_rx1_to_tnx0.25v1_e300r100_130930.nc</ROF2OCN_ICE_RMAPNAME>   
-    </gridmap>
 
     <gridmap rof_grid="r05" ocn_grid="gx3v7" >
       <ROF2OCN_LIQ_RMAPNAME >cpl/cpl6/map_r05_to_gx3v7_e1000r500_090903.nc</ROF2OCN_LIQ_RMAPNAME>
@@ -2228,12 +2193,6 @@
       <ROF2OCN_ICE_RMAPNAME >cpl/cpl6/map_r01_to_gx1v6_120711.nc</ROF2OCN_ICE_RMAPNAME>
     </gridmap>
     <gridmap rof_grid="r05" ocn_grid="tnx1v1" >
-<<<<<<< HEAD
-      <ROF2OCN_RMAPNAME>cpl/cpl6/map_r05_to_tnx1v1_e1000r300_120120.nc</ROF2OCN_RMAPNAME>
-    </gridmap>
-    <gridmap rof_grid="r05" ocn_grid="tnx0.25v1" >
-      <ROF2OCN_RMAPNAME>cpl/cpl6/map_r05_to_tnx0.25v1_e300r100_130930.nc</ROF2OCN_RMAPNAME>
-=======
       <ROF2OCN_LIQ_RMAPNAME> cpl/cpl6/map_r05_to_tnx1v1_e1000r300_120120.nc </ROF2OCN_LIQ_RMAPNAME>
       <ROF2OCN_ICE_RMAPNAME> cpl/cpl6/map_r05_to_tnx1v1_e1000r300_120120.nc </ROF2OCN_ICE_RMAPNAME>
 
@@ -2241,7 +2200,6 @@
     <gridmap rof_grid="r05" ocn_grid="tnx0.25v1" >
       <ROF2OCN_LIQ_RMAPNAME> cpl/cpl6/map_r05_to_tnx0.25v1_e300r100_130930.nc </ROF2OCN_LIQ_RMAPNAME>
       <ROF2OCN_ICE_RMAPNAME> cpl/cpl6/map_r05_to_tnx0.25v1_e300r100_130930.nc </ROF2OCN_ICE_RMAPNAME>
->>>>>>> 47e47c83
     </gridmap>
 
     <!--- river flooding variables -->
